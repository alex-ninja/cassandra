<<<<<<< HEAD
3.9
 * Fix nodetool tablestats miss SSTable count (CASSANDRA-12205)
 * Fixed flacky SSTablesIteratedTest (CASSANDRA-12282)
 * Fixed flacky SSTableRewriterTest: check file counts before calling validateCFS (CASSANDRA-12348)
 * cqlsh: Fix handling of $$-escaped strings (CASSANDRA-12189)
 * Fix SSL JMX requiring truststore containing server cert (CASSANDRA-12109)
Merged from 3.0:
=======
3.0.9
 * NullPointerException during compaction on table with static columns (CASSANDRA-12336)
>>>>>>> b66e5a18
 * Fixed ConcurrentModificationException when reading metrics in GraphiteReporter (CASSANDRA-11823)
 * Fix upgrade of super columns on thrift (CASSANDRA-12335)
 * Fixed flacky BlacklistingCompactionsTest, switched to fixed size types and increased corruption size (CASSANDRA-12359)
 * Rerun ReplicationAwareTokenAllocatorTest on failure to avoid flakiness (CASSANDRA-12277)
 * Exception when computing read-repair for range tombstones (CASSANDRA-12263)
 * Lost counter writes in compact table and static columns (CASSANDRA-12219)
 * AssertionError with MVs on updating a row that isn't indexed due to a null value (CASSANDRA-12247)
 * Disable RR and speculative retry with EACH_QUORUM reads (CASSANDRA-11980)
 * Add option to override compaction space check (CASSANDRA-12180)
 * Faster startup by only scanning each directory for temporary files once (CASSANDRA-12114)
 * Respond with v1/v2 protocol header when responding to driver that attempts
   to connect with too low of a protocol version (CASSANDRA-11464)
 * NullPointerExpception when reading/compacting table (CASSANDRA-11988)
 * Fix problem with undeleteable rows on upgrade to new sstable format (CASSANDRA-12144)
Merged from 2.2:
 * Release sstables of failed stream sessions only when outgoing transfers are finished (CASSANDRA-11345)
 * Wait for tracing events before returning response and query at same consistency level client side (CASSANDRA-11465)
 * cqlsh copyutil should get host metadata by connected address (CASSANDRA-11979)
 * Fixed cqlshlib.test.remove_test_db (CASSANDRA-12214)
Merged from 2.1:
 * cannot use cql since upgrading python to 2.7.11+ (CASSANDRA-11850)
 * Allow STCS-in-L0 compactions to reduce scope with LCS (CASSANDRA-12040)


3.8
 * RTE from new CDC column breaks in flight queries (CASSANDRA-12236)
 * Fix hdr logging for single operation workloads (CASSANDRA-12145)
 * Fix SASI PREFIX search in CONTAINS mode with partial terms (CASSANDRA-12073)
 * Increase size of flushExecutor thread pool (CASSANDRA-12071)
 * Partial revert of CASSANDRA-11971, cannot recycle buffer in SP.sendMessagesToNonlocalDC (CASSANDRA-11950)
 * Upgrade netty to 4.0.39 (CASSANDRA-12032, CASSANDRA-12034)
 * Improve details in compaction log message (CASSANDRA-12080)
 * Allow unset values in CQLSSTableWriter (CASSANDRA-11911)
 * Chunk cache to request compressor-compatible buffers if pool space is exhausted (CASSANDRA-11993)
 * Remove DatabaseDescriptor dependencies from SequentialWriter (CASSANDRA-11579)
 * Move skip_stop_words filter before stemming (CASSANDRA-12078)
 * Support seek() in EncryptedFileSegmentInputStream (CASSANDRA-11957)
 * SSTable tools mishandling LocalPartitioner (CASSANDRA-12002)
 * When SEPWorker assigned work, set thread name to match pool (CASSANDRA-11966)
 * Add cross-DC latency metrics (CASSANDRA-11596)
 * Allow terms in selection clause (CASSANDRA-10783)
 * Add bind variables to trace (CASSANDRA-11719)
 * Switch counter shards' clock to timestamps (CASSANDRA-9811)
 * Introduce HdrHistogram and response/service/wait separation to stress tool (CASSANDRA-11853)
 * entry-weighers in QueryProcessor should respect partitionKeyBindIndexes field (CASSANDRA-11718)
 * Support older ant versions (CASSANDRA-11807)
 * Estimate compressed on disk size when deciding if sstable size limit reached (CASSANDRA-11623)
 * cassandra-stress profiles should support case sensitive schemas (CASSANDRA-11546)
 * Remove DatabaseDescriptor dependency from FileUtils (CASSANDRA-11578)
 * Faster streaming (CASSANDRA-9766)
 * Add prepared query parameter to trace for "Execute CQL3 prepared query" session (CASSANDRA-11425)
 * Add repaired percentage metric (CASSANDRA-11503)
 * Add Change-Data-Capture (CASSANDRA-8844)
Merged from 3.0:
 * Fix paging logic for deleted partitions with static columns (CASSANDRA-12107)
 * Wait until the message is being send to decide which serializer must be used (CASSANDRA-11393)
 * Fix migration of static thrift column names with non-text comparators (CASSANDRA-12147)
 * Fix upgrading sparse tables that are incorrectly marked as dense (CASSANDRA-11315)
 * Fix reverse queries ignoring range tombstones (CASSANDRA-11733)
 * Avoid potential race when rebuilding CFMetaData (CASSANDRA-12098)
 * Avoid missing sstables when getting the canonical sstables (CASSANDRA-11996)
 * Always select the live sstables when getting sstables in bounds (CASSANDRA-11944)
 * Fix column ordering of results with static columns for Thrift requests in
   a mixed 2.x/3.x cluster, also fix potential non-resolved duplication of
   those static columns in query results (CASSANDRA-12123)
 * Avoid digest mismatch with empty but static rows (CASSANDRA-12090)
 * Fix EOF exception when altering column type (CASSANDRA-11820)
 * cqlsh: fix error handling in rare COPY FROM failure scenario (CASSANDRA-12070)
 * Disable autocompaction during drain (CASSANDRA-11878)
 * Add a metrics timer to MemtablePool and use it to track time spent blocked on memory in MemtableAllocator (CASSANDRA-11327)
 * Fix upgrading schema with super columns with non-text subcomparators (CASSANDRA-12023)
 * Add TimeWindowCompactionStrategy (CASSANDRA-9666)
Merged from 2.2:
 * Synchronize ThriftServer::stop() (CASSANDRA-12105)
 * Use dedicated thread for JMX notifications (CASSANDRA-12146)
 * Improve streaming synchronization and fault tolerance (CASSANDRA-11414)
 * MemoryUtil.getShort() should return an unsigned short also for architectures not supporting unaligned memory accesses (CASSANDRA-11973)
 * Allow nodetool info to run with readonly JMX access (CASSANDRA-11755)
 * Validate bloom_filter_fp_chance against lowest supported
   value when the table is created (CASSANDRA-11920)
 * Don't send erroneous NEW_NODE notifications on restart (CASSANDRA-11038)
 * StorageService shutdown hook should use a volatile variable (CASSANDRA-11984)
Merged from 2.1:
 * Fix filtering on clustering columns when 2i is used (CASSANDRA-11907)
 * Avoid stalling paxos when the paxos state expires (CASSANDRA-12043)
 * Remove finished incoming streaming connections from MessagingService (CASSANDRA-11854)
 * Don't try to get sstables for non-repairing column families (CASSANDRA-12077)
 * Avoid marking too many sstables as repaired (CASSANDRA-11696)
 * Prevent select statements with clustering key > 64k (CASSANDRA-11882)
 * Fix clock skew corrupting other nodes with paxos (CASSANDRA-11991)
 * Remove distinction between non-existing static columns and existing but null in LWTs (CASSANDRA-9842)
 * Cache local ranges when calculating repair neighbors (CASSANDRA-11934)
 * Allow LWT operation on static column with only partition keys (CASSANDRA-10532)
 * Create interval tree over canonical sstables to avoid missing sstables during streaming (CASSANDRA-11886)
 * cqlsh COPY FROM: shutdown parent cluster after forking, to avoid corrupting SSL connections (CASSANDRA-11749)


3.7
 * Support multiple folders for user defined compaction tasks (CASSANDRA-11765)
 * Fix race in CompactionStrategyManager's pause/resume (CASSANDRA-11922)
Merged from 3.0:
 * Fix legacy serialization of Thrift-generated non-compound range tombstones
   when communicating with 2.x nodes (CASSANDRA-11930)
 * Fix Directories instantiations where CFS.initialDirectories should be used (CASSANDRA-11849)
 * Avoid referencing DatabaseDescriptor in AbstractType (CASSANDRA-11912)
 * Don't use static dataDirectories field in Directories instances (CASSANDRA-11647)
 * Fix sstables not being protected from removal during index build (CASSANDRA-11905)
 * cqlsh: Suppress stack trace from Read/WriteFailures (CASSANDRA-11032)
 * Remove unneeded code to repair index summaries that have
   been improperly down-sampled (CASSANDRA-11127)
 * Avoid WriteTimeoutExceptions during commit log replay due to materialized
   view lock contention (CASSANDRA-11891)
 * Prevent OOM failures on SSTable corruption, improve tests for corruption detection (CASSANDRA-9530)
 * Use CFS.initialDirectories when clearing snapshots (CASSANDRA-11705)
 * Allow compaction strategies to disable early open (CASSANDRA-11754)
 * Refactor Materialized View code (CASSANDRA-11475)
 * Update Java Driver (CASSANDRA-11615)
Merged from 2.2:
 * Persist local metadata earlier in startup sequence (CASSANDRA-11742)
 * cqlsh: fix tab completion for case-sensitive identifiers (CASSANDRA-11664)
 * Avoid showing estimated key as -1 in tablestats (CASSANDRA-11587)
 * Fix possible race condition in CommitLog.recover (CASSANDRA-11743)
 * Enable client encryption in sstableloader with cli options (CASSANDRA-11708)
 * Possible memory leak in NIODataInputStream (CASSANDRA-11867)
 * Add seconds to cqlsh tracing session duration (CASSANDRA-11753)
 * Fix commit log replay after out-of-order flush completion (CASSANDRA-9669)
 * Prohibit Reversed Counter type as part of the PK (CASSANDRA-9395)
 * cqlsh: correctly handle non-ascii chars in error messages (CASSANDRA-11626)
Merged from 2.1:
 * Run CommitLog tests with different compression settings (CASSANDRA-9039)
 * cqlsh: apply current keyspace to source command (CASSANDRA-11152)
 * Clear out parent repair session if repair coordinator dies (CASSANDRA-11824)
 * Set default streaming_socket_timeout_in_ms to 24 hours (CASSANDRA-11840)
 * Do not consider local node a valid source during replace (CASSANDRA-11848)
 * Add message dropped tasks to nodetool netstats (CASSANDRA-11855)
 * Avoid holding SSTableReaders for duration of incremental repair (CASSANDRA-11739)


3.6
 * Correctly migrate schema for frozen UDTs during 2.x -> 3.x upgrades
   (does not affect any released versions) (CASSANDRA-11613)
 * Allow server startup if JMX is configured directly (CASSANDRA-11725)
 * Prevent direct memory OOM on buffer pool allocations (CASSANDRA-11710)
 * Enhanced Compaction Logging (CASSANDRA-10805)
 * Make prepared statement cache size configurable (CASSANDRA-11555)
 * Integrated JMX authentication and authorization (CASSANDRA-10091)
 * Add units to stress ouput (CASSANDRA-11352)
 * Fix PER PARTITION LIMIT for single and multi partitions queries (CASSANDRA-11603)
 * Add uncompressed chunk cache for RandomAccessReader (CASSANDRA-5863)
 * Clarify ClusteringPrefix hierarchy (CASSANDRA-11213)
 * Always perform collision check before joining ring (CASSANDRA-10134)
 * SSTableWriter output discrepancy (CASSANDRA-11646)
 * Fix potential timeout in NativeTransportService.testConcurrentDestroys (CASSANDRA-10756)
 * Support large partitions on the 3.0 sstable format (CASSANDRA-11206,11763)
 * Add support to rebuild from specific range (CASSANDRA-10406)
 * Optimize the overlapping lookup by calculating all the
   bounds in advance (CASSANDRA-11571)
 * Support json/yaml output in noetool tablestats (CASSANDRA-5977)
 * (stress) Add datacenter option to -node options (CASSANDRA-11591)
 * Fix handling of empty slices (CASSANDRA-11513)
 * Make number of cores used by cqlsh COPY visible to testing code (CASSANDRA-11437)
 * Allow filtering on clustering columns for queries without secondary indexes (CASSANDRA-11310)
 * Refactor Restriction hierarchy (CASSANDRA-11354)
 * Eliminate allocations in R/W path (CASSANDRA-11421)
 * Update Netty to 4.0.36 (CASSANDRA-11567)
 * Fix PER PARTITION LIMIT for queries requiring post-query ordering (CASSANDRA-11556)
 * Allow instantiation of UDTs and tuples in UDFs (CASSANDRA-10818)
 * Support UDT in CQLSSTableWriter (CASSANDRA-10624)
 * Support for non-frozen user-defined types, updating
   individual fields of user-defined types (CASSANDRA-7423)
 * Make LZ4 compression level configurable (CASSANDRA-11051)
 * Allow per-partition LIMIT clause in CQL (CASSANDRA-7017)
 * Make custom filtering more extensible with UserExpression (CASSANDRA-11295)
 * Improve field-checking and error reporting in cassandra.yaml (CASSANDRA-10649)
 * Print CAS stats in nodetool proxyhistograms (CASSANDRA-11507)
 * More user friendly error when providing an invalid token to nodetool (CASSANDRA-9348)
 * Add static column support to SASI index (CASSANDRA-11183)
 * Support EQ/PREFIX queries in SASI CONTAINS mode without tokenization (CASSANDRA-11434)
 * Support LIKE operator in prepared statements (CASSANDRA-11456)
 * Add a command to see if a Materialized View has finished building (CASSANDRA-9967)
 * Log endpoint and port associated with streaming operation (CASSANDRA-8777)
 * Print sensible units for all log messages (CASSANDRA-9692)
 * Upgrade Netty to version 4.0.34 (CASSANDRA-11096)
 * Break the CQL grammar into separate Parser and Lexer (CASSANDRA-11372)
 * Compress only inter-dc traffic by default (CASSANDRA-8888)
 * Add metrics to track write amplification (CASSANDRA-11420)
 * cassandra-stress: cannot handle "value-less" tables (CASSANDRA-7739)
 * Add/drop multiple columns in one ALTER TABLE statement (CASSANDRA-10411)
 * Add require_endpoint_verification opt for internode encryption (CASSANDRA-9220)
 * Add auto import java.util for UDF code block (CASSANDRA-11392)
 * Add --hex-format option to nodetool getsstables (CASSANDRA-11337)
 * sstablemetadata should print sstable min/max token (CASSANDRA-7159)
 * Do not wrap CassandraException in TriggerExecutor (CASSANDRA-9421)
 * COPY TO should have higher double precision (CASSANDRA-11255)
 * Stress should exit with non-zero status after failure (CASSANDRA-10340)
 * Add client to cqlsh SHOW_SESSION (CASSANDRA-8958)
 * Fix nodetool tablestats keyspace level metrics (CASSANDRA-11226)
 * Store repair options in parent_repair_history (CASSANDRA-11244)
 * Print current leveling in sstableofflinerelevel (CASSANDRA-9588)
 * Change repair message for keyspaces with RF 1 (CASSANDRA-11203)
 * Remove hard-coded SSL cipher suites and protocols (CASSANDRA-10508)
 * Improve concurrency in CompactionStrategyManager (CASSANDRA-10099)
 * (cqlsh) interpret CQL type for formatting blobs (CASSANDRA-11274)
 * Refuse to start and print txn log information in case of disk
   corruption (CASSANDRA-10112)
 * Resolve some eclipse-warnings (CASSANDRA-11086)
 * (cqlsh) Show static columns in a different color (CASSANDRA-11059)
 * Allow to remove TTLs on table with default_time_to_live (CASSANDRA-11207)
Merged from 3.0:
 * Disallow creating view with a static column (CASSANDRA-11602)
 * Reduce the amount of object allocations caused by the getFunctions methods (CASSANDRA-11593)
 * Potential error replaying commitlog with smallint/tinyint/date/time types (CASSANDRA-11618)
 * Fix queries with filtering on counter columns (CASSANDRA-11629)
 * Improve tombstone printing in sstabledump (CASSANDRA-11655)
 * Fix paging for range queries where all clustering columns are specified (CASSANDRA-11669)
 * Don't require HEAP_NEW_SIZE to be set when using G1 (CASSANDRA-11600)
 * Fix sstabledump not showing cells after tombstone marker (CASSANDRA-11654)
 * Ignore all LocalStrategy keyspaces for streaming and other related
   operations (CASSANDRA-11627)
 * Ensure columnfilter covers indexed columns for thrift 2i queries (CASSANDRA-11523)
 * Only open one sstable scanner per sstable (CASSANDRA-11412)
 * Option to specify ProtocolVersion in cassandra-stress (CASSANDRA-11410)
 * ArithmeticException in avgFunctionForDecimal (CASSANDRA-11485)
 * LogAwareFileLister should only use OLD sstable files in current folder to determine disk consistency (CASSANDRA-11470)
 * Notify indexers of expired rows during compaction (CASSANDRA-11329)
 * Properly respond with ProtocolError when a v1/v2 native protocol
   header is received (CASSANDRA-11464)
 * Validate that num_tokens and initial_token are consistent with one another (CASSANDRA-10120)
Merged from 2.2:
 * Exit JVM if JMX server fails to startup (CASSANDRA-11540)
 * Produce a heap dump when exiting on OOM (CASSANDRA-9861)
 * Restore ability to filter on clustering columns when using a 2i (CASSANDRA-11510)
 * JSON datetime formatting needs timezone (CASSANDRA-11137)
 * Fix is_dense recalculation for Thrift-updated tables (CASSANDRA-11502)
 * Remove unnescessary file existence check during anticompaction (CASSANDRA-11660)
 * Add missing files to debian packages (CASSANDRA-11642)
 * Avoid calling Iterables::concat in loops during ModificationStatement::getFunctions (CASSANDRA-11621)
 * cqlsh: COPY FROM should use regular inserts for single statement batches and
   report errors correctly if workers processes crash on initialization (CASSANDRA-11474)
 * Always close cluster with connection in CqlRecordWriter (CASSANDRA-11553)
 * Allow only DISTINCT queries with partition keys restrictions (CASSANDRA-11339)
 * CqlConfigHelper no longer requires both a keystore and truststore to work (CASSANDRA-11532)
 * Make deprecated repair methods backward-compatible with previous notification service (CASSANDRA-11430)
 * IncomingStreamingConnection version check message wrong (CASSANDRA-11462)
Merged from 2.1:
 * Support mlockall on IBM POWER arch (CASSANDRA-11576)
 * Add option to disable use of severity in DynamicEndpointSnitch (CASSANDRA-11737)
 * cqlsh COPY FROM fails for null values with non-prepared statements (CASSANDRA-11631)
 * Make cython optional in pylib/setup.py (CASSANDRA-11630)
 * Change order of directory searching for cassandra.in.sh to favor local one (CASSANDRA-11628)
 * cqlsh COPY FROM fails with []{} chars in UDT/tuple fields/values (CASSANDRA-11633)
 * clqsh: COPY FROM throws TypeError with Cython extensions enabled (CASSANDRA-11574)
 * cqlsh: COPY FROM ignores NULL values in conversion (CASSANDRA-11549)
 * Validate levels when building LeveledScanner to avoid overlaps with orphaned sstables (CASSANDRA-9935)


3.5
 * StaticTokenTreeBuilder should respect posibility of duplicate tokens (CASSANDRA-11525)
 * Correctly fix potential assertion error during compaction (CASSANDRA-11353)
 * Avoid index segment stitching in RAM which lead to OOM on big SSTable files (CASSANDRA-11383)
 * Fix clustering and row filters for LIKE queries on clustering columns (CASSANDRA-11397)
Merged from 3.0:
 * Fix rare NPE on schema upgrade from 2.x to 3.x (CASSANDRA-10943)
 * Improve backoff policy for cqlsh COPY FROM (CASSANDRA-11320)
 * Improve IF NOT EXISTS check in CREATE INDEX (CASSANDRA-11131)
 * Upgrade ohc to 0.4.3
 * Enable SO_REUSEADDR for JMX RMI server sockets (CASSANDRA-11093)
 * Allocate merkletrees with the correct size (CASSANDRA-11390)
 * Support streaming pre-3.0 sstables (CASSANDRA-10990)
 * Add backpressure to compressed or encrypted commit log (CASSANDRA-10971)
 * SSTableExport supports secondary index tables (CASSANDRA-11330)
 * Fix sstabledump to include missing info in debug output (CASSANDRA-11321)
 * Establish and implement canonical bulk reading workload(s) (CASSANDRA-10331)
 * Fix paging for IN queries on tables without clustering columns (CASSANDRA-11208)
 * Remove recursive call from CompositesSearcher (CASSANDRA-11304)
 * Fix filtering on non-primary key columns for queries without index (CASSANDRA-6377)
 * Fix sstableloader fail when using materialized view (CASSANDRA-11275)
Merged from 2.2:
 * DatabaseDescriptor should log stacktrace in case of Eception during seed provider creation (CASSANDRA-11312)
 * Use canonical path for directory in SSTable descriptor (CASSANDRA-10587)
 * Add cassandra-stress keystore option (CASSANDRA-9325)
 * Dont mark sstables as repairing with sub range repairs (CASSANDRA-11451)
 * Notify when sstables change after cancelling compaction (CASSANDRA-11373)
 * cqlsh: COPY FROM should check that explicit column names are valid (CASSANDRA-11333)
 * Add -Dcassandra.start_gossip startup option (CASSANDRA-10809)
 * Fix UTF8Validator.validate() for modified UTF-8 (CASSANDRA-10748)
 * Clarify that now() function is calculated on the coordinator node in CQL documentation (CASSANDRA-10900)
 * Fix bloom filter sizing with LCS (CASSANDRA-11344)
 * (cqlsh) Fix error when result is 0 rows with EXPAND ON (CASSANDRA-11092)
 * Add missing newline at end of bin/cqlsh (CASSANDRA-11325)
 * Unresolved hostname leads to replace being ignored (CASSANDRA-11210)
 * Only log yaml config once, at startup (CASSANDRA-11217)
 * Reference leak with parallel repairs on the same table (CASSANDRA-11215)
Merged from 2.1:
 * Add a -j parameter to scrub/cleanup/upgradesstables to state how
   many threads to use (CASSANDRA-11179)
 * COPY FROM on large datasets: fix progress report and debug performance (CASSANDRA-11053)
 * InvalidateKeys should have a weak ref to key cache (CASSANDRA-11176)


3.4
 * (cqlsh) add cqlshrc option to always connect using ssl (CASSANDRA-10458)
 * Cleanup a few resource warnings (CASSANDRA-11085)
 * Allow custom tracing implementations (CASSANDRA-10392)
 * Extract LoaderOptions to be able to be used from outside (CASSANDRA-10637)
 * fix OnDiskIndexTest to properly treat empty ranges (CASSANDRA-11205)
 * fix TrackerTest to handle new notifications (CASSANDRA-11178)
 * add SASI validation for partitioner and complex columns (CASSANDRA-11169)
 * Add caching of encrypted credentials in PasswordAuthenticator (CASSANDRA-7715)
 * fix SASI memtable switching on flush (CASSANDRA-11159)
 * Remove duplicate offline compaction tracking (CASSANDRA-11148)
 * fix EQ semantics of analyzed SASI indexes (CASSANDRA-11130)
 * Support long name output for nodetool commands (CASSANDRA-7950)
 * Encrypted hints (CASSANDRA-11040)
 * SASI index options validation (CASSANDRA-11136)
 * Optimize disk seek using min/max column name meta data when the LIMIT clause is used
   (CASSANDRA-8180)
 * Add LIKE support to CQL3 (CASSANDRA-11067)
 * Generic Java UDF types (CASSANDRA-10819)
 * cqlsh: Include sub-second precision in timestamps by default (CASSANDRA-10428)
 * Set javac encoding to utf-8 (CASSANDRA-11077)
 * Integrate SASI index into Cassandra (CASSANDRA-10661)
 * Add --skip-flush option to nodetool snapshot
 * Skip values for non-queried columns (CASSANDRA-10657)
 * Add support for secondary indexes on static columns (CASSANDRA-8103)
 * CommitLogUpgradeTestMaker creates broken commit logs (CASSANDRA-11051)
 * Add metric for number of dropped mutations (CASSANDRA-10866)
 * Simplify row cache invalidation code (CASSANDRA-10396)
 * Support user-defined compaction through nodetool (CASSANDRA-10660)
 * Stripe view locks by key and table ID to reduce contention (CASSANDRA-10981)
 * Add nodetool gettimeout and settimeout commands (CASSANDRA-10953)
 * Add 3.0 metadata to sstablemetadata output (CASSANDRA-10838)
Merged from 3.0:
 * MV should only query complex columns included in the view (CASSANDRA-11069)
 * Failed aggregate creation breaks server permanently (CASSANDRA-11064)
 * Add sstabledump tool (CASSANDRA-7464)
 * Introduce backpressure for hints (CASSANDRA-10972)
 * Fix ClusteringPrefix not being able to read tombstone range boundaries (CASSANDRA-11158)
 * Prevent logging in sandboxed state (CASSANDRA-11033)
 * Disallow drop/alter operations of UDTs used by UDAs (CASSANDRA-10721)
 * Add query time validation method on Index (CASSANDRA-11043)
 * Avoid potential AssertionError in mixed version cluster (CASSANDRA-11128)
 * Properly handle hinted handoff after topology changes (CASSANDRA-5902)
 * AssertionError when listing sstable files on inconsistent disk state (CASSANDRA-11156)
 * Fix wrong rack counting and invalid conditions check for TokenAllocation
   (CASSANDRA-11139)
 * Avoid creating empty hint files (CASSANDRA-11090)
 * Fix leak detection strong reference loop using weak reference (CASSANDRA-11120)
 * Configurie BatchlogManager to stop delayed tasks on shutdown (CASSANDRA-11062)
 * Hadoop integration is incompatible with Cassandra Driver 3.0.0 (CASSANDRA-11001)
 * Add dropped_columns to the list of schema table so it gets handled
   properly (CASSANDRA-11050)
 * Fix NPE when using forceRepairRangeAsync without DC (CASSANDRA-11239)
Merged from 2.2:
 * Preserve order for preferred SSL cipher suites (CASSANDRA-11164)
 * Range.compareTo() violates the contract of Comparable (CASSANDRA-11216)
 * Avoid NPE when serializing ErrorMessage with null message (CASSANDRA-11167)
 * Replacing an aggregate with a new version doesn't reset INITCOND (CASSANDRA-10840)
 * (cqlsh) cqlsh cannot be called through symlink (CASSANDRA-11037)
 * fix ohc and java-driver pom dependencies in build.xml (CASSANDRA-10793)
 * Protect from keyspace dropped during repair (CASSANDRA-11065)
 * Handle adding fields to a UDT in SELECT JSON and toJson() (CASSANDRA-11146)
 * Better error message for cleanup (CASSANDRA-10991)
 * cqlsh pg-style-strings broken if line ends with ';' (CASSANDRA-11123)
 * Always persist upsampled index summaries (CASSANDRA-10512)
 * (cqlsh) Fix inconsistent auto-complete (CASSANDRA-10733)
 * Make SELECT JSON and toJson() threadsafe (CASSANDRA-11048)
 * Fix SELECT on tuple relations for mixed ASC/DESC clustering order (CASSANDRA-7281)
 * Use cloned TokenMetadata in size estimates to avoid race against membership check
   (CASSANDRA-10736)
 * (cqlsh) Support utf-8/cp65001 encoding on Windows (CASSANDRA-11030)
 * Fix paging on DISTINCT queries repeats result when first row in partition changes
   (CASSANDRA-10010)
 * (cqlsh) Support timezone conversion using pytz (CASSANDRA-10397)
 * cqlsh: change default encoding to UTF-8 (CASSANDRA-11124)
Merged from 2.1:
 * Checking if an unlogged batch is local is inefficient (CASSANDRA-11529)
 * Fix out-of-space error treatment in memtable flushing (CASSANDRA-11448).
 * Don't do defragmentation if reading from repaired sstables (CASSANDRA-10342)
 * Fix streaming_socket_timeout_in_ms not enforced (CASSANDRA-11286)
 * Avoid dropping message too quickly due to missing unit conversion (CASSANDRA-11302)
 * Don't remove FailureDetector history on removeEndpoint (CASSANDRA-10371)
 * Only notify if repair status changed (CASSANDRA-11172)
 * Use logback setting for 'cassandra -v' command (CASSANDRA-10767)
 * Fix sstableloader to unthrottle streaming by default (CASSANDRA-9714)
 * Fix incorrect warning in 'nodetool status' (CASSANDRA-10176)
 * Properly release sstable ref when doing offline scrub (CASSANDRA-10697)
 * Improve nodetool status performance for large cluster (CASSANDRA-7238)
 * Gossiper#isEnabled is not thread safe (CASSANDRA-11116)
 * Avoid major compaction mixing repaired and unrepaired sstables in DTCS (CASSANDRA-11113)
 * Make it clear what DTCS timestamp_resolution is used for (CASSANDRA-11041)
 * (cqlsh) Display milliseconds when datetime overflows (CASSANDRA-10625)


3.3
 * Avoid infinite loop if owned range is smaller than number of
   data dirs (CASSANDRA-11034)
 * Avoid bootstrap hanging when existing nodes have no data to stream (CASSANDRA-11010)
Merged from 3.0:
 * Remove double initialization of newly added tables (CASSANDRA-11027)
 * Filter keys searcher results by target range (CASSANDRA-11104)
 * Fix deserialization of legacy read commands (CASSANDRA-11087)
 * Fix incorrect computation of deletion time in sstable metadata (CASSANDRA-11102)
 * Avoid memory leak when collecting sstable metadata (CASSANDRA-11026)
 * Mutations do not block for completion under view lock contention (CASSANDRA-10779)
 * Invalidate legacy schema tables when unloading them (CASSANDRA-11071)
 * (cqlsh) handle INSERT and UPDATE statements with LWT conditions correctly
   (CASSANDRA-11003)
 * Fix DISTINCT queries in mixed version clusters (CASSANDRA-10762)
 * Migrate build status for indexes along with legacy schema (CASSANDRA-11046)
 * Ensure SSTables for legacy KEYS indexes can be read (CASSANDRA-11045)
 * Added support for IBM zSystems architecture (CASSANDRA-11054)
 * Update CQL documentation (CASSANDRA-10899)
 * Check the column name, not cell name, for dropped columns when reading
   legacy sstables (CASSANDRA-11018)
 * Don't attempt to index clustering values of static rows (CASSANDRA-11021)
 * Remove checksum files after replaying hints (CASSANDRA-10947)
 * Support passing base table metadata to custom 2i validation (CASSANDRA-10924)
 * Ensure stale index entries are purged during reads (CASSANDRA-11013)
 * (cqlsh) Also apply --connect-timeout to control connection
   timeout (CASSANDRA-10959)
 * Fix AssertionError when removing from list using UPDATE (CASSANDRA-10954)
 * Fix UnsupportedOperationException when reading old sstable with range
   tombstone (CASSANDRA-10743)
 * MV should use the maximum timestamp of the primary key (CASSANDRA-10910)
 * Fix potential assertion error during compaction (CASSANDRA-10944)
Merged from 2.2:
 * maxPurgeableTimestamp needs to check memtables too (CASSANDRA-9949)
 * Apply change to compaction throughput in real time (CASSANDRA-10025)
 * (cqlsh) encode input correctly when saving history
 * Fix potential NPE on ORDER BY queries with IN (CASSANDRA-10955)
 * Start L0 STCS-compactions even if there is a L0 -> L1 compaction
   going (CASSANDRA-10979)
 * Make UUID LSB unique per process (CASSANDRA-7925)
 * Avoid NPE when performing sstable tasks (scrub etc.) (CASSANDRA-10980)
 * Make sure client gets tombstone overwhelmed warning (CASSANDRA-9465)
 * Fix error streaming section more than 2GB (CASSANDRA-10961)
 * Histogram buckets exposed in jmx are sorted incorrectly (CASSANDRA-10975)
 * Enable GC logging by default (CASSANDRA-10140)
 * Optimize pending range computation (CASSANDRA-9258)
 * Skip commit log and saved cache directories in SSTable version startup check (CASSANDRA-10902)
 * drop/alter user should be case sensitive (CASSANDRA-10817)
Merged from 2.1:
 * test_bulk_round_trip_blogposts is failing occasionally (CASSANDRA-10938)
 * Fix isJoined return true only after becoming cluster member (CASANDRA-11007)
 * Fix bad gossip generation seen in long-running clusters (CASSANDRA-10969)
 * Avoid NPE when incremental repair fails (CASSANDRA-10909)
 * Unmark sstables compacting once they are done in cleanup/scrub/upgradesstables (CASSANDRA-10829)
 * Allow simultaneous bootstrapping with strict consistency when no vnodes are used (CASSANDRA-11005)
 * Log a message when major compaction does not result in a single file (CASSANDRA-10847)
 * (cqlsh) fix cqlsh_copy_tests when vnodes are disabled (CASSANDRA-10997)
 * (cqlsh) Add request timeout option to cqlsh (CASSANDRA-10686)
 * Avoid AssertionError while submitting hint with LWT (CASSANDRA-10477)
 * If CompactionMetadata is not in stats file, use index summary instead (CASSANDRA-10676)
 * Retry sending gossip syn multiple times during shadow round (CASSANDRA-8072)
 * Fix pending range calculation during moves (CASSANDRA-10887)
 * Sane default (200Mbps) for inter-DC streaming througput (CASSANDRA-8708)



3.2
 * Make sure tokens don't exist in several data directories (CASSANDRA-6696)
 * Add requireAuthorization method to IAuthorizer (CASSANDRA-10852)
 * Move static JVM options to conf/jvm.options file (CASSANDRA-10494)
 * Fix CassandraVersion to accept x.y version string (CASSANDRA-10931)
 * Add forceUserDefinedCleanup to allow more flexible cleanup (CASSANDRA-10708)
 * (cqlsh) allow setting TTL with COPY (CASSANDRA-9494)
 * Fix counting of received sstables in streaming (CASSANDRA-10949)
 * Implement hints compression (CASSANDRA-9428)
 * Fix potential assertion error when reading static columns (CASSANDRA-10903)
 * Fix EstimatedHistogram creation in nodetool tablehistograms (CASSANDRA-10859)
 * Establish bootstrap stream sessions sequentially (CASSANDRA-6992)
 * Sort compactionhistory output by timestamp (CASSANDRA-10464)
 * More efficient BTree removal (CASSANDRA-9991)
 * Make tablehistograms accept the same syntax as tablestats (CASSANDRA-10149)
 * Group pending compactions based on table (CASSANDRA-10718)
 * Add compressor name in sstablemetadata output (CASSANDRA-9879)
 * Fix type casting for counter columns (CASSANDRA-10824)
 * Prevent running Cassandra as root (CASSANDRA-8142)
 * bound maximum in-flight commit log replay mutation bytes to 64 megabytes (CASSANDRA-8639)
 * Normalize all scripts (CASSANDRA-10679)
 * Make compression ratio much more accurate (CASSANDRA-10225)
 * Optimize building of Clustering object when only one is created (CASSANDRA-10409)
 * Make index building pluggable (CASSANDRA-10681)
 * Add sstable flush observer (CASSANDRA-10678)
 * Improve NTS endpoints calculation (CASSANDRA-10200)
 * Improve performance of the folderSize function (CASSANDRA-10677)
 * Add support for type casting in selection clause (CASSANDRA-10310)
 * Added graphing option to cassandra-stress (CASSANDRA-7918)
 * Abort in-progress queries that time out (CASSANDRA-7392)
 * Add transparent data encryption core classes (CASSANDRA-9945)
Merged from 3.0:
 * Better handling of SSL connection errors inter-node (CASSANDRA-10816)
 * Avoid NoSuchElementException when executing empty batch (CASSANDRA-10711)
 * Avoid building PartitionUpdate in toString (CASSANDRA-10897)
 * Reduce heap spent when receiving many SSTables (CASSANDRA-10797)
 * Add back support for 3rd party auth providers to bulk loader (CASSANDRA-10873)
 * Eliminate the dependency on jgrapht for UDT resolution (CASSANDRA-10653)
 * (Hadoop) Close Clusters and Sessions in Hadoop Input/Output classes (CASSANDRA-10837)
 * Fix sstableloader not working with upper case keyspace name (CASSANDRA-10806)
Merged from 2.2:
 * jemalloc detection fails due to quoting issues in regexv (CASSANDRA-10946)
 * (cqlsh) show correct column names for empty result sets (CASSANDRA-9813)
 * Add new types to Stress (CASSANDRA-9556)
 * Add property to allow listening on broadcast interface (CASSANDRA-9748)
Merged from 2.1:
 * Match cassandra-loader options in COPY FROM (CASSANDRA-9303)
 * Fix binding to any address in CqlBulkRecordWriter (CASSANDRA-9309)
 * cqlsh fails to decode utf-8 characters for text typed columns (CASSANDRA-10875)
 * Log error when stream session fails (CASSANDRA-9294)
 * Fix bugs in commit log archiving startup behavior (CASSANDRA-10593)
 * (cqlsh) further optimise COPY FROM (CASSANDRA-9302)
 * Allow CREATE TABLE WITH ID (CASSANDRA-9179)
 * Make Stress compiles within eclipse (CASSANDRA-10807)
 * Cassandra Daemon should print JVM arguments (CASSANDRA-10764)
 * Allow cancellation of index summary redistribution (CASSANDRA-8805)


3.1.1
Merged from 3.0:
  * Fix upgrade data loss due to range tombstone deleting more data than then should
    (CASSANDRA-10822)


3.1
Merged from 3.0:
 * Avoid MV race during node decommission (CASSANDRA-10674)
 * Disable reloading of GossipingPropertyFileSnitch (CASSANDRA-9474)
 * Handle single-column deletions correction in materialized views
   when the column is part of the view primary key (CASSANDRA-10796)
 * Fix issue with datadir migration on upgrade (CASSANDRA-10788)
 * Fix bug with range tombstones on reverse queries and test coverage for
   AbstractBTreePartition (CASSANDRA-10059)
 * Remove 64k limit on collection elements (CASSANDRA-10374)
 * Remove unclear Indexer.indexes() method (CASSANDRA-10690)
 * Fix NPE on stream read error (CASSANDRA-10771)
 * Normalize cqlsh DESC output (CASSANDRA-10431)
 * Rejects partition range deletions when columns are specified (CASSANDRA-10739)
 * Fix error when saving cached key for old format sstable (CASSANDRA-10778)
 * Invalidate prepared statements on DROP INDEX (CASSANDRA-10758)
 * Fix SELECT statement with IN restrictions on partition key,
   ORDER BY and LIMIT (CASSANDRA-10729)
 * Improve stress performance over 1k threads (CASSANDRA-7217)
 * Wait for migration responses to complete before bootstrapping (CASSANDRA-10731)
 * Unable to create a function with argument of type Inet (CASSANDRA-10741)
 * Fix backward incompatibiliy in CqlInputFormat (CASSANDRA-10717)
 * Correctly preserve deletion info on updated rows when notifying indexers
   of single-row deletions (CASSANDRA-10694)
 * Notify indexers of partition delete during cleanup (CASSANDRA-10685)
 * Keep the file open in trySkipCache (CASSANDRA-10669)
 * Updated trigger example (CASSANDRA-10257)
Merged from 2.2:
 * Verify tables in pseudo-system keyspaces at startup (CASSANDRA-10761)
 * Fix IllegalArgumentException in DataOutputBuffer.reallocate for large buffers (CASSANDRA-10592)
 * Show CQL help in cqlsh in web browser (CASSANDRA-7225)
 * Serialize on disk the proper SSTable compression ratio (CASSANDRA-10775)
 * Reject index queries while the index is building (CASSANDRA-8505)
 * CQL.textile syntax incorrectly includes optional keyspace for aggregate SFUNC and FINALFUNC (CASSANDRA-10747)
 * Fix JSON update with prepared statements (CASSANDRA-10631)
 * Don't do anticompaction after subrange repair (CASSANDRA-10422)
 * Fix SimpleDateType type compatibility (CASSANDRA-10027)
 * (Hadoop) fix splits calculation (CASSANDRA-10640)
 * (Hadoop) ensure that Cluster instances are always closed (CASSANDRA-10058)
Merged from 2.1:
 * Fix Stress profile parsing on Windows (CASSANDRA-10808)
 * Fix incremental repair hang when replica is down (CASSANDRA-10288)
 * Optimize the way we check if a token is repaired in anticompaction (CASSANDRA-10768)
 * Add proper error handling to stream receiver (CASSANDRA-10774)
 * Warn or fail when changing cluster topology live (CASSANDRA-10243)
 * Status command in debian/ubuntu init script doesn't work (CASSANDRA-10213)
 * Some DROP ... IF EXISTS incorrectly result in exceptions on non-existing KS (CASSANDRA-10658)
 * DeletionTime.compareTo wrong in rare cases (CASSANDRA-10749)
 * Force encoding when computing statement ids (CASSANDRA-10755)
 * Properly reject counters as map keys (CASSANDRA-10760)
 * Fix the sstable-needs-cleanup check (CASSANDRA-10740)
 * (cqlsh) Print column names before COPY operation (CASSANDRA-8935)
 * Fix CompressedInputStream for proper cleanup (CASSANDRA-10012)
 * (cqlsh) Support counters in COPY commands (CASSANDRA-9043)
 * Try next replica if not possible to connect to primary replica on
   ColumnFamilyRecordReader (CASSANDRA-2388)
 * Limit window size in DTCS (CASSANDRA-10280)
 * sstableloader does not use MAX_HEAP_SIZE env parameter (CASSANDRA-10188)
 * (cqlsh) Improve COPY TO performance and error handling (CASSANDRA-9304)
 * Create compression chunk for sending file only (CASSANDRA-10680)
 * Forbid compact clustering column type changes in ALTER TABLE (CASSANDRA-8879)
 * Reject incremental repair with subrange repair (CASSANDRA-10422)
 * Add a nodetool command to refresh size_estimates (CASSANDRA-9579)
 * Invalidate cache after stream receive task is completed (CASSANDRA-10341)
 * Reject counter writes in CQLSSTableWriter (CASSANDRA-10258)
 * Remove superfluous COUNTER_MUTATION stage mapping (CASSANDRA-10605)


3.0
 * Fix AssertionError while flushing memtable due to materialized views
   incorrectly inserting empty rows (CASSANDRA-10614)
 * Store UDA initcond as CQL literal in the schema table, instead of a blob (CASSANDRA-10650)
 * Don't use -1 for the position of partition key in schema (CASSANDRA-10491)
 * Fix distinct queries in mixed version cluster (CASSANDRA-10573)
 * Skip sstable on clustering in names query (CASSANDRA-10571)
 * Remove value skipping as it breaks read-repair (CASSANDRA-10655)
 * Fix bootstrapping with MVs (CASSANDRA-10621)
 * Make sure EACH_QUORUM reads are using NTS (CASSANDRA-10584)
 * Fix MV replica filtering for non-NetworkTopologyStrategy (CASSANDRA-10634)
 * (Hadoop) fix CIF describeSplits() not handling 0 size estimates (CASSANDRA-10600)
 * Fix reading of legacy sstables (CASSANDRA-10590)
 * Use CQL type names in schema metadata tables (CASSANDRA-10365)
 * Guard batchlog replay against integer division by zero (CASSANDRA-9223)
 * Fix bug when adding a column to thrift with the same name than a primary key (CASSANDRA-10608)
 * Add client address argument to IAuthenticator::newSaslNegotiator (CASSANDRA-8068)
 * Fix implementation of LegacyLayout.LegacyBoundComparator (CASSANDRA-10602)
 * Don't use 'names query' read path for counters (CASSANDRA-10572)
 * Fix backward compatibility for counters (CASSANDRA-10470)
 * Remove memory_allocator paramter from cassandra.yaml (CASSANDRA-10581,10628)
 * Execute the metadata reload task of all registered indexes on CFS::reload (CASSANDRA-10604)
 * Fix thrift cas operations with defined columns (CASSANDRA-10576)
 * Fix PartitionUpdate.operationCount()for updates with static column operations (CASSANDRA-10606)
 * Fix thrift get() queries with defined columns (CASSANDRA-10586)
 * Fix marking of indexes as built and removed (CASSANDRA-10601)
 * Skip initialization of non-registered 2i instances, remove Index::getIndexName (CASSANDRA-10595)
 * Fix batches on multiple tables (CASSANDRA-10554)
 * Ensure compaction options are validated when updating KeyspaceMetadata (CASSANDRA-10569)
 * Flatten Iterator Transformation Hierarchy (CASSANDRA-9975)
 * Remove token generator (CASSANDRA-5261)
 * RolesCache should not be created for any authenticator that does not requireAuthentication (CASSANDRA-10562)
 * Fix LogTransaction checking only a single directory for files (CASSANDRA-10421)
 * Fix handling of range tombstones when reading old format sstables (CASSANDRA-10360)
 * Aggregate with Initial Condition fails with C* 3.0 (CASSANDRA-10367)
Merged from 2.2:
 * (cqlsh) show partial trace if incomplete after max_trace_wait (CASSANDRA-7645)
 * Use most up-to-date version of schema for system tables (CASSANDRA-10652)
 * Deprecate memory_allocator in cassandra.yaml (CASSANDRA-10581,10628)
 * Expose phi values from failure detector via JMX and tweak debug
   and trace logging (CASSANDRA-9526)
 * Fix IllegalArgumentException in DataOutputBuffer.reallocate for large buffers (CASSANDRA-10592)
Merged from 2.1:
 * Shutdown compaction in drain to prevent leak (CASSANDRA-10079)
 * (cqlsh) fix COPY using wrong variable name for time_format (CASSANDRA-10633)
 * Do not run SizeEstimatesRecorder if a node is not a member of the ring (CASSANDRA-9912)
 * Improve handling of dead nodes in gossip (CASSANDRA-10298)
 * Fix logback-tools.xml incorrectly configured for outputing to System.err
   (CASSANDRA-9937)
 * Fix streaming to catch exception so retry not fail (CASSANDRA-10557)
 * Add validation method to PerRowSecondaryIndex (CASSANDRA-10092)
 * Support encrypted and plain traffic on the same port (CASSANDRA-10559)
 * Do STCS in DTCS windows (CASSANDRA-10276)
 * Avoid repetition of JVM_OPTS in debian package (CASSANDRA-10251)
 * Fix potential NPE from handling result of SIM.highestSelectivityIndex (CASSANDRA-10550)
 * Fix paging issues with partitions containing only static columns data (CASSANDRA-10381)
 * Fix conditions on static columns (CASSANDRA-10264)
 * AssertionError: attempted to delete non-existing file CommitLog (CASSANDRA-10377)
 * Fix sorting for queries with an IN condition on partition key columns (CASSANDRA-10363)


3.0-rc2
 * Fix SELECT DISTINCT queries between 2.2.2 nodes and 3.0 nodes (CASSANDRA-10473)
 * Remove circular references in SegmentedFile (CASSANDRA-10543)
 * Ensure validation of indexed values only occurs once per-partition (CASSANDRA-10536)
 * Fix handling of static columns for range tombstones in thrift (CASSANDRA-10174)
 * Support empty ColumnFilter for backward compatility on empty IN (CASSANDRA-10471)
 * Remove Pig support (CASSANDRA-10542)
 * Fix LogFile throws Exception when assertion is disabled (CASSANDRA-10522)
 * Revert CASSANDRA-7486, make CMS default GC, move GC config to
   conf/jvm.options (CASSANDRA-10403)
 * Fix TeeingAppender causing some logs to be truncated/empty (CASSANDRA-10447)
 * Allow EACH_QUORUM for reads (CASSANDRA-9602)
 * Fix potential ClassCastException while upgrading (CASSANDRA-10468)
 * Fix NPE in MVs on update (CASSANDRA-10503)
 * Only include modified cell data in indexing deltas (CASSANDRA-10438)
 * Do not load keyspace when creating sstable writer (CASSANDRA-10443)
 * If node is not yet gossiping write all MV updates to batchlog only (CASSANDRA-10413)
 * Re-populate token metadata after commit log recovery (CASSANDRA-10293)
 * Provide additional metrics for materialized views (CASSANDRA-10323)
 * Flush system schema tables after local schema changes (CASSANDRA-10429)
Merged from 2.2:
 * Reduce contention getting instances of CompositeType (CASSANDRA-10433)
 * Fix the regression when using LIMIT with aggregates (CASSANDRA-10487)
 * Avoid NoClassDefFoundError during DataDescriptor initialization on windows (CASSANDRA-10412)
 * Preserve case of quoted Role & User names (CASSANDRA-10394)
 * cqlsh pg-style-strings broken (CASSANDRA-10484)
 * cqlsh prompt includes name of keyspace after failed `use` statement (CASSANDRA-10369)
Merged from 2.1:
 * (cqlsh) Distinguish negative and positive infinity in output (CASSANDRA-10523)
 * (cqlsh) allow custom time_format for COPY TO (CASSANDRA-8970)
 * Don't allow startup if the node's rack has changed (CASSANDRA-10242)
 * (cqlsh) show partial trace if incomplete after max_trace_wait (CASSANDRA-7645)
 * Allow LOCAL_JMX to be easily overridden (CASSANDRA-10275)
 * Mark nodes as dead even if they've already left (CASSANDRA-10205)


3.0.0-rc1
 * Fix mixed version read request compatibility for compact static tables
   (CASSANDRA-10373)
 * Fix paging of DISTINCT with static and IN (CASSANDRA-10354)
 * Allow MATERIALIZED VIEW's SELECT statement to restrict primary key
   columns (CASSANDRA-9664)
 * Move crc_check_chance out of compression options (CASSANDRA-9839)
 * Fix descending iteration past end of BTreeSearchIterator (CASSANDRA-10301)
 * Transfer hints to a different node on decommission (CASSANDRA-10198)
 * Check partition keys for CAS operations during stmt validation (CASSANDRA-10338)
 * Add custom query expressions to SELECT (CASSANDRA-10217)
 * Fix minor bugs in MV handling (CASSANDRA-10362)
 * Allow custom indexes with 0,1 or multiple target columns (CASSANDRA-10124)
 * Improve MV schema representation (CASSANDRA-9921)
 * Add flag to enable/disable coordinator batchlog for MV writes (CASSANDRA-10230)
 * Update cqlsh COPY for new internal driver serialization interface (CASSANDRA-10318)
 * Give index implementations more control over rebuild operations (CASSANDRA-10312)
 * Update index file format (CASSANDRA-10314)
 * Add "shadowable" row tombstones to deal with mv timestamp issues (CASSANDRA-10261)
 * CFS.loadNewSSTables() broken for pre-3.0 sstables
 * Cache selected index in read command to reduce lookups (CASSANDRA-10215)
 * Small optimizations of sstable index serialization (CASSANDRA-10232)
 * Support for both encrypted and unencrypted native transport connections (CASSANDRA-9590)
Merged from 2.2:
 * Configurable page size in cqlsh (CASSANDRA-9855)
 * Defer default role manager setup until all nodes are on 2.2+ (CASSANDRA-9761)
 * Handle missing RoleManager in config after upgrade to 2.2 (CASSANDRA-10209)
Merged from 2.1:
 * Bulk Loader API could not tolerate even node failure (CASSANDRA-10347)
 * Avoid misleading pushed notifications when multiple nodes
   share an rpc_address (CASSANDRA-10052)
 * Fix dropping undroppable when message queue is full (CASSANDRA-10113)
 * Fix potential ClassCastException during paging (CASSANDRA-10352)
 * Prevent ALTER TYPE from creating circular references (CASSANDRA-10339)
 * Fix cache handling of 2i and base tables (CASSANDRA-10155, 10359)
 * Fix NPE in nodetool compactionhistory (CASSANDRA-9758)
 * (Pig) support BulkOutputFormat as a URL parameter (CASSANDRA-7410)
 * BATCH statement is broken in cqlsh (CASSANDRA-10272)
 * (cqlsh) Make cqlsh PEP8 Compliant (CASSANDRA-10066)
 * (cqlsh) Fix error when starting cqlsh with --debug (CASSANDRA-10282)
 * Scrub, Cleanup and Upgrade do not unmark compacting until all operations
   have completed, regardless of the occurence of exceptions (CASSANDRA-10274)


3.0.0-beta2
 * Fix columns returned by AbstractBtreePartitions (CASSANDRA-10220)
 * Fix backward compatibility issue due to AbstractBounds serialization bug (CASSANDRA-9857)
 * Fix startup error when upgrading nodes (CASSANDRA-10136)
 * Base table PRIMARY KEY can be assumed to be NOT NULL in MV creation (CASSANDRA-10147)
 * Improve batchlog write patch (CASSANDRA-9673)
 * Re-apply MaterializedView updates on commitlog replay (CASSANDRA-10164)
 * Require AbstractType.isByteOrderComparable declaration in constructor (CASSANDRA-9901)
 * Avoid digest mismatch on upgrade to 3.0 (CASSANDRA-9554)
 * Fix Materialized View builder when adding multiple MVs (CASSANDRA-10156)
 * Choose better poolingOptions for protocol v4 in cassandra-stress (CASSANDRA-10182)
 * Fix LWW bug affecting Materialized Views (CASSANDRA-10197)
 * Ensures frozen sets and maps are always sorted (CASSANDRA-10162)
 * Don't deadlock when flushing CFS backed custom indexes (CASSANDRA-10181)
 * Fix double flushing of secondary index tables (CASSANDRA-10180)
 * Fix incorrect handling of range tombstones in thrift (CASSANDRA-10046)
 * Only use batchlog when paired materialized view replica is remote (CASSANDRA-10061)
 * Reuse TemporalRow when updating multiple MaterializedViews (CASSANDRA-10060)
 * Validate gc_grace_seconds for batchlog writes and MVs (CASSANDRA-9917)
 * Fix sstablerepairedset (CASSANDRA-10132)
Merged from 2.2:
 * Cancel transaction for sstables we wont redistribute index summary
   for (CASSANDRA-10270)
 * Retry snapshot deletion after compaction and gc on Windows (CASSANDRA-10222)
 * Fix failure to start with space in directory path on Windows (CASSANDRA-10239)
 * Fix repair hang when snapshot failed (CASSANDRA-10057)
 * Fall back to 1/4 commitlog volume for commitlog_total_space on small disks
   (CASSANDRA-10199)
Merged from 2.1:
 * Added configurable warning threshold for GC duration (CASSANDRA-8907)
 * Fix handling of streaming EOF (CASSANDRA-10206)
 * Only check KeyCache when it is enabled
 * Change streaming_socket_timeout_in_ms default to 1 hour (CASSANDRA-8611)
 * (cqlsh) update list of CQL keywords (CASSANDRA-9232)
 * Add nodetool gettraceprobability command (CASSANDRA-10234)
Merged from 2.0:
 * Fix rare race where older gossip states can be shadowed (CASSANDRA-10366)
 * Fix consolidating racks violating the RF contract (CASSANDRA-10238)
 * Disallow decommission when node is in drained state (CASSANDRA-8741)


2.2.1
 * Fix race during construction of commit log (CASSANDRA-10049)
 * Fix LeveledCompactionStrategyTest (CASSANDRA-9757)
 * Fix broken UnbufferedDataOutputStreamPlus.writeUTF (CASSANDRA-10203)
 * (cqlsh) default load-from-file encoding to utf-8 (CASSANDRA-9898)
 * Avoid returning Permission.NONE when failing to query users table (CASSANDRA-10168)
 * (cqlsh) add CLEAR command (CASSANDRA-10086)
 * Support string literals as Role names for compatibility (CASSANDRA-10135)
Merged from 2.1:
 * Only check KeyCache when it is enabled
 * Change streaming_socket_timeout_in_ms default to 1 hour (CASSANDRA-8611)
 * (cqlsh) update list of CQL keywords (CASSANDRA-9232)


3.0.0-beta1
 * Redesign secondary index API (CASSANDRA-9459, 7771, 9041)
 * Fix throwing ReadFailure instead of ReadTimeout on range queries (CASSANDRA-10125)
 * Rewrite hinted handoff (CASSANDRA-6230)
 * Fix query on static compact tables (CASSANDRA-10093)
 * Fix race during construction of commit log (CASSANDRA-10049)
 * Add option to only purge repaired tombstones (CASSANDRA-6434)
 * Change authorization handling for MVs (CASSANDRA-9927)
 * Add custom JMX enabled executor for UDF sandbox (CASSANDRA-10026)
 * Fix row deletion bug for Materialized Views (CASSANDRA-10014)
 * Support mixed-version clusters with Cassandra 2.1 and 2.2 (CASSANDRA-9704)
 * Fix multiple slices on RowSearchers (CASSANDRA-10002)
 * Fix bug in merging of collections (CASSANDRA-10001)
 * Optimize batchlog replay to avoid full scans (CASSANDRA-7237)
 * Repair improvements when using vnodes (CASSANDRA-5220)
 * Disable scripted UDFs by default (CASSANDRA-9889)
 * Bytecode inspection for Java-UDFs (CASSANDRA-9890)
 * Use byte to serialize MT hash length (CASSANDRA-9792)
 * Replace usage of Adler32 with CRC32 (CASSANDRA-8684)
 * Fix migration to new format from 2.1 SSTable (CASSANDRA-10006)
 * SequentialWriter should extend BufferedDataOutputStreamPlus (CASSANDRA-9500)
 * Use the same repairedAt timestamp within incremental repair session (CASSANDRA-9111)
Merged from 2.2:
 * Allow count(*) and count(1) to be use as normal aggregation (CASSANDRA-10114)
 * An NPE is thrown if the column name is unknown for an IN relation (CASSANDRA-10043)
 * Apply commit_failure_policy to more errors on startup (CASSANDRA-9749)
 * Fix histogram overflow exception (CASSANDRA-9973)
 * Route gossip messages over dedicated socket (CASSANDRA-9237)
 * Add checksum to saved cache files (CASSANDRA-9265)
 * Log warning when using an aggregate without partition key (CASSANDRA-9737)
Merged from 2.1:
 * (cqlsh) Allow encoding to be set through command line (CASSANDRA-10004)
 * Add new JMX methods to change local compaction strategy (CASSANDRA-9965)
 * Write hints for paxos commits (CASSANDRA-7342)
 * (cqlsh) Fix timestamps before 1970 on Windows, always
   use UTC for timestamp display (CASSANDRA-10000)
 * (cqlsh) Avoid overwriting new config file with old config
   when both exist (CASSANDRA-9777)
 * Release snapshot selfRef when doing snapshot repair (CASSANDRA-9998)
 * Cannot replace token does not exist - DN node removed as Fat Client (CASSANDRA-9871)
Merged from 2.0:
 * Don't cast expected bf size to an int (CASSANDRA-9959)
 * Make getFullyExpiredSSTables less expensive (CASSANDRA-9882)


3.0.0-alpha1
 * Implement proper sandboxing for UDFs (CASSANDRA-9402)
 * Simplify (and unify) cleanup of compaction leftovers (CASSANDRA-7066)
 * Allow extra schema definitions in cassandra-stress yaml (CASSANDRA-9850)
 * Metrics should use up to date nomenclature (CASSANDRA-9448)
 * Change CREATE/ALTER TABLE syntax for compression (CASSANDRA-8384)
 * Cleanup crc and adler code for java 8 (CASSANDRA-9650)
 * Storage engine refactor (CASSANDRA-8099, 9743, 9746, 9759, 9781, 9808, 9825,
   9848, 9705, 9859, 9867, 9874, 9828, 9801)
 * Update Guava to 18.0 (CASSANDRA-9653)
 * Bloom filter false positive ratio is not honoured (CASSANDRA-8413)
 * New option for cassandra-stress to leave a ratio of columns null (CASSANDRA-9522)
 * Change hinted_handoff_enabled yaml setting, JMX (CASSANDRA-9035)
 * Add algorithmic token allocation (CASSANDRA-7032)
 * Add nodetool command to replay batchlog (CASSANDRA-9547)
 * Make file buffer cache independent of paths being read (CASSANDRA-8897)
 * Remove deprecated legacy Hadoop code (CASSANDRA-9353)
 * Decommissioned nodes will not rejoin the cluster (CASSANDRA-8801)
 * Change gossip stabilization to use endpoit size (CASSANDRA-9401)
 * Change default garbage collector to G1 (CASSANDRA-7486)
 * Populate TokenMetadata early during startup (CASSANDRA-9317)
 * Undeprecate cache recentHitRate (CASSANDRA-6591)
 * Add support for selectively varint encoding fields (CASSANDRA-9499, 9865)
 * Materialized Views (CASSANDRA-6477)
Merged from 2.2:
 * Avoid grouping sstables for anticompaction with DTCS (CASSANDRA-9900)
 * UDF / UDA execution time in trace (CASSANDRA-9723)
 * Fix broken internode SSL (CASSANDRA-9884)
Merged from 2.1:
 * Add new JMX methods to change local compaction strategy (CASSANDRA-9965)
 * Fix handling of enable/disable autocompaction (CASSANDRA-9899)
 * Add consistency level to tracing ouput (CASSANDRA-9827)
 * Remove repair snapshot leftover on startup (CASSANDRA-7357)
 * Use random nodes for batch log when only 2 racks (CASSANDRA-8735)
 * Ensure atomicity inside thrift and stream session (CASSANDRA-7757)
 * Fix nodetool info error when the node is not joined (CASSANDRA-9031)
Merged from 2.0:
 * Log when messages are dropped due to cross_node_timeout (CASSANDRA-9793)
 * Don't track hotness when opening from snapshot for validation (CASSANDRA-9382)


2.2.0
 * Allow the selection of columns together with aggregates (CASSANDRA-9767)
 * Fix cqlsh copy methods and other windows specific issues (CASSANDRA-9795)
 * Don't wrap byte arrays in SequentialWriter (CASSANDRA-9797)
 * sum() and avg() functions missing for smallint and tinyint types (CASSANDRA-9671)
 * Revert CASSANDRA-9542 (allow native functions in UDA) (CASSANDRA-9771)
Merged from 2.1:
 * Fix MarshalException when upgrading superColumn family (CASSANDRA-9582)
 * Fix broken logging for "empty" flushes in Memtable (CASSANDRA-9837)
 * Handle corrupt files on startup (CASSANDRA-9686)
 * Fix clientutil jar and tests (CASSANDRA-9760)
 * (cqlsh) Allow the SSL protocol version to be specified through the
    config file or environment variables (CASSANDRA-9544)
Merged from 2.0:
 * Add tool to find why expired sstables are not getting dropped (CASSANDRA-10015)
 * Remove erroneous pending HH tasks from tpstats/jmx (CASSANDRA-9129)
 * Don't cast expected bf size to an int (CASSANDRA-9959)
 * checkForEndpointCollision fails for legitimate collisions (CASSANDRA-9765)
 * Complete CASSANDRA-8448 fix (CASSANDRA-9519)
 * Don't include auth credentials in debug log (CASSANDRA-9682)
 * Can't transition from write survey to normal mode (CASSANDRA-9740)
 * Scrub (recover) sstables even when -Index.db is missing (CASSANDRA-9591)
 * Fix growing pending background compaction (CASSANDRA-9662)


2.2.0-rc2
 * Re-enable memory-mapped I/O on Windows (CASSANDRA-9658)
 * Warn when an extra-large partition is compacted (CASSANDRA-9643)
 * (cqlsh) Allow setting the initial connection timeout (CASSANDRA-9601)
 * BulkLoader has --transport-factory option but does not use it (CASSANDRA-9675)
 * Allow JMX over SSL directly from nodetool (CASSANDRA-9090)
 * Update cqlsh for UDFs (CASSANDRA-7556)
 * Change Windows kernel default timer resolution (CASSANDRA-9634)
 * Deprected sstable2json and json2sstable (CASSANDRA-9618)
 * Allow native functions in user-defined aggregates (CASSANDRA-9542)
 * Don't repair system_distributed by default (CASSANDRA-9621)
 * Fix mixing min, max, and count aggregates for blob type (CASSANRA-9622)
 * Rename class for DATE type in Java driver (CASSANDRA-9563)
 * Duplicate compilation of UDFs on coordinator (CASSANDRA-9475)
 * Fix connection leak in CqlRecordWriter (CASSANDRA-9576)
 * Mlockall before opening system sstables & remove boot_without_jna option (CASSANDRA-9573)
 * Add functions to convert timeuuid to date or time, deprecate dateOf and unixTimestampOf (CASSANDRA-9229)
 * Make sure we cancel non-compacting sstables from LifecycleTransaction (CASSANDRA-9566)
 * Fix deprecated repair JMX API (CASSANDRA-9570)
 * Add logback metrics (CASSANDRA-9378)
 * Update and refactor ant test/test-compression to run the tests in parallel (CASSANDRA-9583)
 * Fix upgrading to new directory for secondary index (CASSANDRA-9687)
Merged from 2.1:
 * (cqlsh) Fix bad check for CQL compatibility when DESCRIBE'ing
   COMPACT STORAGE tables with no clustering columns
 * Eliminate strong self-reference chains in sstable ref tidiers (CASSANDRA-9656)
 * Ensure StreamSession uses canonical sstable reader instances (CASSANDRA-9700) 
 * Ensure memtable book keeping is not corrupted in the event we shrink usage (CASSANDRA-9681)
 * Update internal python driver for cqlsh (CASSANDRA-9064)
 * Fix IndexOutOfBoundsException when inserting tuple with too many
   elements using the string literal notation (CASSANDRA-9559)
 * Enable describe on indices (CASSANDRA-7814)
 * Fix incorrect result for IN queries where column not found (CASSANDRA-9540)
 * ColumnFamilyStore.selectAndReference may block during compaction (CASSANDRA-9637)
 * Fix bug in cardinality check when compacting (CASSANDRA-9580)
 * Fix memory leak in Ref due to ConcurrentLinkedQueue.remove() behaviour (CASSANDRA-9549)
 * Make rebuild only run one at a time (CASSANDRA-9119)
Merged from 2.0:
 * Avoid NPE in AuthSuccess#decode (CASSANDRA-9727)
 * Add listen_address to system.local (CASSANDRA-9603)
 * Bug fixes to resultset metadata construction (CASSANDRA-9636)
 * Fix setting 'durable_writes' in ALTER KEYSPACE (CASSANDRA-9560)
 * Avoids ballot clash in Paxos (CASSANDRA-9649)
 * Improve trace messages for RR (CASSANDRA-9479)
 * Fix suboptimal secondary index selection when restricted
   clustering column is also indexed (CASSANDRA-9631)
 * (cqlsh) Add min_threshold to DTCS option autocomplete (CASSANDRA-9385)
 * Fix error message when attempting to create an index on a column
   in a COMPACT STORAGE table with clustering columns (CASSANDRA-9527)
 * 'WITH WITH' in alter keyspace statements causes NPE (CASSANDRA-9565)
 * Expose some internals of SelectStatement for inspection (CASSANDRA-9532)
 * ArrivalWindow should use primitives (CASSANDRA-9496)
 * Periodically submit background compaction tasks (CASSANDRA-9592)
 * Set HAS_MORE_PAGES flag to false when PagingState is null (CASSANDRA-9571)


2.2.0-rc1
 * Compressed commit log should measure compressed space used (CASSANDRA-9095)
 * Fix comparison bug in CassandraRoleManager#collectRoles (CASSANDRA-9551)
 * Add tinyint,smallint,time,date support for UDFs (CASSANDRA-9400)
 * Deprecates SSTableSimpleWriter and SSTableSimpleUnsortedWriter (CASSANDRA-9546)
 * Empty INITCOND treated as null in aggregate (CASSANDRA-9457)
 * Remove use of Cell in Thrift MapReduce classes (CASSANDRA-8609)
 * Integrate pre-release Java Driver 2.2-rc1, custom build (CASSANDRA-9493)
 * Clean up gossiper logic for old versions (CASSANDRA-9370)
 * Fix custom payload coding/decoding to match the spec (CASSANDRA-9515)
 * ant test-all results incomplete when parsed (CASSANDRA-9463)
 * Disallow frozen<> types in function arguments and return types for
   clarity (CASSANDRA-9411)
 * Static Analysis to warn on unsafe use of Autocloseable instances (CASSANDRA-9431)
 * Update commitlog archiving examples now that commitlog segments are
   not recycled (CASSANDRA-9350)
 * Extend Transactional API to sstable lifecycle management (CASSANDRA-8568)
 * (cqlsh) Add support for native protocol 4 (CASSANDRA-9399)
 * Ensure that UDF and UDAs are keyspace-isolated (CASSANDRA-9409)
 * Revert CASSANDRA-7807 (tracing completion client notifications) (CASSANDRA-9429)
 * Add ability to stop compaction by ID (CASSANDRA-7207)
 * Let CassandraVersion handle SNAPSHOT version (CASSANDRA-9438)
Merged from 2.1:
 * (cqlsh) Fix using COPY through SOURCE or -f (CASSANDRA-9083)
 * Fix occasional lack of `system` keyspace in schema tables (CASSANDRA-8487)
 * Use ProtocolError code instead of ServerError code for native protocol
   error responses to unsupported protocol versions (CASSANDRA-9451)
 * Default commitlog_sync_batch_window_in_ms changed to 2ms (CASSANDRA-9504)
 * Fix empty partition assertion in unsorted sstable writing tools (CASSANDRA-9071)
 * Ensure truncate without snapshot cannot produce corrupt responses (CASSANDRA-9388) 
 * Consistent error message when a table mixes counter and non-counter
   columns (CASSANDRA-9492)
 * Avoid getting unreadable keys during anticompaction (CASSANDRA-9508)
 * (cqlsh) Better float precision by default (CASSANDRA-9224)
 * Improve estimated row count (CASSANDRA-9107)
 * Optimize range tombstone memory footprint (CASSANDRA-8603)
 * Use configured gcgs in anticompaction (CASSANDRA-9397)
Merged from 2.0:
 * Don't accumulate more range than necessary in RangeTombstone.Tracker (CASSANDRA-9486)
 * Add broadcast and rpc addresses to system.local (CASSANDRA-9436)
 * Always mark sstable suspect when corrupted (CASSANDRA-9478)
 * Add database users and permissions to CQL3 documentation (CASSANDRA-7558)
 * Allow JVM_OPTS to be passed to standalone tools (CASSANDRA-5969)
 * Fix bad condition in RangeTombstoneList (CASSANDRA-9485)
 * Fix potential StackOverflow when setting CrcCheckChance over JMX (CASSANDRA-9488)
 * Fix null static columns in pages after the first, paged reversed
   queries (CASSANDRA-8502)
 * Fix counting cache serialization in request metrics (CASSANDRA-9466)
 * Add option not to validate atoms during scrub (CASSANDRA-9406)


2.2.0-beta1
 * Introduce Transactional API for internal state changes (CASSANDRA-8984)
 * Add a flag in cassandra.yaml to enable UDFs (CASSANDRA-9404)
 * Better support of null for UDF (CASSANDRA-8374)
 * Use ecj instead of javassist for UDFs (CASSANDRA-8241)
 * faster async logback configuration for tests (CASSANDRA-9376)
 * Add `smallint` and `tinyint` data types (CASSANDRA-8951)
 * Avoid thrift schema creation when native driver is used in stress tool (CASSANDRA-9374)
 * Make Functions.declared thread-safe
 * Add client warnings to native protocol v4 (CASSANDRA-8930)
 * Allow roles cache to be invalidated (CASSANDRA-8967)
 * Upgrade Snappy (CASSANDRA-9063)
 * Don't start Thrift rpc by default (CASSANDRA-9319)
 * Only stream from unrepaired sstables with incremental repair (CASSANDRA-8267)
 * Aggregate UDFs allow SFUNC return type to differ from STYPE if FFUNC specified (CASSANDRA-9321)
 * Remove Thrift dependencies in bundled tools (CASSANDRA-8358)
 * Disable memory mapping of hsperfdata file for JVM statistics (CASSANDRA-9242)
 * Add pre-startup checks to detect potential incompatibilities (CASSANDRA-8049)
 * Distinguish between null and unset in protocol v4 (CASSANDRA-7304)
 * Add user/role permissions for user-defined functions (CASSANDRA-7557)
 * Allow cassandra config to be updated to restart daemon without unloading classes (CASSANDRA-9046)
 * Don't initialize compaction writer before checking if iter is empty (CASSANDRA-9117)
 * Don't execute any functions at prepare-time (CASSANDRA-9037)
 * Share file handles between all instances of a SegmentedFile (CASSANDRA-8893)
 * Make it possible to major compact LCS (CASSANDRA-7272)
 * Make FunctionExecutionException extend RequestExecutionException
   (CASSANDRA-9055)
 * Add support for SELECT JSON, INSERT JSON syntax and new toJson(), fromJson()
   functions (CASSANDRA-7970)
 * Optimise max purgeable timestamp calculation in compaction (CASSANDRA-8920)
 * Constrain internode message buffer sizes, and improve IO class hierarchy (CASSANDRA-8670) 
 * New tool added to validate all sstables in a node (CASSANDRA-5791)
 * Push notification when tracing completes for an operation (CASSANDRA-7807)
 * Delay "node up" and "node added" notifications until native protocol server is started (CASSANDRA-8236)
 * Compressed Commit Log (CASSANDRA-6809)
 * Optimise IntervalTree (CASSANDRA-8988)
 * Add a key-value payload for third party usage (CASSANDRA-8553, 9212)
 * Bump metrics-reporter-config dependency for metrics 3.0 (CASSANDRA-8149)
 * Partition intra-cluster message streams by size, not type (CASSANDRA-8789)
 * Add WriteFailureException to native protocol, notify coordinator of
   write failures (CASSANDRA-8592)
 * Convert SequentialWriter to nio (CASSANDRA-8709)
 * Add role based access control (CASSANDRA-7653, 8650, 7216, 8760, 8849, 8761, 8850)
 * Record client ip address in tracing sessions (CASSANDRA-8162)
 * Indicate partition key columns in response metadata for prepared
   statements (CASSANDRA-7660)
 * Merge UUIDType and TimeUUIDType parse logic (CASSANDRA-8759)
 * Avoid memory allocation when searching index summary (CASSANDRA-8793)
 * Optimise (Time)?UUIDType Comparisons (CASSANDRA-8730)
 * Make CRC32Ex into a separate maven dependency (CASSANDRA-8836)
 * Use preloaded jemalloc w/ Unsafe (CASSANDRA-8714, 9197)
 * Avoid accessing partitioner through StorageProxy (CASSANDRA-8244, 8268)
 * Upgrade Metrics library and remove depricated metrics (CASSANDRA-5657)
 * Serializing Row cache alternative, fully off heap (CASSANDRA-7438)
 * Duplicate rows returned when in clause has repeated values (CASSANDRA-6706)
 * Make CassandraException unchecked, extend RuntimeException (CASSANDRA-8560)
 * Support direct buffer decompression for reads (CASSANDRA-8464)
 * DirectByteBuffer compatible LZ4 methods (CASSANDRA-7039)
 * Group sstables for anticompaction correctly (CASSANDRA-8578)
 * Add ReadFailureException to native protocol, respond
   immediately when replicas encounter errors while handling
   a read request (CASSANDRA-7886)
 * Switch CommitLogSegment from RandomAccessFile to nio (CASSANDRA-8308)
 * Allow mixing token and partition key restrictions (CASSANDRA-7016)
 * Support index key/value entries on map collections (CASSANDRA-8473)
 * Modernize schema tables (CASSANDRA-8261)
 * Support for user-defined aggregation functions (CASSANDRA-8053)
 * Fix NPE in SelectStatement with empty IN values (CASSANDRA-8419)
 * Refactor SelectStatement, return IN results in natural order instead
   of IN value list order and ignore duplicate values in partition key IN restrictions (CASSANDRA-7981)
 * Support UDTs, tuples, and collections in user-defined
   functions (CASSANDRA-7563)
 * Fix aggregate fn results on empty selection, result column name,
   and cqlsh parsing (CASSANDRA-8229)
 * Mark sstables as repaired after full repair (CASSANDRA-7586)
 * Extend Descriptor to include a format value and refactor reader/writer
   APIs (CASSANDRA-7443)
 * Integrate JMH for microbenchmarks (CASSANDRA-8151)
 * Keep sstable levels when bootstrapping (CASSANDRA-7460)
 * Add Sigar library and perform basic OS settings check on startup (CASSANDRA-7838)
 * Support for aggregation functions (CASSANDRA-4914)
 * Remove cassandra-cli (CASSANDRA-7920)
 * Accept dollar quoted strings in CQL (CASSANDRA-7769)
 * Make assassinate a first class command (CASSANDRA-7935)
 * Support IN clause on any partition key column (CASSANDRA-7855)
 * Support IN clause on any clustering column (CASSANDRA-4762)
 * Improve compaction logging (CASSANDRA-7818)
 * Remove YamlFileNetworkTopologySnitch (CASSANDRA-7917)
 * Do anticompaction in groups (CASSANDRA-6851)
 * Support user-defined functions (CASSANDRA-7395, 7526, 7562, 7740, 7781, 7929,
   7924, 7812, 8063, 7813, 7708)
 * Permit configurable timestamps with cassandra-stress (CASSANDRA-7416)
 * Move sstable RandomAccessReader to nio2, which allows using the
   FILE_SHARE_DELETE flag on Windows (CASSANDRA-4050)
 * Remove CQL2 (CASSANDRA-5918)
 * Optimize fetching multiple cells by name (CASSANDRA-6933)
 * Allow compilation in java 8 (CASSANDRA-7028)
 * Make incremental repair default (CASSANDRA-7250)
 * Enable code coverage thru JaCoCo (CASSANDRA-7226)
 * Switch external naming of 'column families' to 'tables' (CASSANDRA-4369) 
 * Shorten SSTable path (CASSANDRA-6962)
 * Use unsafe mutations for most unit tests (CASSANDRA-6969)
 * Fix race condition during calculation of pending ranges (CASSANDRA-7390)
 * Fail on very large batch sizes (CASSANDRA-8011)
 * Improve concurrency of repair (CASSANDRA-6455, 8208, 9145)
 * Select optimal CRC32 implementation at runtime (CASSANDRA-8614)
 * Evaluate MurmurHash of Token once per query (CASSANDRA-7096)
 * Generalize progress reporting (CASSANDRA-8901)
 * Resumable bootstrap streaming (CASSANDRA-8838, CASSANDRA-8942)
 * Allow scrub for secondary index (CASSANDRA-5174)
 * Save repair data to system table (CASSANDRA-5839)
 * fix nodetool names that reference column families (CASSANDRA-8872)
 Merged from 2.1:
 * Warn on misuse of unlogged batches (CASSANDRA-9282)
 * Failure detector detects and ignores local pauses (CASSANDRA-9183)
 * Add utility class to support for rate limiting a given log statement (CASSANDRA-9029)
 * Add missing consistency levels to cassandra-stess (CASSANDRA-9361)
 * Fix commitlog getCompletedTasks to not increment (CASSANDRA-9339)
 * Fix for harmless exceptions logged as ERROR (CASSANDRA-8564)
 * Delete processed sstables in sstablesplit/sstableupgrade (CASSANDRA-8606)
 * Improve sstable exclusion from partition tombstones (CASSANDRA-9298)
 * Validate the indexed column rather than the cell's contents for 2i (CASSANDRA-9057)
 * Add support for top-k custom 2i queries (CASSANDRA-8717)
 * Fix error when dropping table during compaction (CASSANDRA-9251)
 * cassandra-stress supports validation operations over user profiles (CASSANDRA-8773)
 * Add support for rate limiting log messages (CASSANDRA-9029)
 * Log the partition key with tombstone warnings (CASSANDRA-8561)
 * Reduce runWithCompactionsDisabled poll interval to 1ms (CASSANDRA-9271)
 * Fix PITR commitlog replay (CASSANDRA-9195)
 * GCInspector logs very different times (CASSANDRA-9124)
 * Fix deleting from an empty list (CASSANDRA-9198)
 * Update tuple and collection types that use a user-defined type when that UDT
   is modified (CASSANDRA-9148, CASSANDRA-9192)
 * Use higher timeout for prepair and snapshot in repair (CASSANDRA-9261)
 * Fix anticompaction blocking ANTI_ENTROPY stage (CASSANDRA-9151)
 * Repair waits for anticompaction to finish (CASSANDRA-9097)
 * Fix streaming not holding ref when stream error (CASSANDRA-9295)
 * Fix canonical view returning early opened SSTables (CASSANDRA-9396)
Merged from 2.0:
 * (cqlsh) Add LOGIN command to switch users (CASSANDRA-7212)
 * Clone SliceQueryFilter in AbstractReadCommand implementations (CASSANDRA-8940)
 * Push correct protocol notification for DROP INDEX (CASSANDRA-9310)
 * token-generator - generated tokens too long (CASSANDRA-9300)
 * Fix counting of tombstones for TombstoneOverwhelmingException (CASSANDRA-9299)
 * Fix ReconnectableSnitch reconnecting to peers during upgrade (CASSANDRA-6702)
 * Include keyspace and table name in error log for collections over the size
   limit (CASSANDRA-9286)
 * Avoid potential overlap in LCS with single-partition sstables (CASSANDRA-9322)
 * Log warning message when a table is queried before the schema has fully
   propagated (CASSANDRA-9136)
 * Overload SecondaryIndex#indexes to accept the column definition (CASSANDRA-9314)
 * (cqlsh) Add SERIAL and LOCAL_SERIAL consistency levels (CASSANDRA-8051)
 * Fix index selection during rebuild with certain table layouts (CASSANDRA-9281)
 * Fix partition-level-delete-only workload accounting (CASSANDRA-9194)
 * Allow scrub to handle corrupted compressed chunks (CASSANDRA-9140)
 * Fix assertion error when resetlocalschema is run during repair (CASSANDRA-9249)
 * Disable single sstable tombstone compactions for DTCS by default (CASSANDRA-9234)
 * IncomingTcpConnection thread is not named (CASSANDRA-9262)
 * Close incoming connections when MessagingService is stopped (CASSANDRA-9238)
 * Fix streaming hang when retrying (CASSANDRA-9132)


2.1.5
 * Re-add deprecated cold_reads_to_omit param for backwards compat (CASSANDRA-9203)
 * Make anticompaction visible in compactionstats (CASSANDRA-9098)
 * Improve nodetool getendpoints documentation about the partition
   key parameter (CASSANDRA-6458)
 * Don't check other keyspaces for schema changes when an user-defined
   type is altered (CASSANDRA-9187)
 * Add generate-idea-files target to build.xml (CASSANDRA-9123)
 * Allow takeColumnFamilySnapshot to take a list of tables (CASSANDRA-8348)
 * Limit major sstable operations to their canonical representation (CASSANDRA-8669)
 * cqlsh: Add tests for INSERT and UPDATE tab completion (CASSANDRA-9125)
 * cqlsh: quote column names when needed in COPY FROM inserts (CASSANDRA-9080)
 * Do not load read meter for offline operations (CASSANDRA-9082)
 * cqlsh: Make CompositeType data readable (CASSANDRA-8919)
 * cqlsh: Fix display of triggers (CASSANDRA-9081)
 * Fix NullPointerException when deleting or setting an element by index on
   a null list collection (CASSANDRA-9077)
 * Buffer bloom filter serialization (CASSANDRA-9066)
 * Fix anti-compaction target bloom filter size (CASSANDRA-9060)
 * Make FROZEN and TUPLE unreserved keywords in CQL (CASSANDRA-9047)
 * Prevent AssertionError from SizeEstimatesRecorder (CASSANDRA-9034)
 * Avoid overwriting index summaries for sstables with an older format that
   does not support downsampling; rebuild summaries on startup when this
   is detected (CASSANDRA-8993)
 * Fix potential data loss in CompressedSequentialWriter (CASSANDRA-8949)
 * Make PasswordAuthenticator number of hashing rounds configurable (CASSANDRA-8085)
 * Fix AssertionError when binding nested collections in DELETE (CASSANDRA-8900)
 * Check for overlap with non-early sstables in LCS (CASSANDRA-8739)
 * Only calculate max purgable timestamp if we have to (CASSANDRA-8914)
 * (cqlsh) Greatly improve performance of COPY FROM (CASSANDRA-8225)
 * IndexSummary effectiveIndexInterval is now a guideline, not a rule (CASSANDRA-8993)
 * Use correct bounds for page cache eviction of compressed files (CASSANDRA-8746)
 * SSTableScanner enforces its bounds (CASSANDRA-8946)
 * Cleanup cell equality (CASSANDRA-8947)
 * Introduce intra-cluster message coalescing (CASSANDRA-8692)
 * DatabaseDescriptor throws NPE when rpc_interface is used (CASSANDRA-8839)
 * Don't check if an sstable is live for offline compactions (CASSANDRA-8841)
 * Don't set clientMode in SSTableLoader (CASSANDRA-8238)
 * Fix SSTableRewriter with disabled early open (CASSANDRA-8535)
 * Fix cassandra-stress so it respects the CL passed in user mode (CASSANDRA-8948)
 * Fix rare NPE in ColumnDefinition#hasIndexOption() (CASSANDRA-8786)
 * cassandra-stress reports per-operation statistics, plus misc (CASSANDRA-8769)
 * Add SimpleDate (cql date) and Time (cql time) types (CASSANDRA-7523)
 * Use long for key count in cfstats (CASSANDRA-8913)
 * Make SSTableRewriter.abort() more robust to failure (CASSANDRA-8832)
 * Remove cold_reads_to_omit from STCS (CASSANDRA-8860)
 * Make EstimatedHistogram#percentile() use ceil instead of floor (CASSANDRA-8883)
 * Fix top partitions reporting wrong cardinality (CASSANDRA-8834)
 * Fix rare NPE in KeyCacheSerializer (CASSANDRA-8067)
 * Pick sstables for validation as late as possible inc repairs (CASSANDRA-8366)
 * Fix commitlog getPendingTasks to not increment (CASSANDRA-8862)
 * Fix parallelism adjustment in range and secondary index queries
   when the first fetch does not satisfy the limit (CASSANDRA-8856)
 * Check if the filtered sstables is non-empty in STCS (CASSANDRA-8843)
 * Upgrade java-driver used for cassandra-stress (CASSANDRA-8842)
 * Fix CommitLog.forceRecycleAllSegments() memory access error (CASSANDRA-8812)
 * Improve assertions in Memory (CASSANDRA-8792)
 * Fix SSTableRewriter cleanup (CASSANDRA-8802)
 * Introduce SafeMemory for CompressionMetadata.Writer (CASSANDRA-8758)
 * 'nodetool info' prints exception against older node (CASSANDRA-8796)
 * Ensure SSTableReader.last corresponds exactly with the file end (CASSANDRA-8750)
 * Make SSTableWriter.openEarly more robust and obvious (CASSANDRA-8747)
 * Enforce SSTableReader.first/last (CASSANDRA-8744)
 * Cleanup SegmentedFile API (CASSANDRA-8749)
 * Avoid overlap with early compaction replacement (CASSANDRA-8683)
 * Safer Resource Management++ (CASSANDRA-8707)
 * Write partition size estimates into a system table (CASSANDRA-7688)
 * cqlsh: Fix keys() and full() collection indexes in DESCRIBE output
   (CASSANDRA-8154)
 * Show progress of streaming in nodetool netstats (CASSANDRA-8886)
 * IndexSummaryBuilder utilises offheap memory, and shares data between
   each IndexSummary opened from it (CASSANDRA-8757)
 * markCompacting only succeeds if the exact SSTableReader instances being 
   marked are in the live set (CASSANDRA-8689)
 * cassandra-stress support for varint (CASSANDRA-8882)
 * Fix Adler32 digest for compressed sstables (CASSANDRA-8778)
 * Add nodetool statushandoff/statusbackup (CASSANDRA-8912)
 * Use stdout for progress and stats in sstableloader (CASSANDRA-8982)
 * Correctly identify 2i datadir from older versions (CASSANDRA-9116)
Merged from 2.0:
 * Ignore gossip SYNs after shutdown (CASSANDRA-9238)
 * Avoid overflow when calculating max sstable size in LCS (CASSANDRA-9235)
 * Make sstable blacklisting work with compression (CASSANDRA-9138)
 * Do not attempt to rebuild indexes if no index accepts any column (CASSANDRA-9196)
 * Don't initiate snitch reconnection for dead states (CASSANDRA-7292)
 * Fix ArrayIndexOutOfBoundsException in CQLSSTableWriter (CASSANDRA-8978)
 * Add shutdown gossip state to prevent timeouts during rolling restarts (CASSANDRA-8336)
 * Fix running with java.net.preferIPv6Addresses=true (CASSANDRA-9137)
 * Fix failed bootstrap/replace attempts being persisted in system.peers (CASSANDRA-9180)
 * Flush system.IndexInfo after marking index built (CASSANDRA-9128)
 * Fix updates to min/max_compaction_threshold through cassandra-cli
   (CASSANDRA-8102)
 * Don't include tmp files when doing offline relevel (CASSANDRA-9088)
 * Use the proper CAS WriteType when finishing a previous round during Paxos
   preparation (CASSANDRA-8672)
 * Avoid race in cancelling compactions (CASSANDRA-9070)
 * More aggressive check for expired sstables in DTCS (CASSANDRA-8359)
 * Fix ignored index_interval change in ALTER TABLE statements (CASSANDRA-7976)
 * Do more aggressive compaction in old time windows in DTCS (CASSANDRA-8360)
 * java.lang.AssertionError when reading saved cache (CASSANDRA-8740)
 * "disk full" when running cleanup (CASSANDRA-9036)
 * Lower logging level from ERROR to DEBUG when a scheduled schema pull
   cannot be completed due to a node being down (CASSANDRA-9032)
 * Fix MOVED_NODE client event (CASSANDRA-8516)
 * Allow overriding MAX_OUTSTANDING_REPLAY_COUNT (CASSANDRA-7533)
 * Fix malformed JMX ObjectName containing IPv6 addresses (CASSANDRA-9027)
 * (cqlsh) Allow increasing CSV field size limit through
   cqlshrc config option (CASSANDRA-8934)
 * Stop logging range tombstones when exceeding the threshold
   (CASSANDRA-8559)
 * Fix NullPointerException when nodetool getendpoints is run
   against invalid keyspaces or tables (CASSANDRA-8950)
 * Allow specifying the tmp dir (CASSANDRA-7712)
 * Improve compaction estimated tasks estimation (CASSANDRA-8904)
 * Fix duplicate up/down messages sent to native clients (CASSANDRA-7816)
 * Expose commit log archive status via JMX (CASSANDRA-8734)
 * Provide better exceptions for invalid replication strategy parameters
   (CASSANDRA-8909)
 * Fix regression in mixed single and multi-column relation support for
   SELECT statements (CASSANDRA-8613)
 * Add ability to limit number of native connections (CASSANDRA-8086)
 * Fix CQLSSTableWriter throwing exception and spawning threads
   (CASSANDRA-8808)
 * Fix MT mismatch between empty and GC-able data (CASSANDRA-8979)
 * Fix incorrect validation when snapshotting single table (CASSANDRA-8056)
 * Add offline tool to relevel sstables (CASSANDRA-8301)
 * Preserve stream ID for more protocol errors (CASSANDRA-8848)
 * Fix combining token() function with multi-column relations on
   clustering columns (CASSANDRA-8797)
 * Make CFS.markReferenced() resistant to bad refcounting (CASSANDRA-8829)
 * Fix StreamTransferTask abort/complete bad refcounting (CASSANDRA-8815)
 * Fix AssertionError when querying a DESC clustering ordered
   table with ASC ordering and paging (CASSANDRA-8767)
 * AssertionError: "Memory was freed" when running cleanup (CASSANDRA-8716)
 * Make it possible to set max_sstable_age to fractional days (CASSANDRA-8406)
 * Fix some multi-column relations with indexes on some clustering
   columns (CASSANDRA-8275)
 * Fix memory leak in SSTableSimple*Writer and SSTableReader.validate()
   (CASSANDRA-8748)
 * Throw OOM if allocating memory fails to return a valid pointer (CASSANDRA-8726)
 * Fix SSTableSimpleUnsortedWriter ConcurrentModificationException (CASSANDRA-8619)
 * 'nodetool info' prints exception against older node (CASSANDRA-8796)
 * Ensure SSTableSimpleUnsortedWriter.close() terminates if
   disk writer has crashed (CASSANDRA-8807)


2.1.4
 * Bind JMX to localhost unless explicitly configured otherwise (CASSANDRA-9085)


2.1.3
 * Fix HSHA/offheap_objects corruption (CASSANDRA-8719)
 * Upgrade libthrift to 0.9.2 (CASSANDRA-8685)
 * Don't use the shared ref in sstableloader (CASSANDRA-8704)
 * Purge internal prepared statements if related tables or
   keyspaces are dropped (CASSANDRA-8693)
 * (cqlsh) Handle unicode BOM at start of files (CASSANDRA-8638)
 * Stop compactions before exiting offline tools (CASSANDRA-8623)
 * Update tools/stress/README.txt to match current behaviour (CASSANDRA-7933)
 * Fix schema from Thrift conversion with empty metadata (CASSANDRA-8695)
 * Safer Resource Management (CASSANDRA-7705)
 * Make sure we compact highly overlapping cold sstables with
   STCS (CASSANDRA-8635)
 * rpc_interface and listen_interface generate NPE on startup when specified
   interface doesn't exist (CASSANDRA-8677)
 * Fix ArrayIndexOutOfBoundsException in nodetool cfhistograms (CASSANDRA-8514)
 * Switch from yammer metrics for nodetool cf/proxy histograms (CASSANDRA-8662)
 * Make sure we don't add tmplink files to the compaction
   strategy (CASSANDRA-8580)
 * (cqlsh) Handle maps with blob keys (CASSANDRA-8372)
 * (cqlsh) Handle DynamicCompositeType schemas correctly (CASSANDRA-8563)
 * Duplicate rows returned when in clause has repeated values (CASSANDRA-6706)
 * Add tooling to detect hot partitions (CASSANDRA-7974)
 * Fix cassandra-stress user-mode truncation of partition generation (CASSANDRA-8608)
 * Only stream from unrepaired sstables during inc repair (CASSANDRA-8267)
 * Don't allow starting multiple inc repairs on the same sstables (CASSANDRA-8316)
 * Invalidate prepared BATCH statements when related tables
   or keyspaces are dropped (CASSANDRA-8652)
 * Fix missing results in secondary index queries on collections
   with ALLOW FILTERING (CASSANDRA-8421)
 * Expose EstimatedHistogram metrics for range slices (CASSANDRA-8627)
 * (cqlsh) Escape clqshrc passwords properly (CASSANDRA-8618)
 * Fix NPE when passing wrong argument in ALTER TABLE statement (CASSANDRA-8355)
 * Pig: Refactor and deprecate CqlStorage (CASSANDRA-8599)
 * Don't reuse the same cleanup strategy for all sstables (CASSANDRA-8537)
 * Fix case-sensitivity of index name on CREATE and DROP INDEX
   statements (CASSANDRA-8365)
 * Better detection/logging for corruption in compressed sstables (CASSANDRA-8192)
 * Use the correct repairedAt value when closing writer (CASSANDRA-8570)
 * (cqlsh) Handle a schema mismatch being detected on startup (CASSANDRA-8512)
 * Properly calculate expected write size during compaction (CASSANDRA-8532)
 * Invalidate affected prepared statements when a table's columns
   are altered (CASSANDRA-7910)
 * Stress - user defined writes should populate sequentally (CASSANDRA-8524)
 * Fix regression in SSTableRewriter causing some rows to become unreadable 
   during compaction (CASSANDRA-8429)
 * Run major compactions for repaired/unrepaired in parallel (CASSANDRA-8510)
 * (cqlsh) Fix compression options in DESCRIBE TABLE output when compression
   is disabled (CASSANDRA-8288)
 * (cqlsh) Fix DESCRIBE output after keyspaces are altered (CASSANDRA-7623)
 * Make sure we set lastCompactedKey correctly (CASSANDRA-8463)
 * (cqlsh) Fix output of CONSISTENCY command (CASSANDRA-8507)
 * (cqlsh) Fixed the handling of LIST statements (CASSANDRA-8370)
 * Make sstablescrub check leveled manifest again (CASSANDRA-8432)
 * Check first/last keys in sstable when giving out positions (CASSANDRA-8458)
 * Disable mmap on Windows (CASSANDRA-6993)
 * Add missing ConsistencyLevels to cassandra-stress (CASSANDRA-8253)
 * Add auth support to cassandra-stress (CASSANDRA-7985)
 * Fix ArrayIndexOutOfBoundsException when generating error message
   for some CQL syntax errors (CASSANDRA-8455)
 * Scale memtable slab allocation logarithmically (CASSANDRA-7882)
 * cassandra-stress simultaneous inserts over same seed (CASSANDRA-7964)
 * Reduce cassandra-stress sampling memory requirements (CASSANDRA-7926)
 * Ensure memtable flush cannot expire commit log entries from its future (CASSANDRA-8383)
 * Make read "defrag" async to reclaim memtables (CASSANDRA-8459)
 * Remove tmplink files for offline compactions (CASSANDRA-8321)
 * Reduce maxHintsInProgress (CASSANDRA-8415)
 * BTree updates may call provided update function twice (CASSANDRA-8018)
 * Release sstable references after anticompaction (CASSANDRA-8386)
 * Handle abort() in SSTableRewriter properly (CASSANDRA-8320)
 * Centralize shared executors (CASSANDRA-8055)
 * Fix filtering for CONTAINS (KEY) relations on frozen collection
   clustering columns when the query is restricted to a single
   partition (CASSANDRA-8203)
 * Do more aggressive entire-sstable TTL expiry checks (CASSANDRA-8243)
 * Add more log info if readMeter is null (CASSANDRA-8238)
 * add check of the system wall clock time at startup (CASSANDRA-8305)
 * Support for frozen collections (CASSANDRA-7859)
 * Fix overflow on histogram computation (CASSANDRA-8028)
 * Have paxos reuse the timestamp generation of normal queries (CASSANDRA-7801)
 * Fix incremental repair not remove parent session on remote (CASSANDRA-8291)
 * Improve JBOD disk utilization (CASSANDRA-7386)
 * Log failed host when preparing incremental repair (CASSANDRA-8228)
 * Force config client mode in CQLSSTableWriter (CASSANDRA-8281)
 * Fix sstableupgrade throws exception (CASSANDRA-8688)
 * Fix hang when repairing empty keyspace (CASSANDRA-8694)
Merged from 2.0:
 * Fix IllegalArgumentException in dynamic snitch (CASSANDRA-8448)
 * Add support for UPDATE ... IF EXISTS (CASSANDRA-8610)
 * Fix reversal of list prepends (CASSANDRA-8733)
 * Prevent non-zero default_time_to_live on tables with counters
   (CASSANDRA-8678)
 * Fix SSTableSimpleUnsortedWriter ConcurrentModificationException
   (CASSANDRA-8619)
 * Round up time deltas lower than 1ms in BulkLoader (CASSANDRA-8645)
 * Add batch remove iterator to ABSC (CASSANDRA-8414, 8666)
 * Round up time deltas lower than 1ms in BulkLoader (CASSANDRA-8645)
 * Fix isClientMode check in Keyspace (CASSANDRA-8687)
 * Use more efficient slice size for querying internal secondary
   index tables (CASSANDRA-8550)
 * Fix potentially returning deleted rows with range tombstone (CASSANDRA-8558)
 * Check for available disk space before starting a compaction (CASSANDRA-8562)
 * Fix DISTINCT queries with LIMITs or paging when some partitions
   contain only tombstones (CASSANDRA-8490)
 * Introduce background cache refreshing to permissions cache
   (CASSANDRA-8194)
 * Fix race condition in StreamTransferTask that could lead to
   infinite loops and premature sstable deletion (CASSANDRA-7704)
 * Add an extra version check to MigrationTask (CASSANDRA-8462)
 * Ensure SSTableWriter cleans up properly after failure (CASSANDRA-8499)
 * Increase bf true positive count on key cache hit (CASSANDRA-8525)
 * Move MeteredFlusher to its own thread (CASSANDRA-8485)
 * Fix non-distinct results in DISTNCT queries on static columns when
   paging is enabled (CASSANDRA-8087)
 * Move all hints related tasks to hints internal executor (CASSANDRA-8285)
 * Fix paging for multi-partition IN queries (CASSANDRA-8408)
 * Fix MOVED_NODE topology event never being emitted when a node
   moves its token (CASSANDRA-8373)
 * Fix validation of indexes in COMPACT tables (CASSANDRA-8156)
 * Avoid StackOverflowError when a large list of IN values
   is used for a clustering column (CASSANDRA-8410)
 * Fix NPE when writetime() or ttl() calls are wrapped by
   another function call (CASSANDRA-8451)
 * Fix NPE after dropping a keyspace (CASSANDRA-8332)
 * Fix error message on read repair timeouts (CASSANDRA-7947)
 * Default DTCS base_time_seconds changed to 60 (CASSANDRA-8417)
 * Refuse Paxos operation with more than one pending endpoint (CASSANDRA-8346, 8640)
 * Throw correct exception when trying to bind a keyspace or table
   name (CASSANDRA-6952)
 * Make HHOM.compact synchronized (CASSANDRA-8416)
 * cancel latency-sampling task when CF is dropped (CASSANDRA-8401)
 * don't block SocketThread for MessagingService (CASSANDRA-8188)
 * Increase quarantine delay on replacement (CASSANDRA-8260)
 * Expose off-heap memory usage stats (CASSANDRA-7897)
 * Ignore Paxos commits for truncated tables (CASSANDRA-7538)
 * Validate size of indexed column values (CASSANDRA-8280)
 * Make LCS split compaction results over all data directories (CASSANDRA-8329)
 * Fix some failing queries that use multi-column relations
   on COMPACT STORAGE tables (CASSANDRA-8264)
 * Fix InvalidRequestException with ORDER BY (CASSANDRA-8286)
 * Disable SSLv3 for POODLE (CASSANDRA-8265)
 * Fix millisecond timestamps in Tracing (CASSANDRA-8297)
 * Include keyspace name in error message when there are insufficient
   live nodes to stream from (CASSANDRA-8221)
 * Avoid overlap in L1 when L0 contains many nonoverlapping
   sstables (CASSANDRA-8211)
 * Improve PropertyFileSnitch logging (CASSANDRA-8183)
 * Add DC-aware sequential repair (CASSANDRA-8193)
 * Use live sstables in snapshot repair if possible (CASSANDRA-8312)
 * Fix hints serialized size calculation (CASSANDRA-8587)


2.1.2
 * (cqlsh) parse_for_table_meta errors out on queries with undefined
   grammars (CASSANDRA-8262)
 * (cqlsh) Fix SELECT ... TOKEN() function broken in C* 2.1.1 (CASSANDRA-8258)
 * Fix Cassandra crash when running on JDK8 update 40 (CASSANDRA-8209)
 * Optimize partitioner tokens (CASSANDRA-8230)
 * Improve compaction of repaired/unrepaired sstables (CASSANDRA-8004)
 * Make cache serializers pluggable (CASSANDRA-8096)
 * Fix issues with CONTAINS (KEY) queries on secondary indexes
   (CASSANDRA-8147)
 * Fix read-rate tracking of sstables for some queries (CASSANDRA-8239)
 * Fix default timestamp in QueryOptions (CASSANDRA-8246)
 * Set socket timeout when reading remote version (CASSANDRA-8188)
 * Refactor how we track live size (CASSANDRA-7852)
 * Make sure unfinished compaction files are removed (CASSANDRA-8124)
 * Fix shutdown when run as Windows service (CASSANDRA-8136)
 * Fix DESCRIBE TABLE with custom indexes (CASSANDRA-8031)
 * Fix race in RecoveryManagerTest (CASSANDRA-8176)
 * Avoid IllegalArgumentException while sorting sstables in
   IndexSummaryManager (CASSANDRA-8182)
 * Shutdown JVM on file descriptor exhaustion (CASSANDRA-7579)
 * Add 'die' policy for commit log and disk failure (CASSANDRA-7927)
 * Fix installing as service on Windows (CASSANDRA-8115)
 * Fix CREATE TABLE for CQL2 (CASSANDRA-8144)
 * Avoid boxing in ColumnStats min/max trackers (CASSANDRA-8109)
Merged from 2.0:
 * Correctly handle non-text column names in cql3 (CASSANDRA-8178)
 * Fix deletion for indexes on primary key columns (CASSANDRA-8206)
 * Add 'nodetool statusgossip' (CASSANDRA-8125)
 * Improve client notification that nodes are ready for requests (CASSANDRA-7510)
 * Handle negative timestamp in writetime method (CASSANDRA-8139)
 * Pig: Remove errant LIMIT clause in CqlNativeStorage (CASSANDRA-8166)
 * Throw ConfigurationException when hsha is used with the default
   rpc_max_threads setting of 'unlimited' (CASSANDRA-8116)
 * Allow concurrent writing of the same table in the same JVM using
   CQLSSTableWriter (CASSANDRA-7463)
 * Fix totalDiskSpaceUsed calculation (CASSANDRA-8205)


2.1.1
 * Fix spin loop in AtomicSortedColumns (CASSANDRA-7546)
 * Dont notify when replacing tmplink files (CASSANDRA-8157)
 * Fix validation with multiple CONTAINS clause (CASSANDRA-8131)
 * Fix validation of collections in TriggerExecutor (CASSANDRA-8146)
 * Fix IllegalArgumentException when a list of IN values containing tuples
   is passed as a single arg to a prepared statement with the v1 or v2
   protocol (CASSANDRA-8062)
 * Fix ClassCastException in DISTINCT query on static columns with
   query paging (CASSANDRA-8108)
 * Fix NPE on null nested UDT inside a set (CASSANDRA-8105)
 * Fix exception when querying secondary index on set items or map keys
   when some clustering columns are specified (CASSANDRA-8073)
 * Send proper error response when there is an error during native
   protocol message decode (CASSANDRA-8118)
 * Gossip should ignore generation numbers too far in the future (CASSANDRA-8113)
 * Fix NPE when creating a table with frozen sets, lists (CASSANDRA-8104)
 * Fix high memory use due to tracking reads on incrementally opened sstable
   readers (CASSANDRA-8066)
 * Fix EXECUTE request with skipMetadata=false returning no metadata
   (CASSANDRA-8054)
 * Allow concurrent use of CQLBulkOutputFormat (CASSANDRA-7776)
 * Shutdown JVM on OOM (CASSANDRA-7507)
 * Upgrade netty version and enable epoll event loop (CASSANDRA-7761)
 * Don't duplicate sstables smaller than split size when using
   the sstablesplitter tool (CASSANDRA-7616)
 * Avoid re-parsing already prepared statements (CASSANDRA-7923)
 * Fix some Thrift slice deletions and updates of COMPACT STORAGE
   tables with some clustering columns omitted (CASSANDRA-7990)
 * Fix filtering for CONTAINS on sets (CASSANDRA-8033)
 * Properly track added size (CASSANDRA-7239)
 * Allow compilation in java 8 (CASSANDRA-7208)
 * Fix Assertion error on RangeTombstoneList diff (CASSANDRA-8013)
 * Release references to overlapping sstables during compaction (CASSANDRA-7819)
 * Send notification when opening compaction results early (CASSANDRA-8034)
 * Make native server start block until properly bound (CASSANDRA-7885)
 * (cqlsh) Fix IPv6 support (CASSANDRA-7988)
 * Ignore fat clients when checking for endpoint collision (CASSANDRA-7939)
 * Make sstablerepairedset take a list of files (CASSANDRA-7995)
 * (cqlsh) Tab completeion for indexes on map keys (CASSANDRA-7972)
 * (cqlsh) Fix UDT field selection in select clause (CASSANDRA-7891)
 * Fix resource leak in event of corrupt sstable
 * (cqlsh) Add command line option for cqlshrc file path (CASSANDRA-7131)
 * Provide visibility into prepared statements churn (CASSANDRA-7921, CASSANDRA-7930)
 * Invalidate prepared statements when their keyspace or table is
   dropped (CASSANDRA-7566)
 * cassandra-stress: fix support for NetworkTopologyStrategy (CASSANDRA-7945)
 * Fix saving caches when a table is dropped (CASSANDRA-7784)
 * Add better error checking of new stress profile (CASSANDRA-7716)
 * Use ThreadLocalRandom and remove FBUtilities.threadLocalRandom (CASSANDRA-7934)
 * Prevent operator mistakes due to simultaneous bootstrap (CASSANDRA-7069)
 * cassandra-stress supports whitelist mode for node config (CASSANDRA-7658)
 * GCInspector more closely tracks GC; cassandra-stress and nodetool report it (CASSANDRA-7916)
 * nodetool won't output bogus ownership info without a keyspace (CASSANDRA-7173)
 * Add human readable option to nodetool commands (CASSANDRA-5433)
 * Don't try to set repairedAt on old sstables (CASSANDRA-7913)
 * Add metrics for tracking PreparedStatement use (CASSANDRA-7719)
 * (cqlsh) tab-completion for triggers (CASSANDRA-7824)
 * (cqlsh) Support for query paging (CASSANDRA-7514)
 * (cqlsh) Show progress of COPY operations (CASSANDRA-7789)
 * Add syntax to remove multiple elements from a map (CASSANDRA-6599)
 * Support non-equals conditions in lightweight transactions (CASSANDRA-6839)
 * Add IF [NOT] EXISTS to create/drop triggers (CASSANDRA-7606)
 * (cqlsh) Display the current logged-in user (CASSANDRA-7785)
 * (cqlsh) Don't ignore CTRL-C during COPY FROM execution (CASSANDRA-7815)
 * (cqlsh) Order UDTs according to cross-type dependencies in DESCRIBE
   output (CASSANDRA-7659)
 * (cqlsh) Fix handling of CAS statement results (CASSANDRA-7671)
 * (cqlsh) COPY TO/FROM improvements (CASSANDRA-7405)
 * Support list index operations with conditions (CASSANDRA-7499)
 * Add max live/tombstoned cells to nodetool cfstats output (CASSANDRA-7731)
 * Validate IPv6 wildcard addresses properly (CASSANDRA-7680)
 * (cqlsh) Error when tracing query (CASSANDRA-7613)
 * Avoid IOOBE when building SyntaxError message snippet (CASSANDRA-7569)
 * SSTableExport uses correct validator to create string representation of partition
   keys (CASSANDRA-7498)
 * Avoid NPEs when receiving type changes for an unknown keyspace (CASSANDRA-7689)
 * Add support for custom 2i validation (CASSANDRA-7575)
 * Pig support for hadoop CqlInputFormat (CASSANDRA-6454)
 * Add duration mode to cassandra-stress (CASSANDRA-7468)
 * Add listen_interface and rpc_interface options (CASSANDRA-7417)
 * Improve schema merge performance (CASSANDRA-7444)
 * Adjust MT depth based on # of partition validating (CASSANDRA-5263)
 * Optimise NativeCell comparisons (CASSANDRA-6755)
 * Configurable client timeout for cqlsh (CASSANDRA-7516)
 * Include snippet of CQL query near syntax error in messages (CASSANDRA-7111)
 * Make repair -pr work with -local (CASSANDRA-7450)
 * Fix error in sstableloader with -cph > 1 (CASSANDRA-8007)
 * Fix snapshot repair error on indexed tables (CASSANDRA-8020)
 * Do not exit nodetool repair when receiving JMX NOTIF_LOST (CASSANDRA-7909)
 * Stream to private IP when available (CASSANDRA-8084)
Merged from 2.0:
 * Reject conditions on DELETE unless full PK is given (CASSANDRA-6430)
 * Properly reject the token function DELETE (CASSANDRA-7747)
 * Force batchlog replay before decommissioning a node (CASSANDRA-7446)
 * Fix hint replay with many accumulated expired hints (CASSANDRA-6998)
 * Fix duplicate results in DISTINCT queries on static columns with query
   paging (CASSANDRA-8108)
 * Add DateTieredCompactionStrategy (CASSANDRA-6602)
 * Properly validate ascii and utf8 string literals in CQL queries (CASSANDRA-8101)
 * (cqlsh) Fix autocompletion for alter keyspace (CASSANDRA-8021)
 * Create backup directories for commitlog archiving during startup (CASSANDRA-8111)
 * Reduce totalBlockFor() for LOCAL_* consistency levels (CASSANDRA-8058)
 * Fix merging schemas with re-dropped keyspaces (CASSANDRA-7256)
 * Fix counters in supercolumns during live upgrades from 1.2 (CASSANDRA-7188)
 * Notify DT subscribers when a column family is truncated (CASSANDRA-8088)
 * Add sanity check of $JAVA on startup (CASSANDRA-7676)
 * Schedule fat client schema pull on join (CASSANDRA-7993)
 * Don't reset nodes' versions when closing IncomingTcpConnections
   (CASSANDRA-7734)
 * Record the real messaging version in all cases in OutboundTcpConnection
   (CASSANDRA-8057)
 * SSL does not work in cassandra-cli (CASSANDRA-7899)
 * Fix potential exception when using ReversedType in DynamicCompositeType
   (CASSANDRA-7898)
 * Better validation of collection values (CASSANDRA-7833)
 * Track min/max timestamps correctly (CASSANDRA-7969)
 * Fix possible overflow while sorting CL segments for replay (CASSANDRA-7992)
 * Increase nodetool Xmx (CASSANDRA-7956)
 * Archive any commitlog segments present at startup (CASSANDRA-6904)
 * CrcCheckChance should adjust based on live CFMetadata not 
   sstable metadata (CASSANDRA-7978)
 * token() should only accept columns in the partitioning
   key order (CASSANDRA-6075)
 * Add method to invalidate permission cache via JMX (CASSANDRA-7977)
 * Allow propagating multiple gossip states atomically (CASSANDRA-6125)
 * Log exceptions related to unclean native protocol client disconnects
   at DEBUG or INFO (CASSANDRA-7849)
 * Allow permissions cache to be set via JMX (CASSANDRA-7698)
 * Include schema_triggers CF in readable system resources (CASSANDRA-7967)
 * Fix RowIndexEntry to report correct serializedSize (CASSANDRA-7948)
 * Make CQLSSTableWriter sync within partitions (CASSANDRA-7360)
 * Potentially use non-local replicas in CqlConfigHelper (CASSANDRA-7906)
 * Explicitly disallow mixing multi-column and single-column
   relations on clustering columns (CASSANDRA-7711)
 * Better error message when condition is set on PK column (CASSANDRA-7804)
 * Don't send schema change responses and events for no-op DDL
   statements (CASSANDRA-7600)
 * (Hadoop) fix cluster initialisation for a split fetching (CASSANDRA-7774)
 * Throw InvalidRequestException when queries contain relations on entire
   collection columns (CASSANDRA-7506)
 * (cqlsh) enable CTRL-R history search with libedit (CASSANDRA-7577)
 * (Hadoop) allow ACFRW to limit nodes to local DC (CASSANDRA-7252)
 * (cqlsh) cqlsh should automatically disable tracing when selecting
   from system_traces (CASSANDRA-7641)
 * (Hadoop) Add CqlOutputFormat (CASSANDRA-6927)
 * Don't depend on cassandra config for nodetool ring (CASSANDRA-7508)
 * (cqlsh) Fix failing cqlsh formatting tests (CASSANDRA-7703)
 * Fix IncompatibleClassChangeError from hadoop2 (CASSANDRA-7229)
 * Add 'nodetool sethintedhandoffthrottlekb' (CASSANDRA-7635)
 * (cqlsh) Add tab-completion for CREATE/DROP USER IF [NOT] EXISTS (CASSANDRA-7611)
 * Catch errors when the JVM pulls the rug out from GCInspector (CASSANDRA-5345)
 * cqlsh fails when version number parts are not int (CASSANDRA-7524)
 * Fix NPE when table dropped during streaming (CASSANDRA-7946)
 * Fix wrong progress when streaming uncompressed (CASSANDRA-7878)
 * Fix possible infinite loop in creating repair range (CASSANDRA-7983)
 * Fix unit in nodetool for streaming throughput (CASSANDRA-7375)
Merged from 1.2:
 * Don't index tombstones (CASSANDRA-7828)
 * Improve PasswordAuthenticator default super user setup (CASSANDRA-7788)


2.1.0
 * (cqlsh) Removed "ALTER TYPE <name> RENAME TO <name>" from tab-completion
   (CASSANDRA-7895)
 * Fixed IllegalStateException in anticompaction (CASSANDRA-7892)
 * cqlsh: DESCRIBE support for frozen UDTs, tuples (CASSANDRA-7863)
 * Avoid exposing internal classes over JMX (CASSANDRA-7879)
 * Add null check for keys when freezing collection (CASSANDRA-7869)
 * Improve stress workload realism (CASSANDRA-7519)
Merged from 2.0:
 * Configure system.paxos with LeveledCompactionStrategy (CASSANDRA-7753)
 * Fix ALTER clustering column type from DateType to TimestampType when
   using DESC clustering order (CASSANRDA-7797)
 * Throw EOFException if we run out of chunks in compressed datafile
   (CASSANDRA-7664)
 * Fix PRSI handling of CQL3 row markers for row cleanup (CASSANDRA-7787)
 * Fix dropping collection when it's the last regular column (CASSANDRA-7744)
 * Make StreamReceiveTask thread safe and gc friendly (CASSANDRA-7795)
 * Validate empty cell names from counter updates (CASSANDRA-7798)
Merged from 1.2:
 * Don't allow compacted sstables to be marked as compacting (CASSANDRA-7145)
 * Track expired tombstones (CASSANDRA-7810)


2.1.0-rc7
 * Add frozen keyword and require UDT to be frozen (CASSANDRA-7857)
 * Track added sstable size correctly (CASSANDRA-7239)
 * (cqlsh) Fix case insensitivity (CASSANDRA-7834)
 * Fix failure to stream ranges when moving (CASSANDRA-7836)
 * Correctly remove tmplink files (CASSANDRA-7803)
 * (cqlsh) Fix column name formatting for functions, CAS operations,
   and UDT field selections (CASSANDRA-7806)
 * (cqlsh) Fix COPY FROM handling of null/empty primary key
   values (CASSANDRA-7792)
 * Fix ordering of static cells (CASSANDRA-7763)
Merged from 2.0:
 * Forbid re-adding dropped counter columns (CASSANDRA-7831)
 * Fix CFMetaData#isThriftCompatible() for PK-only tables (CASSANDRA-7832)
 * Always reject inequality on the partition key without token()
   (CASSANDRA-7722)
 * Always send Paxos commit to all replicas (CASSANDRA-7479)
 * Make disruptor_thrift_server invocation pool configurable (CASSANDRA-7594)
 * Make repair no-op when RF=1 (CASSANDRA-7864)


2.1.0-rc6
 * Fix OOM issue from netty caching over time (CASSANDRA-7743)
 * json2sstable couldn't import JSON for CQL table (CASSANDRA-7477)
 * Invalidate all caches on table drop (CASSANDRA-7561)
 * Skip strict endpoint selection for ranges if RF == nodes (CASSANRA-7765)
 * Fix Thrift range filtering without 2ary index lookups (CASSANDRA-7741)
 * Add tracing entries about concurrent range requests (CASSANDRA-7599)
 * (cqlsh) Fix DESCRIBE for NTS keyspaces (CASSANDRA-7729)
 * Remove netty buffer ref-counting (CASSANDRA-7735)
 * Pass mutated cf to index updater for use by PRSI (CASSANDRA-7742)
 * Include stress yaml example in release and deb (CASSANDRA-7717)
 * workaround for netty issue causing corrupted data off the wire (CASSANDRA-7695)
 * cqlsh DESC CLUSTER fails retrieving ring information (CASSANDRA-7687)
 * Fix binding null values inside UDT (CASSANDRA-7685)
 * Fix UDT field selection with empty fields (CASSANDRA-7670)
 * Bogus deserialization of static cells from sstable (CASSANDRA-7684)
 * Fix NPE on compaction leftover cleanup for dropped table (CASSANDRA-7770)
Merged from 2.0:
 * Fix race condition in StreamTransferTask that could lead to
   infinite loops and premature sstable deletion (CASSANDRA-7704)
 * (cqlsh) Wait up to 10 sec for a tracing session (CASSANDRA-7222)
 * Fix NPE in FileCacheService.sizeInBytes (CASSANDRA-7756)
 * Remove duplicates from StorageService.getJoiningNodes (CASSANDRA-7478)
 * Clone token map outside of hot gossip loops (CASSANDRA-7758)
 * Fix MS expiring map timeout for Paxos messages (CASSANDRA-7752)
 * Do not flush on truncate if durable_writes is false (CASSANDRA-7750)
 * Give CRR a default input_cql Statement (CASSANDRA-7226)
 * Better error message when adding a collection with the same name
   than a previously dropped one (CASSANDRA-6276)
 * Fix validation when adding static columns (CASSANDRA-7730)
 * (Thrift) fix range deletion of supercolumns (CASSANDRA-7733)
 * Fix potential AssertionError in RangeTombstoneList (CASSANDRA-7700)
 * Validate arguments of blobAs* functions (CASSANDRA-7707)
 * Fix potential AssertionError with 2ndary indexes (CASSANDRA-6612)
 * Avoid logging CompactionInterrupted at ERROR (CASSANDRA-7694)
 * Minor leak in sstable2jon (CASSANDRA-7709)
 * Add cassandra.auto_bootstrap system property (CASSANDRA-7650)
 * Update java driver (for hadoop) (CASSANDRA-7618)
 * Remove CqlPagingRecordReader/CqlPagingInputFormat (CASSANDRA-7570)
 * Support connecting to ipv6 jmx with nodetool (CASSANDRA-7669)


2.1.0-rc5
 * Reject counters inside user types (CASSANDRA-7672)
 * Switch to notification-based GCInspector (CASSANDRA-7638)
 * (cqlsh) Handle nulls in UDTs and tuples correctly (CASSANDRA-7656)
 * Don't use strict consistency when replacing (CASSANDRA-7568)
 * Fix min/max cell name collection on 2.0 SSTables with range
   tombstones (CASSANDRA-7593)
 * Tolerate min/max cell names of different lengths (CASSANDRA-7651)
 * Filter cached results correctly (CASSANDRA-7636)
 * Fix tracing on the new SEPExecutor (CASSANDRA-7644)
 * Remove shuffle and taketoken (CASSANDRA-7601)
 * Clean up Windows batch scripts (CASSANDRA-7619)
 * Fix native protocol drop user type notification (CASSANDRA-7571)
 * Give read access to system.schema_usertypes to all authenticated users
   (CASSANDRA-7578)
 * (cqlsh) Fix cqlsh display when zero rows are returned (CASSANDRA-7580)
 * Get java version correctly when JAVA_TOOL_OPTIONS is set (CASSANDRA-7572)
 * Fix NPE when dropping index from non-existent keyspace, AssertionError when
   dropping non-existent index with IF EXISTS (CASSANDRA-7590)
 * Fix sstablelevelresetter hang (CASSANDRA-7614)
 * (cqlsh) Fix deserialization of blobs (CASSANDRA-7603)
 * Use "keyspace updated" schema change message for UDT changes in v1 and
   v2 protocols (CASSANDRA-7617)
 * Fix tracing of range slices and secondary index lookups that are local
   to the coordinator (CASSANDRA-7599)
 * Set -Dcassandra.storagedir for all tool shell scripts (CASSANDRA-7587)
 * Don't swap max/min col names when mutating sstable metadata (CASSANDRA-7596)
 * (cqlsh) Correctly handle paged result sets (CASSANDRA-7625)
 * (cqlsh) Improve waiting for a trace to complete (CASSANDRA-7626)
 * Fix tracing of concurrent range slices and 2ary index queries (CASSANDRA-7626)
 * Fix scrub against collection type (CASSANDRA-7665)
Merged from 2.0:
 * Set gc_grace_seconds to seven days for system schema tables (CASSANDRA-7668)
 * SimpleSeedProvider no longer caches seeds forever (CASSANDRA-7663)
 * Always flush on truncate (CASSANDRA-7511)
 * Fix ReversedType(DateType) mapping to native protocol (CASSANDRA-7576)
 * Always merge ranges owned by a single node (CASSANDRA-6930)
 * Track max/min timestamps for range tombstones (CASSANDRA-7647)
 * Fix NPE when listing saved caches dir (CASSANDRA-7632)


2.1.0-rc4
 * Fix word count hadoop example (CASSANDRA-7200)
 * Updated memtable_cleanup_threshold and memtable_flush_writers defaults 
   (CASSANDRA-7551)
 * (Windows) fix startup when WMI memory query fails (CASSANDRA-7505)
 * Anti-compaction proceeds if any part of the repair failed (CASSANDRA-7521)
 * Add missing table name to DROP INDEX responses and notifications (CASSANDRA-7539)
 * Bump CQL version to 3.2.0 and update CQL documentation (CASSANDRA-7527)
 * Fix configuration error message when running nodetool ring (CASSANDRA-7508)
 * Support conditional updates, tuple type, and the v3 protocol in cqlsh (CASSANDRA-7509)
 * Handle queries on multiple secondary index types (CASSANDRA-7525)
 * Fix cqlsh authentication with v3 native protocol (CASSANDRA-7564)
 * Fix NPE when unknown prepared statement ID is used (CASSANDRA-7454)
Merged from 2.0:
 * (Windows) force range-based repair to non-sequential mode (CASSANDRA-7541)
 * Fix range merging when DES scores are zero (CASSANDRA-7535)
 * Warn when SSL certificates have expired (CASSANDRA-7528)
 * Fix error when doing reversed queries with static columns (CASSANDRA-7490)
Merged from 1.2:
 * Set correct stream ID on responses when non-Exception Throwables
   are thrown while handling native protocol messages (CASSANDRA-7470)


2.1.0-rc3
 * Consider expiry when reconciling otherwise equal cells (CASSANDRA-7403)
 * Introduce CQL support for stress tool (CASSANDRA-6146)
 * Fix ClassCastException processing expired messages (CASSANDRA-7496)
 * Fix prepared marker for collections inside UDT (CASSANDRA-7472)
 * Remove left-over populate_io_cache_on_flush and replicate_on_write
   uses (CASSANDRA-7493)
 * (Windows) handle spaces in path names (CASSANDRA-7451)
 * Ensure writes have completed after dropping a table, before recycling
   commit log segments (CASSANDRA-7437)
 * Remove left-over rows_per_partition_to_cache (CASSANDRA-7493)
 * Fix error when CONTAINS is used with a bind marker (CASSANDRA-7502)
 * Properly reject unknown UDT field (CASSANDRA-7484)
Merged from 2.0:
 * Fix CC#collectTimeOrderedData() tombstone optimisations (CASSANDRA-7394)
 * Support DISTINCT for static columns and fix behaviour when DISTINC is
   not use (CASSANDRA-7305).
 * Workaround JVM NPE on JMX bind failure (CASSANDRA-7254)
 * Fix race in FileCacheService RemovalListener (CASSANDRA-7278)
 * Fix inconsistent use of consistencyForCommit that allowed LOCAL_QUORUM
   operations to incorrect become full QUORUM (CASSANDRA-7345)
 * Properly handle unrecognized opcodes and flags (CASSANDRA-7440)
 * (Hadoop) close CqlRecordWriter clients when finished (CASSANDRA-7459)
 * Commit disk failure policy (CASSANDRA-7429)
 * Make sure high level sstables get compacted (CASSANDRA-7414)
 * Fix AssertionError when using empty clustering columns and static columns
   (CASSANDRA-7455)
 * Add option to disable STCS in L0 (CASSANDRA-6621)
 * Upgrade to snappy-java 1.0.5.2 (CASSANDRA-7476)


2.1.0-rc2
 * Fix heap size calculation for CompoundSparseCellName and 
   CompoundSparseCellName.WithCollection (CASSANDRA-7421)
 * Allow counter mutations in UNLOGGED batches (CASSANDRA-7351)
 * Modify reconcile logic to always pick a tombstone over a counter cell
   (CASSANDRA-7346)
 * Avoid incremental compaction on Windows (CASSANDRA-7365)
 * Fix exception when querying a composite-keyed table with a collection index
   (CASSANDRA-7372)
 * Use node's host id in place of counter ids (CASSANDRA-7366)
 * Fix error when doing reversed queries with static columns (CASSANDRA-7490)
 * Backport CASSANDRA-6747 (CASSANDRA-7560)
 * Track max/min timestamps for range tombstones (CASSANDRA-7647)
 * Fix NPE when listing saved caches dir (CASSANDRA-7632)
 * Fix sstableloader unable to connect encrypted node (CASSANDRA-7585)
Merged from 1.2:
 * Clone token map outside of hot gossip loops (CASSANDRA-7758)
 * Add stop method to EmbeddedCassandraService (CASSANDRA-7595)
 * Support connecting to ipv6 jmx with nodetool (CASSANDRA-7669)
 * Set gc_grace_seconds to seven days for system schema tables (CASSANDRA-7668)
 * SimpleSeedProvider no longer caches seeds forever (CASSANDRA-7663)
 * Set correct stream ID on responses when non-Exception Throwables
   are thrown while handling native protocol messages (CASSANDRA-7470)
 * Fix row size miscalculation in LazilyCompactedRow (CASSANDRA-7543)
 * Fix race in background compaction check (CASSANDRA-7745)
 * Don't clear out range tombstones during compaction (CASSANDRA-7808)


2.1.0-rc1
 * Revert flush directory (CASSANDRA-6357)
 * More efficient executor service for fast operations (CASSANDRA-4718)
 * Move less common tools into a new cassandra-tools package (CASSANDRA-7160)
 * Support more concurrent requests in native protocol (CASSANDRA-7231)
 * Add tab-completion to debian nodetool packaging (CASSANDRA-6421)
 * Change concurrent_compactors defaults (CASSANDRA-7139)
 * Add PowerShell Windows launch scripts (CASSANDRA-7001)
 * Make commitlog archive+restore more robust (CASSANDRA-6974)
 * Fix marking commitlogsegments clean (CASSANDRA-6959)
 * Add snapshot "manifest" describing files included (CASSANDRA-6326)
 * Parallel streaming for sstableloader (CASSANDRA-3668)
 * Fix bugs in supercolumns handling (CASSANDRA-7138)
 * Fix ClassClassException on composite dense tables (CASSANDRA-7112)
 * Cleanup and optimize collation and slice iterators (CASSANDRA-7107)
 * Upgrade NBHM lib (CASSANDRA-7128)
 * Optimize netty server (CASSANDRA-6861)
 * Fix repair hang when given CF does not exist (CASSANDRA-7189)
 * Allow c* to be shutdown in an embedded mode (CASSANDRA-5635)
 * Add server side batching to native transport (CASSANDRA-5663)
 * Make batchlog replay asynchronous (CASSANDRA-6134)
 * remove unused classes (CASSANDRA-7197)
 * Limit user types to the keyspace they are defined in (CASSANDRA-6643)
 * Add validate method to CollectionType (CASSANDRA-7208)
 * New serialization format for UDT values (CASSANDRA-7209, CASSANDRA-7261)
 * Fix nodetool netstats (CASSANDRA-7270)
 * Fix potential ClassCastException in HintedHandoffManager (CASSANDRA-7284)
 * Use prepared statements internally (CASSANDRA-6975)
 * Fix broken paging state with prepared statement (CASSANDRA-7120)
 * Fix IllegalArgumentException in CqlStorage (CASSANDRA-7287)
 * Allow nulls/non-existant fields in UDT (CASSANDRA-7206)
 * Add Thrift MultiSliceRequest (CASSANDRA-6757, CASSANDRA-7027)
 * Handle overlapping MultiSlices (CASSANDRA-7279)
 * Fix DataOutputTest on Windows (CASSANDRA-7265)
 * Embedded sets in user defined data-types are not updating (CASSANDRA-7267)
 * Add tuple type to CQL/native protocol (CASSANDRA-7248)
 * Fix CqlPagingRecordReader on tables with few rows (CASSANDRA-7322)
Merged from 2.0:
 * Copy compaction options to make sure they are reloaded (CASSANDRA-7290)
 * Add option to do more aggressive tombstone compactions (CASSANDRA-6563)
 * Don't try to compact already-compacting files in HHOM (CASSANDRA-7288)
 * Always reallocate buffers in HSHA (CASSANDRA-6285)
 * (Hadoop) support authentication in CqlRecordReader (CASSANDRA-7221)
 * (Hadoop) Close java driver Cluster in CQLRR.close (CASSANDRA-7228)
 * Warn when 'USING TIMESTAMP' is used on a CAS BATCH (CASSANDRA-7067)
 * return all cpu values from BackgroundActivityMonitor.readAndCompute (CASSANDRA-7183)
 * Correctly delete scheduled range xfers (CASSANDRA-7143)
 * return all cpu values from BackgroundActivityMonitor.readAndCompute (CASSANDRA-7183)  
 * reduce garbage creation in calculatePendingRanges (CASSANDRA-7191)
 * fix c* launch issues on Russian os's due to output of linux 'free' cmd (CASSANDRA-6162)
 * Fix disabling autocompaction (CASSANDRA-7187)
 * Fix potential NumberFormatException when deserializing IntegerType (CASSANDRA-7088)
 * cqlsh can't tab-complete disabling compaction (CASSANDRA-7185)
 * cqlsh: Accept and execute CQL statement(s) from command-line parameter (CASSANDRA-7172)
 * Fix IllegalStateException in CqlPagingRecordReader (CASSANDRA-7198)
 * Fix the InvertedIndex trigger example (CASSANDRA-7211)
 * Add --resolve-ip option to 'nodetool ring' (CASSANDRA-7210)
 * reduce garbage on codec flag deserialization (CASSANDRA-7244) 
 * Fix duplicated error messages on directory creation error at startup (CASSANDRA-5818)
 * Proper null handle for IF with map element access (CASSANDRA-7155)
 * Improve compaction visibility (CASSANDRA-7242)
 * Correctly delete scheduled range xfers (CASSANDRA-7143)
 * Make batchlog replica selection rack-aware (CASSANDRA-6551)
 * Fix CFMetaData#getColumnDefinitionFromColumnName() (CASSANDRA-7074)
 * Fix writetime/ttl functions for static columns (CASSANDRA-7081)
 * Suggest CTRL-C or semicolon after three blank lines in cqlsh (CASSANDRA-7142)
 * Fix 2ndary index queries with DESC clustering order (CASSANDRA-6950)
 * Invalid key cache entries on DROP (CASSANDRA-6525)
 * Fix flapping RecoveryManagerTest (CASSANDRA-7084)
 * Add missing iso8601 patterns for date strings (CASSANDRA-6973)
 * Support selecting multiple rows in a partition using IN (CASSANDRA-6875)
 * Add authentication support to shuffle (CASSANDRA-6484)
 * Swap local and global default read repair chances (CASSANDRA-7320)
 * Add conditional CREATE/DROP USER support (CASSANDRA-7264)
 * Cqlsh counts non-empty lines for "Blank lines" warning (CASSANDRA-7325)
Merged from 1.2:
 * Add Cloudstack snitch (CASSANDRA-7147)
 * Update system.peers correctly when relocating tokens (CASSANDRA-7126)
 * Add Google Compute Engine snitch (CASSANDRA-7132)
 * remove duplicate query for local tokens (CASSANDRA-7182)
 * exit CQLSH with error status code if script fails (CASSANDRA-6344)
 * Fix bug with some IN queries missig results (CASSANDRA-7105)
 * Fix availability validation for LOCAL_ONE CL (CASSANDRA-7319)
 * Hint streaming can cause decommission to fail (CASSANDRA-7219)


2.1.0-beta2
 * Increase default CL space to 8GB (CASSANDRA-7031)
 * Add range tombstones to read repair digests (CASSANDRA-6863)
 * Fix BTree.clear for large updates (CASSANDRA-6943)
 * Fail write instead of logging a warning when unable to append to CL
   (CASSANDRA-6764)
 * Eliminate possibility of CL segment appearing twice in active list 
   (CASSANDRA-6557)
 * Apply DONTNEED fadvise to commitlog segments (CASSANDRA-6759)
 * Switch CRC component to Adler and include it for compressed sstables 
   (CASSANDRA-4165)
 * Allow cassandra-stress to set compaction strategy options (CASSANDRA-6451)
 * Add broadcast_rpc_address option to cassandra.yaml (CASSANDRA-5899)
 * Auto reload GossipingPropertyFileSnitch config (CASSANDRA-5897)
 * Fix overflow of memtable_total_space_in_mb (CASSANDRA-6573)
 * Fix ABTC NPE and apply update function correctly (CASSANDRA-6692)
 * Allow nodetool to use a file or prompt for password (CASSANDRA-6660)
 * Fix AIOOBE when concurrently accessing ABSC (CASSANDRA-6742)
 * Fix assertion error in ALTER TYPE RENAME (CASSANDRA-6705)
 * Scrub should not always clear out repaired status (CASSANDRA-5351)
 * Improve handling of range tombstone for wide partitions (CASSANDRA-6446)
 * Fix ClassCastException for compact table with composites (CASSANDRA-6738)
 * Fix potentially repairing with wrong nodes (CASSANDRA-6808)
 * Change caching option syntax (CASSANDRA-6745)
 * Fix stress to do proper counter reads (CASSANDRA-6835)
 * Fix help message for stress counter_write (CASSANDRA-6824)
 * Fix stress smart Thrift client to pick servers correctly (CASSANDRA-6848)
 * Add logging levels (minimal, normal or verbose) to stress tool (CASSANDRA-6849)
 * Fix race condition in Batch CLE (CASSANDRA-6860)
 * Improve cleanup/scrub/upgradesstables failure handling (CASSANDRA-6774)
 * ByteBuffer write() methods for serializing sstables (CASSANDRA-6781)
 * Proper compare function for CollectionType (CASSANDRA-6783)
 * Update native server to Netty 4 (CASSANDRA-6236)
 * Fix off-by-one error in stress (CASSANDRA-6883)
 * Make OpOrder AutoCloseable (CASSANDRA-6901)
 * Remove sync repair JMX interface (CASSANDRA-6900)
 * Add multiple memory allocation options for memtables (CASSANDRA-6689, 6694)
 * Remove adjusted op rate from stress output (CASSANDRA-6921)
 * Add optimized CF.hasColumns() implementations (CASSANDRA-6941)
 * Serialize batchlog mutations with the version of the target node
   (CASSANDRA-6931)
 * Optimize CounterColumn#reconcile() (CASSANDRA-6953)
 * Properly remove 1.2 sstable support in 2.1 (CASSANDRA-6869)
 * Lock counter cells, not partitions (CASSANDRA-6880)
 * Track presence of legacy counter shards in sstables (CASSANDRA-6888)
 * Ensure safe resource cleanup when replacing sstables (CASSANDRA-6912)
 * Add failure handler to async callback (CASSANDRA-6747)
 * Fix AE when closing SSTable without releasing reference (CASSANDRA-7000)
 * Clean up IndexInfo on keyspace/table drops (CASSANDRA-6924)
 * Only snapshot relative SSTables when sequential repair (CASSANDRA-7024)
 * Require nodetool rebuild_index to specify index names (CASSANDRA-7038)
 * fix cassandra stress errors on reads with native protocol (CASSANDRA-7033)
 * Use OpOrder to guard sstable references for reads (CASSANDRA-6919)
 * Preemptive opening of compaction result (CASSANDRA-6916)
 * Multi-threaded scrub/cleanup/upgradesstables (CASSANDRA-5547)
 * Optimize cellname comparison (CASSANDRA-6934)
 * Native protocol v3 (CASSANDRA-6855)
 * Optimize Cell liveness checks and clean up Cell (CASSANDRA-7119)
 * Support consistent range movements (CASSANDRA-2434)
 * Display min timestamp in sstablemetadata viewer (CASSANDRA-6767)
Merged from 2.0:
 * Avoid race-prone second "scrub" of system keyspace (CASSANDRA-6797)
 * Pool CqlRecordWriter clients by inetaddress rather than Range
   (CASSANDRA-6665)
 * Fix compaction_history timestamps (CASSANDRA-6784)
 * Compare scores of full replica ordering in DES (CASSANDRA-6683)
 * fix CME in SessionInfo updateProgress affecting netstats (CASSANDRA-6577)
 * Allow repairing between specific replicas (CASSANDRA-6440)
 * Allow per-dc enabling of hints (CASSANDRA-6157)
 * Add compatibility for Hadoop 0.2.x (CASSANDRA-5201)
 * Fix EstimatedHistogram races (CASSANDRA-6682)
 * Failure detector correctly converts initial value to nanos (CASSANDRA-6658)
 * Add nodetool taketoken to relocate vnodes (CASSANDRA-4445)
 * Expose bulk loading progress over JMX (CASSANDRA-4757)
 * Correctly handle null with IF conditions and TTL (CASSANDRA-6623)
 * Account for range/row tombstones in tombstone drop
   time histogram (CASSANDRA-6522)
 * Stop CommitLogSegment.close() from calling sync() (CASSANDRA-6652)
 * Make commitlog failure handling configurable (CASSANDRA-6364)
 * Avoid overlaps in LCS (CASSANDRA-6688)
 * Improve support for paginating over composites (CASSANDRA-4851)
 * Fix count(*) queries in a mixed cluster (CASSANDRA-6707)
 * Improve repair tasks(snapshot, differencing) concurrency (CASSANDRA-6566)
 * Fix replaying pre-2.0 commit logs (CASSANDRA-6714)
 * Add static columns to CQL3 (CASSANDRA-6561)
 * Optimize single partition batch statements (CASSANDRA-6737)
 * Disallow post-query re-ordering when paging (CASSANDRA-6722)
 * Fix potential paging bug with deleted columns (CASSANDRA-6748)
 * Fix NPE on BulkLoader caused by losing StreamEvent (CASSANDRA-6636)
 * Fix truncating compression metadata (CASSANDRA-6791)
 * Add CMSClassUnloadingEnabled JVM option (CASSANDRA-6541)
 * Catch memtable flush exceptions during shutdown (CASSANDRA-6735)
 * Fix upgradesstables NPE for non-CF-based indexes (CASSANDRA-6645)
 * Fix UPDATE updating PRIMARY KEY columns implicitly (CASSANDRA-6782)
 * Fix IllegalArgumentException when updating from 1.2 with SuperColumns
   (CASSANDRA-6733)
 * FBUtilities.singleton() should use the CF comparator (CASSANDRA-6778)
 * Fix CQLSStableWriter.addRow(Map<String, Object>) (CASSANDRA-6526)
 * Fix HSHA server introducing corrupt data (CASSANDRA-6285)
 * Fix CAS conditions for COMPACT STORAGE tables (CASSANDRA-6813)
 * Starting threads in OutboundTcpConnectionPool constructor causes race conditions (CASSANDRA-7177)
 * Allow overriding cassandra-rackdc.properties file (CASSANDRA-7072)
 * Set JMX RMI port to 7199 (CASSANDRA-7087)
 * Use LOCAL_QUORUM for data reads at LOCAL_SERIAL (CASSANDRA-6939)
 * Log a warning for large batches (CASSANDRA-6487)
 * Put nodes in hibernate when join_ring is false (CASSANDRA-6961)
 * Avoid early loading of non-system keyspaces before compaction-leftovers 
   cleanup at startup (CASSANDRA-6913)
 * Restrict Windows to parallel repairs (CASSANDRA-6907)
 * (Hadoop) Allow manually specifying start/end tokens in CFIF (CASSANDRA-6436)
 * Fix NPE in MeteredFlusher (CASSANDRA-6820)
 * Fix race processing range scan responses (CASSANDRA-6820)
 * Allow deleting snapshots from dropped keyspaces (CASSANDRA-6821)
 * Add uuid() function (CASSANDRA-6473)
 * Omit tombstones from schema digests (CASSANDRA-6862)
 * Include correct consistencyLevel in LWT timeout (CASSANDRA-6884)
 * Lower chances for losing new SSTables during nodetool refresh and
   ColumnFamilyStore.loadNewSSTables (CASSANDRA-6514)
 * Add support for DELETE ... IF EXISTS to CQL3 (CASSANDRA-5708)
 * Update hadoop_cql3_word_count example (CASSANDRA-6793)
 * Fix handling of RejectedExecution in sync Thrift server (CASSANDRA-6788)
 * Log more information when exceeding tombstone_warn_threshold (CASSANDRA-6865)
 * Fix truncate to not abort due to unreachable fat clients (CASSANDRA-6864)
 * Fix schema concurrency exceptions (CASSANDRA-6841)
 * Fix leaking validator FH in StreamWriter (CASSANDRA-6832)
 * Fix saving triggers to schema (CASSANDRA-6789)
 * Fix trigger mutations when base mutation list is immutable (CASSANDRA-6790)
 * Fix accounting in FileCacheService to allow re-using RAR (CASSANDRA-6838)
 * Fix static counter columns (CASSANDRA-6827)
 * Restore expiring->deleted (cell) compaction optimization (CASSANDRA-6844)
 * Fix CompactionManager.needsCleanup (CASSANDRA-6845)
 * Correctly compare BooleanType values other than 0 and 1 (CASSANDRA-6779)
 * Read message id as string from earlier versions (CASSANDRA-6840)
 * Properly use the Paxos consistency for (non-protocol) batch (CASSANDRA-6837)
 * Add paranoid disk failure option (CASSANDRA-6646)
 * Improve PerRowSecondaryIndex performance (CASSANDRA-6876)
 * Extend triggers to support CAS updates (CASSANDRA-6882)
 * Static columns with IF NOT EXISTS don't always work as expected (CASSANDRA-6873)
 * Fix paging with SELECT DISTINCT (CASSANDRA-6857)
 * Fix UnsupportedOperationException on CAS timeout (CASSANDRA-6923)
 * Improve MeteredFlusher handling of MF-unaffected column families
   (CASSANDRA-6867)
 * Add CqlRecordReader using native pagination (CASSANDRA-6311)
 * Add QueryHandler interface (CASSANDRA-6659)
 * Track liveRatio per-memtable, not per-CF (CASSANDRA-6945)
 * Make sure upgradesstables keeps sstable level (CASSANDRA-6958)
 * Fix LIMIT with static columns (CASSANDRA-6956)
 * Fix clash with CQL column name in thrift validation (CASSANDRA-6892)
 * Fix error with super columns in mixed 1.2-2.0 clusters (CASSANDRA-6966)
 * Fix bad skip of sstables on slice query with composite start/finish (CASSANDRA-6825)
 * Fix unintended update with conditional statement (CASSANDRA-6893)
 * Fix map element access in IF (CASSANDRA-6914)
 * Avoid costly range calculations for range queries on system keyspaces
   (CASSANDRA-6906)
 * Fix SSTable not released if stream session fails (CASSANDRA-6818)
 * Avoid build failure due to ANTLR timeout (CASSANDRA-6991)
 * Queries on compact tables can return more rows that requested (CASSANDRA-7052)
 * USING TIMESTAMP for batches does not work (CASSANDRA-7053)
 * Fix performance regression from CASSANDRA-5614 (CASSANDRA-6949)
 * Ensure that batchlog and hint timeouts do not produce hints (CASSANDRA-7058)
 * Merge groupable mutations in TriggerExecutor#execute() (CASSANDRA-7047)
 * Plug holes in resource release when wiring up StreamSession (CASSANDRA-7073)
 * Re-add parameter columns to tracing session (CASSANDRA-6942)
 * Preserves CQL metadata when updating table from thrift (CASSANDRA-6831)
Merged from 1.2:
 * Fix nodetool display with vnodes (CASSANDRA-7082)
 * Add UNLOGGED, COUNTER options to BATCH documentation (CASSANDRA-6816)
 * add extra SSL cipher suites (CASSANDRA-6613)
 * fix nodetool getsstables for blob PK (CASSANDRA-6803)
 * Fix BatchlogManager#deleteBatch() use of millisecond timestamps
   (CASSANDRA-6822)
 * Continue assassinating even if the endpoint vanishes (CASSANDRA-6787)
 * Schedule schema pulls on change (CASSANDRA-6971)
 * Non-droppable verbs shouldn't be dropped from OTC (CASSANDRA-6980)
 * Shutdown batchlog executor in SS#drain() (CASSANDRA-7025)
 * Fix batchlog to account for CF truncation records (CASSANDRA-6999)
 * Fix CQLSH parsing of functions and BLOB literals (CASSANDRA-7018)
 * Properly load trustore in the native protocol (CASSANDRA-6847)
 * Always clean up references in SerializingCache (CASSANDRA-6994)
 * Don't shut MessagingService down when replacing a node (CASSANDRA-6476)
 * fix npe when doing -Dcassandra.fd_initial_value_ms (CASSANDRA-6751)


2.1.0-beta1
 * Add flush directory distinct from compaction directories (CASSANDRA-6357)
 * Require JNA by default (CASSANDRA-6575)
 * add listsnapshots command to nodetool (CASSANDRA-5742)
 * Introduce AtomicBTreeColumns (CASSANDRA-6271, 6692)
 * Multithreaded commitlog (CASSANDRA-3578)
 * allocate fixed index summary memory pool and resample cold index summaries 
   to use less memory (CASSANDRA-5519)
 * Removed multithreaded compaction (CASSANDRA-6142)
 * Parallelize fetching rows for low-cardinality indexes (CASSANDRA-1337)
 * change logging from log4j to logback (CASSANDRA-5883)
 * switch to LZ4 compression for internode communication (CASSANDRA-5887)
 * Stop using Thrift-generated Index* classes internally (CASSANDRA-5971)
 * Remove 1.2 network compatibility code (CASSANDRA-5960)
 * Remove leveled json manifest migration code (CASSANDRA-5996)
 * Remove CFDefinition (CASSANDRA-6253)
 * Use AtomicIntegerFieldUpdater in RefCountedMemory (CASSANDRA-6278)
 * User-defined types for CQL3 (CASSANDRA-5590)
 * Use of o.a.c.metrics in nodetool (CASSANDRA-5871, 6406)
 * Batch read from OTC's queue and cleanup (CASSANDRA-1632)
 * Secondary index support for collections (CASSANDRA-4511, 6383)
 * SSTable metadata(Stats.db) format change (CASSANDRA-6356)
 * Push composites support in the storage engine
   (CASSANDRA-5417, CASSANDRA-6520)
 * Add snapshot space used to cfstats (CASSANDRA-6231)
 * Add cardinality estimator for key count estimation (CASSANDRA-5906)
 * CF id is changed to be non-deterministic. Data dir/key cache are created
   uniquely for CF id (CASSANDRA-5202)
 * New counters implementation (CASSANDRA-6504)
 * Replace UnsortedColumns, EmptyColumns, TreeMapBackedSortedColumns with new
   ArrayBackedSortedColumns (CASSANDRA-6630, CASSANDRA-6662, CASSANDRA-6690)
 * Add option to use row cache with a given amount of rows (CASSANDRA-5357)
 * Avoid repairing already repaired data (CASSANDRA-5351)
 * Reject counter updates with USING TTL/TIMESTAMP (CASSANDRA-6649)
 * Replace index_interval with min/max_index_interval (CASSANDRA-6379)
 * Lift limitation that order by columns must be selected for IN queries (CASSANDRA-4911)


2.0.5
 * Reduce garbage generated by bloom filter lookups (CASSANDRA-6609)
 * Add ks.cf names to tombstone logging (CASSANDRA-6597)
 * Use LOCAL_QUORUM for LWT operations at LOCAL_SERIAL (CASSANDRA-6495)
 * Wait for gossip to settle before accepting client connections (CASSANDRA-4288)
 * Delete unfinished compaction incrementally (CASSANDRA-6086)
 * Allow specifying custom secondary index options in CQL3 (CASSANDRA-6480)
 * Improve replica pinning for cache efficiency in DES (CASSANDRA-6485)
 * Fix LOCAL_SERIAL from thrift (CASSANDRA-6584)
 * Don't special case received counts in CAS timeout exceptions (CASSANDRA-6595)
 * Add support for 2.1 global counter shards (CASSANDRA-6505)
 * Fix NPE when streaming connection is not yet established (CASSANDRA-6210)
 * Avoid rare duplicate read repair triggering (CASSANDRA-6606)
 * Fix paging discardFirst (CASSANDRA-6555)
 * Fix ArrayIndexOutOfBoundsException in 2ndary index query (CASSANDRA-6470)
 * Release sstables upon rebuilding 2i (CASSANDRA-6635)
 * Add AbstractCompactionStrategy.startup() method (CASSANDRA-6637)
 * SSTableScanner may skip rows during cleanup (CASSANDRA-6638)
 * sstables from stalled repair sessions can resurrect deleted data (CASSANDRA-6503)
 * Switch stress to use ITransportFactory (CASSANDRA-6641)
 * Fix IllegalArgumentException during prepare (CASSANDRA-6592)
 * Fix possible loss of 2ndary index entries during compaction (CASSANDRA-6517)
 * Fix direct Memory on architectures that do not support unaligned long access
   (CASSANDRA-6628)
 * Let scrub optionally skip broken counter partitions (CASSANDRA-5930)
Merged from 1.2:
 * fsync compression metadata (CASSANDRA-6531)
 * Validate CF existence on execution for prepared statement (CASSANDRA-6535)
 * Add ability to throttle batchlog replay (CASSANDRA-6550)
 * Fix executing LOCAL_QUORUM with SimpleStrategy (CASSANDRA-6545)
 * Avoid StackOverflow when using large IN queries (CASSANDRA-6567)
 * Nodetool upgradesstables includes secondary indexes (CASSANDRA-6598)
 * Paginate batchlog replay (CASSANDRA-6569)
 * skip blocking on streaming during drain (CASSANDRA-6603)
 * Improve error message when schema doesn't match loaded sstable (CASSANDRA-6262)
 * Add properties to adjust FD initial value and max interval (CASSANDRA-4375)
 * Fix preparing with batch and delete from collection (CASSANDRA-6607)
 * Fix ABSC reverse iterator's remove() method (CASSANDRA-6629)
 * Handle host ID conflicts properly (CASSANDRA-6615)
 * Move handling of migration event source to solve bootstrap race. (CASSANDRA-6648)
 * Make sure compaction throughput value doesn't overflow with int math (CASSANDRA-6647)


2.0.4
 * Allow removing snapshots of no-longer-existing CFs (CASSANDRA-6418)
 * add StorageService.stopDaemon() (CASSANDRA-4268)
 * add IRE for invalid CF supplied to get_count (CASSANDRA-5701)
 * add client encryption support to sstableloader (CASSANDRA-6378)
 * Fix accept() loop for SSL sockets post-shutdown (CASSANDRA-6468)
 * Fix size-tiered compaction in LCS L0 (CASSANDRA-6496)
 * Fix assertion failure in filterColdSSTables (CASSANDRA-6483)
 * Fix row tombstones in larger-than-memory compactions (CASSANDRA-6008)
 * Fix cleanup ClassCastException (CASSANDRA-6462)
 * Reduce gossip memory use by interning VersionedValue strings (CASSANDRA-6410)
 * Allow specifying datacenters to participate in a repair (CASSANDRA-6218)
 * Fix divide-by-zero in PCI (CASSANDRA-6403)
 * Fix setting last compacted key in the wrong level for LCS (CASSANDRA-6284)
 * Add millisecond precision formats to the timestamp parser (CASSANDRA-6395)
 * Expose a total memtable size metric for a CF (CASSANDRA-6391)
 * cqlsh: handle symlinks properly (CASSANDRA-6425)
 * Fix potential infinite loop when paging query with IN (CASSANDRA-6464)
 * Fix assertion error in AbstractQueryPager.discardFirst (CASSANDRA-6447)
 * Fix streaming older SSTable yields unnecessary tombstones (CASSANDRA-6527)
Merged from 1.2:
 * Improved error message on bad properties in DDL queries (CASSANDRA-6453)
 * Randomize batchlog candidates selection (CASSANDRA-6481)
 * Fix thundering herd on endpoint cache invalidation (CASSANDRA-6345, 6485)
 * Improve batchlog write performance with vnodes (CASSANDRA-6488)
 * cqlsh: quote single quotes in strings inside collections (CASSANDRA-6172)
 * Improve gossip performance for typical messages (CASSANDRA-6409)
 * Throw IRE if a prepared statement has more markers than supported 
   (CASSANDRA-5598)
 * Expose Thread metrics for the native protocol server (CASSANDRA-6234)
 * Change snapshot response message verb to INTERNAL to avoid dropping it 
   (CASSANDRA-6415)
 * Warn when collection read has > 65K elements (CASSANDRA-5428)
 * Fix cache persistence when both row and key cache are enabled 
   (CASSANDRA-6413)
 * (Hadoop) add describe_local_ring (CASSANDRA-6268)
 * Fix handling of concurrent directory creation failure (CASSANDRA-6459)
 * Allow executing CREATE statements multiple times (CASSANDRA-6471)
 * Don't send confusing info with timeouts (CASSANDRA-6491)
 * Don't resubmit counter mutation runnables internally (CASSANDRA-6427)
 * Don't drop local mutations without a hint (CASSANDRA-6510)
 * Don't allow null max_hint_window_in_ms (CASSANDRA-6419)
 * Validate SliceRange start and finish lengths (CASSANDRA-6521)


2.0.3
 * Fix FD leak on slice read path (CASSANDRA-6275)
 * Cancel read meter task when closing SSTR (CASSANDRA-6358)
 * free off-heap IndexSummary during bulk (CASSANDRA-6359)
 * Recover from IOException in accept() thread (CASSANDRA-6349)
 * Improve Gossip tolerance of abnormally slow tasks (CASSANDRA-6338)
 * Fix trying to hint timed out counter writes (CASSANDRA-6322)
 * Allow restoring specific columnfamilies from archived CL (CASSANDRA-4809)
 * Avoid flushing compaction_history after each operation (CASSANDRA-6287)
 * Fix repair assertion error when tombstones expire (CASSANDRA-6277)
 * Skip loading corrupt key cache (CASSANDRA-6260)
 * Fixes for compacting larger-than-memory rows (CASSANDRA-6274)
 * Compact hottest sstables first and optionally omit coldest from
   compaction entirely (CASSANDRA-6109)
 * Fix modifying column_metadata from thrift (CASSANDRA-6182)
 * cqlsh: fix LIST USERS output (CASSANDRA-6242)
 * Add IRequestSink interface (CASSANDRA-6248)
 * Update memtable size while flushing (CASSANDRA-6249)
 * Provide hooks around CQL2/CQL3 statement execution (CASSANDRA-6252)
 * Require Permission.SELECT for CAS updates (CASSANDRA-6247)
 * New CQL-aware SSTableWriter (CASSANDRA-5894)
 * Reject CAS operation when the protocol v1 is used (CASSANDRA-6270)
 * Correctly throw error when frame too large (CASSANDRA-5981)
 * Fix serialization bug in PagedRange with 2ndary indexes (CASSANDRA-6299)
 * Fix CQL3 table validation in Thrift (CASSANDRA-6140)
 * Fix bug missing results with IN clauses (CASSANDRA-6327)
 * Fix paging with reversed slices (CASSANDRA-6343)
 * Set minTimestamp correctly to be able to drop expired sstables (CASSANDRA-6337)
 * Support NaN and Infinity as float literals (CASSANDRA-6003)
 * Remove RF from nodetool ring output (CASSANDRA-6289)
 * Fix attempting to flush empty rows (CASSANDRA-6374)
 * Fix potential out of bounds exception when paging (CASSANDRA-6333)
Merged from 1.2:
 * Optimize FD phi calculation (CASSANDRA-6386)
 * Improve initial FD phi estimate when starting up (CASSANDRA-6385)
 * Don't list CQL3 table in CLI describe even if named explicitely 
   (CASSANDRA-5750)
 * Invalidate row cache when dropping CF (CASSANDRA-6351)
 * add non-jamm path for cached statements (CASSANDRA-6293)
 * add windows bat files for shell commands (CASSANDRA-6145)
 * Require logging in for Thrift CQL2/3 statement preparation (CASSANDRA-6254)
 * restrict max_num_tokens to 1536 (CASSANDRA-6267)
 * Nodetool gets default JMX port from cassandra-env.sh (CASSANDRA-6273)
 * make calculatePendingRanges asynchronous (CASSANDRA-6244)
 * Remove blocking flushes in gossip thread (CASSANDRA-6297)
 * Fix potential socket leak in connectionpool creation (CASSANDRA-6308)
 * Allow LOCAL_ONE/LOCAL_QUORUM to work with SimpleStrategy (CASSANDRA-6238)
 * cqlsh: handle 'null' as session duration (CASSANDRA-6317)
 * Fix json2sstable handling of range tombstones (CASSANDRA-6316)
 * Fix missing one row in reverse query (CASSANDRA-6330)
 * Fix reading expired row value from row cache (CASSANDRA-6325)
 * Fix AssertionError when doing set element deletion (CASSANDRA-6341)
 * Make CL code for the native protocol match the one in C* 2.0
   (CASSANDRA-6347)
 * Disallow altering CQL3 table from thrift (CASSANDRA-6370)
 * Fix size computation of prepared statement (CASSANDRA-6369)


2.0.2
 * Update FailureDetector to use nanontime (CASSANDRA-4925)
 * Fix FileCacheService regressions (CASSANDRA-6149)
 * Never return WriteTimeout for CL.ANY (CASSANDRA-6132)
 * Fix race conditions in bulk loader (CASSANDRA-6129)
 * Add configurable metrics reporting (CASSANDRA-4430)
 * drop queries exceeding a configurable number of tombstones (CASSANDRA-6117)
 * Track and persist sstable read activity (CASSANDRA-5515)
 * Fixes for speculative retry (CASSANDRA-5932, CASSANDRA-6194)
 * Improve memory usage of metadata min/max column names (CASSANDRA-6077)
 * Fix thrift validation refusing row markers on CQL3 tables (CASSANDRA-6081)
 * Fix insertion of collections with CAS (CASSANDRA-6069)
 * Correctly send metadata on SELECT COUNT (CASSANDRA-6080)
 * Track clients' remote addresses in ClientState (CASSANDRA-6070)
 * Create snapshot dir if it does not exist when migrating
   leveled manifest (CASSANDRA-6093)
 * make sequential nodetool repair the default (CASSANDRA-5950)
 * Add more hooks for compaction strategy implementations (CASSANDRA-6111)
 * Fix potential NPE on composite 2ndary indexes (CASSANDRA-6098)
 * Delete can potentially be skipped in batch (CASSANDRA-6115)
 * Allow alter keyspace on system_traces (CASSANDRA-6016)
 * Disallow empty column names in cql (CASSANDRA-6136)
 * Use Java7 file-handling APIs and fix file moving on Windows (CASSANDRA-5383)
 * Save compaction history to system keyspace (CASSANDRA-5078)
 * Fix NPE if StorageService.getOperationMode() is executed before full startup (CASSANDRA-6166)
 * CQL3: support pre-epoch longs for TimestampType (CASSANDRA-6212)
 * Add reloadtriggers command to nodetool (CASSANDRA-4949)
 * cqlsh: ignore empty 'value alias' in DESCRIBE (CASSANDRA-6139)
 * Fix sstable loader (CASSANDRA-6205)
 * Reject bootstrapping if the node already exists in gossip (CASSANDRA-5571)
 * Fix NPE while loading paxos state (CASSANDRA-6211)
 * cqlsh: add SHOW SESSION <tracing-session> command (CASSANDRA-6228)
Merged from 1.2:
 * (Hadoop) Require CFRR batchSize to be at least 2 (CASSANDRA-6114)
 * Add a warning for small LCS sstable size (CASSANDRA-6191)
 * Add ability to list specific KS/CF combinations in nodetool cfstats (CASSANDRA-4191)
 * Mark CF clean if a mutation raced the drop and got it marked dirty (CASSANDRA-5946)
 * Add a LOCAL_ONE consistency level (CASSANDRA-6202)
 * Limit CQL prepared statement cache by size instead of count (CASSANDRA-6107)
 * Tracing should log write failure rather than raw exceptions (CASSANDRA-6133)
 * lock access to TM.endpointToHostIdMap (CASSANDRA-6103)
 * Allow estimated memtable size to exceed slab allocator size (CASSANDRA-6078)
 * Start MeteredFlusher earlier to prevent OOM during CL replay (CASSANDRA-6087)
 * Avoid sending Truncate command to fat clients (CASSANDRA-6088)
 * Allow where clause conditions to be in parenthesis (CASSANDRA-6037)
 * Do not open non-ssl storage port if encryption option is all (CASSANDRA-3916)
 * Move batchlog replay to its own executor (CASSANDRA-6079)
 * Add tombstone debug threshold and histogram (CASSANDRA-6042, 6057)
 * Enable tcp keepalive on incoming connections (CASSANDRA-4053)
 * Fix fat client schema pull NPE (CASSANDRA-6089)
 * Fix memtable flushing for indexed tables (CASSANDRA-6112)
 * Fix skipping columns with multiple slices (CASSANDRA-6119)
 * Expose connected thrift + native client counts (CASSANDRA-5084)
 * Optimize auth setup (CASSANDRA-6122)
 * Trace index selection (CASSANDRA-6001)
 * Update sstablesPerReadHistogram to use biased sampling (CASSANDRA-6164)
 * Log UnknownColumnfamilyException when closing socket (CASSANDRA-5725)
 * Properly error out on CREATE INDEX for counters table (CASSANDRA-6160)
 * Handle JMX notification failure for repair (CASSANDRA-6097)
 * (Hadoop) Fetch no more than 128 splits in parallel (CASSANDRA-6169)
 * stress: add username/password authentication support (CASSANDRA-6068)
 * Fix indexed queries with row cache enabled on parent table (CASSANDRA-5732)
 * Fix compaction race during columnfamily drop (CASSANDRA-5957)
 * Fix validation of empty column names for compact tables (CASSANDRA-6152)
 * Skip replaying mutations that pass CRC but fail to deserialize (CASSANDRA-6183)
 * Rework token replacement to use replace_address (CASSANDRA-5916)
 * Fix altering column types (CASSANDRA-6185)
 * cqlsh: fix CREATE/ALTER WITH completion (CASSANDRA-6196)
 * add windows bat files for shell commands (CASSANDRA-6145)
 * Fix potential stack overflow during range tombstones insertion (CASSANDRA-6181)
 * (Hadoop) Make LOCAL_ONE the default consistency level (CASSANDRA-6214)


2.0.1
 * Fix bug that could allow reading deleted data temporarily (CASSANDRA-6025)
 * Improve memory use defaults (CASSANDRA-6059)
 * Make ThriftServer more easlly extensible (CASSANDRA-6058)
 * Remove Hadoop dependency from ITransportFactory (CASSANDRA-6062)
 * add file_cache_size_in_mb setting (CASSANDRA-5661)
 * Improve error message when yaml contains invalid properties (CASSANDRA-5958)
 * Improve leveled compaction's ability to find non-overlapping L0 compactions
   to work on concurrently (CASSANDRA-5921)
 * Notify indexer of columns shadowed by range tombstones (CASSANDRA-5614)
 * Log Merkle tree stats (CASSANDRA-2698)
 * Switch from crc32 to adler32 for compressed sstable checksums (CASSANDRA-5862)
 * Improve offheap memcpy performance (CASSANDRA-5884)
 * Use a range aware scanner for cleanup (CASSANDRA-2524)
 * Cleanup doesn't need to inspect sstables that contain only local data
   (CASSANDRA-5722)
 * Add ability for CQL3 to list partition keys (CASSANDRA-4536)
 * Improve native protocol serialization (CASSANDRA-5664)
 * Upgrade Thrift to 0.9.1 (CASSANDRA-5923)
 * Require superuser status for adding triggers (CASSANDRA-5963)
 * Make standalone scrubber handle old and new style leveled manifest
   (CASSANDRA-6005)
 * Fix paxos bugs (CASSANDRA-6012, 6013, 6023)
 * Fix paged ranges with multiple replicas (CASSANDRA-6004)
 * Fix potential AssertionError during tracing (CASSANDRA-6041)
 * Fix NPE in sstablesplit (CASSANDRA-6027)
 * Migrate pre-2.0 key/value/column aliases to system.schema_columns
   (CASSANDRA-6009)
 * Paging filter empty rows too agressively (CASSANDRA-6040)
 * Support variadic parameters for IN clauses (CASSANDRA-4210)
 * cqlsh: return the result of CAS writes (CASSANDRA-5796)
 * Fix validation of IN clauses with 2ndary indexes (CASSANDRA-6050)
 * Support named bind variables in CQL (CASSANDRA-6033)
Merged from 1.2:
 * Allow cache-keys-to-save to be set at runtime (CASSANDRA-5980)
 * Avoid second-guessing out-of-space state (CASSANDRA-5605)
 * Tuning knobs for dealing with large blobs and many CFs (CASSANDRA-5982)
 * (Hadoop) Fix CQLRW for thrift tables (CASSANDRA-6002)
 * Fix possible divide-by-zero in HHOM (CASSANDRA-5990)
 * Allow local batchlog writes for CL.ANY (CASSANDRA-5967)
 * Upgrade metrics-core to version 2.2.0 (CASSANDRA-5947)
 * Fix CqlRecordWriter with composite keys (CASSANDRA-5949)
 * Add snitch, schema version, cluster, partitioner to JMX (CASSANDRA-5881)
 * Allow disabling SlabAllocator (CASSANDRA-5935)
 * Make user-defined compaction JMX blocking (CASSANDRA-4952)
 * Fix streaming does not transfer wrapped range (CASSANDRA-5948)
 * Fix loading index summary containing empty key (CASSANDRA-5965)
 * Correctly handle limits in CompositesSearcher (CASSANDRA-5975)
 * Pig: handle CQL collections (CASSANDRA-5867)
 * Pass the updated cf to the PRSI index() method (CASSANDRA-5999)
 * Allow empty CQL3 batches (as no-op) (CASSANDRA-5994)
 * Support null in CQL3 functions (CASSANDRA-5910)
 * Replace the deprecated MapMaker with CacheLoader (CASSANDRA-6007)
 * Add SSTableDeletingNotification to DataTracker (CASSANDRA-6010)
 * Fix snapshots in use get deleted during snapshot repair (CASSANDRA-6011)
 * Move hints and exception count to o.a.c.metrics (CASSANDRA-6017)
 * Fix memory leak in snapshot repair (CASSANDRA-6047)
 * Fix sstable2sjon for CQL3 tables (CASSANDRA-5852)


2.0.0
 * Fix thrift validation when inserting into CQL3 tables (CASSANDRA-5138)
 * Fix periodic memtable flushing behavior with clean memtables (CASSANDRA-5931)
 * Fix dateOf() function for pre-2.0 timestamp columns (CASSANDRA-5928)
 * Fix SSTable unintentionally loads BF when opened for batch (CASSANDRA-5938)
 * Add stream session progress to JMX (CASSANDRA-4757)
 * Fix NPE during CAS operation (CASSANDRA-5925)
Merged from 1.2:
 * Fix getBloomFilterDiskSpaceUsed for AlwaysPresentFilter (CASSANDRA-5900)
 * Don't announce schema version until we've loaded the changes locally
   (CASSANDRA-5904)
 * Fix to support off heap bloom filters size greater than 2 GB (CASSANDRA-5903)
 * Properly handle parsing huge map and set literals (CASSANDRA-5893)


2.0.0-rc2
 * enable vnodes by default (CASSANDRA-5869)
 * fix CAS contention timeout (CASSANDRA-5830)
 * fix HsHa to respect max frame size (CASSANDRA-4573)
 * Fix (some) 2i on composite components omissions (CASSANDRA-5851)
 * cqlsh: add DESCRIBE FULL SCHEMA variant (CASSANDRA-5880)
Merged from 1.2:
 * Correctly validate sparse composite cells in scrub (CASSANDRA-5855)
 * Add KeyCacheHitRate metric to CF metrics (CASSANDRA-5868)
 * cqlsh: add support for multiline comments (CASSANDRA-5798)
 * Handle CQL3 SELECT duplicate IN restrictions on clustering columns
   (CASSANDRA-5856)


2.0.0-rc1
 * improve DecimalSerializer performance (CASSANDRA-5837)
 * fix potential spurious wakeup in AsyncOneResponse (CASSANDRA-5690)
 * fix schema-related trigger issues (CASSANDRA-5774)
 * Better validation when accessing CQL3 table from thrift (CASSANDRA-5138)
 * Fix assertion error during repair (CASSANDRA-5801)
 * Fix range tombstone bug (CASSANDRA-5805)
 * DC-local CAS (CASSANDRA-5797)
 * Add a native_protocol_version column to the system.local table (CASSANRDA-5819)
 * Use index_interval from cassandra.yaml when upgraded (CASSANDRA-5822)
 * Fix buffer underflow on socket close (CASSANDRA-5792)
Merged from 1.2:
 * Fix reading DeletionTime from 1.1-format sstables (CASSANDRA-5814)
 * cqlsh: add collections support to COPY (CASSANDRA-5698)
 * retry important messages for any IOException (CASSANDRA-5804)
 * Allow empty IN relations in SELECT/UPDATE/DELETE statements (CASSANDRA-5626)
 * cqlsh: fix crashing on Windows due to libedit detection (CASSANDRA-5812)
 * fix bulk-loading compressed sstables (CASSANDRA-5820)
 * (Hadoop) fix quoting in CqlPagingRecordReader and CqlRecordWriter 
   (CASSANDRA-5824)
 * update default LCS sstable size to 160MB (CASSANDRA-5727)
 * Allow compacting 2Is via nodetool (CASSANDRA-5670)
 * Hex-encode non-String keys in OPP (CASSANDRA-5793)
 * nodetool history logging (CASSANDRA-5823)
 * (Hadoop) fix support for Thrift tables in CqlPagingRecordReader 
   (CASSANDRA-5752)
 * add "all time blocked" to StatusLogger output (CASSANDRA-5825)
 * Future-proof inter-major-version schema migrations (CASSANDRA-5845)
 * (Hadoop) add CqlPagingRecordReader support for ReversedType in Thrift table
   (CASSANDRA-5718)
 * Add -no-snapshot option to scrub (CASSANDRA-5891)
 * Fix to support off heap bloom filters size greater than 2 GB (CASSANDRA-5903)
 * Properly handle parsing huge map and set literals (CASSANDRA-5893)
 * Fix LCS L0 compaction may overlap in L1 (CASSANDRA-5907)
 * New sstablesplit tool to split large sstables offline (CASSANDRA-4766)
 * Fix potential deadlock in native protocol server (CASSANDRA-5926)
 * Disallow incompatible type change in CQL3 (CASSANDRA-5882)
Merged from 1.1:
 * Correctly validate sparse composite cells in scrub (CASSANDRA-5855)


2.0.0-beta2
 * Replace countPendingHints with Hints Created metric (CASSANDRA-5746)
 * Allow nodetool with no args, and with help to run without a server (CASSANDRA-5734)
 * Cleanup AbstractType/TypeSerializer classes (CASSANDRA-5744)
 * Remove unimplemented cli option schema-mwt (CASSANDRA-5754)
 * Support range tombstones in thrift (CASSANDRA-5435)
 * Normalize table-manipulating CQL3 statements' class names (CASSANDRA-5759)
 * cqlsh: add missing table options to DESCRIBE output (CASSANDRA-5749)
 * Fix assertion error during repair (CASSANDRA-5757)
 * Fix bulkloader (CASSANDRA-5542)
 * Add LZ4 compression to the native protocol (CASSANDRA-5765)
 * Fix bugs in the native protocol v2 (CASSANDRA-5770)
 * CAS on 'primary key only' table (CASSANDRA-5715)
 * Support streaming SSTables of old versions (CASSANDRA-5772)
 * Always respect protocol version in native protocol (CASSANDRA-5778)
 * Fix ConcurrentModificationException during streaming (CASSANDRA-5782)
 * Update deletion timestamp in Commit#updatesWithPaxosTime (CASSANDRA-5787)
 * Thrift cas() method crashes if input columns are not sorted (CASSANDRA-5786)
 * Order columns names correctly when querying for CAS (CASSANDRA-5788)
 * Fix streaming retry (CASSANDRA-5775)
Merged from 1.2:
 * if no seeds can be a reached a node won't start in a ring by itself (CASSANDRA-5768)
 * add cassandra.unsafesystem property (CASSANDRA-5704)
 * (Hadoop) quote identifiers in CqlPagingRecordReader (CASSANDRA-5763)
 * Add replace_node functionality for vnodes (CASSANDRA-5337)
 * Add timeout events to query traces (CASSANDRA-5520)
 * Fix serialization of the LEFT gossip value (CASSANDRA-5696)
 * Pig: support for cql3 tables (CASSANDRA-5234)
 * Fix skipping range tombstones with reverse queries (CASSANDRA-5712)
 * Expire entries out of ThriftSessionManager (CASSANDRA-5719)
 * Don't keep ancestor information in memory (CASSANDRA-5342)
 * Expose native protocol server status in nodetool info (CASSANDRA-5735)
 * Fix pathetic performance of range tombstones (CASSANDRA-5677)
 * Fix querying with an empty (impossible) range (CASSANDRA-5573)
 * cqlsh: handle CUSTOM 2i in DESCRIBE output (CASSANDRA-5760)
 * Fix minor bug in Range.intersects(Bound) (CASSANDRA-5771)
 * cqlsh: handle disabled compression in DESCRIBE output (CASSANDRA-5766)
 * Ensure all UP events are notified on the native protocol (CASSANDRA-5769)
 * Fix formatting of sstable2json with multiple -k arguments (CASSANDRA-5781)
 * Don't rely on row marker for queries in general to hide lost markers
   after TTL expires (CASSANDRA-5762)
 * Sort nodetool help output (CASSANDRA-5776)
 * Fix column expiring during 2 phases compaction (CASSANDRA-5799)
 * now() is being rejected in INSERTs when inside collections (CASSANDRA-5795)


2.0.0-beta1
 * Add support for indexing clustered columns (CASSANDRA-5125)
 * Removed on-heap row cache (CASSANDRA-5348)
 * use nanotime consistently for node-local timeouts (CASSANDRA-5581)
 * Avoid unnecessary second pass on name-based queries (CASSANDRA-5577)
 * Experimental triggers (CASSANDRA-1311)
 * JEMalloc support for off-heap allocation (CASSANDRA-3997)
 * Single-pass compaction (CASSANDRA-4180)
 * Removed token range bisection (CASSANDRA-5518)
 * Removed compatibility with pre-1.2.5 sstables and network messages
   (CASSANDRA-5511)
 * removed PBSPredictor (CASSANDRA-5455)
 * CAS support (CASSANDRA-5062, 5441, 5442, 5443, 5619, 5667)
 * Leveled compaction performs size-tiered compactions in L0 
   (CASSANDRA-5371, 5439)
 * Add yaml network topology snitch for mixed ec2/other envs (CASSANDRA-5339)
 * Log when a node is down longer than the hint window (CASSANDRA-4554)
 * Optimize tombstone creation for ExpiringColumns (CASSANDRA-4917)
 * Improve LeveledScanner work estimation (CASSANDRA-5250, 5407)
 * Replace compaction lock with runWithCompactionsDisabled (CASSANDRA-3430)
 * Change Message IDs to ints (CASSANDRA-5307)
 * Move sstable level information into the Stats component, removing the
   need for a separate Manifest file (CASSANDRA-4872)
 * avoid serializing to byte[] on commitlog append (CASSANDRA-5199)
 * make index_interval configurable per columnfamily (CASSANDRA-3961, CASSANDRA-5650)
 * add default_time_to_live (CASSANDRA-3974)
 * add memtable_flush_period_in_ms (CASSANDRA-4237)
 * replace supercolumns internally by composites (CASSANDRA-3237, 5123)
 * upgrade thrift to 0.9.0 (CASSANDRA-3719)
 * drop unnecessary keyspace parameter from user-defined compaction API 
   (CASSANDRA-5139)
 * more robust solution to incomplete compactions + counters (CASSANDRA-5151)
 * Change order of directory searching for c*.in.sh (CASSANDRA-3983)
 * Add tool to reset SSTable compaction level for LCS (CASSANDRA-5271)
 * Allow custom configuration loader (CASSANDRA-5045)
 * Remove memory emergency pressure valve logic (CASSANDRA-3534)
 * Reduce request latency with eager retry (CASSANDRA-4705)
 * cqlsh: Remove ASSUME command (CASSANDRA-5331)
 * Rebuild BF when loading sstables if bloom_filter_fp_chance
   has changed since compaction (CASSANDRA-5015)
 * remove row-level bloom filters (CASSANDRA-4885)
 * Change Kernel Page Cache skipping into row preheating (disabled by default)
   (CASSANDRA-4937)
 * Improve repair by deciding on a gcBefore before sending
   out TreeRequests (CASSANDRA-4932)
 * Add an official way to disable compactions (CASSANDRA-5074)
 * Reenable ALTER TABLE DROP with new semantics (CASSANDRA-3919)
 * Add binary protocol versioning (CASSANDRA-5436)
 * Swap THshaServer for TThreadedSelectorServer (CASSANDRA-5530)
 * Add alias support to SELECT statement (CASSANDRA-5075)
 * Don't create empty RowMutations in CommitLogReplayer (CASSANDRA-5541)
 * Use range tombstones when dropping cfs/columns from schema (CASSANDRA-5579)
 * cqlsh: drop CQL2/CQL3-beta support (CASSANDRA-5585)
 * Track max/min column names in sstables to be able to optimize slice
   queries (CASSANDRA-5514, CASSANDRA-5595, CASSANDRA-5600)
 * Binary protocol: allow batching already prepared statements (CASSANDRA-4693)
 * Allow preparing timestamp, ttl and limit in CQL3 queries (CASSANDRA-4450)
 * Support native link w/o JNA in Java7 (CASSANDRA-3734)
 * Use SASL authentication in binary protocol v2 (CASSANDRA-5545)
 * Replace Thrift HsHa with LMAX Disruptor based implementation (CASSANDRA-5582)
 * cqlsh: Add row count to SELECT output (CASSANDRA-5636)
 * Include a timestamp with all read commands to determine column expiration
   (CASSANDRA-5149)
 * Streaming 2.0 (CASSANDRA-5286, 5699)
 * Conditional create/drop ks/table/index statements in CQL3 (CASSANDRA-2737)
 * more pre-table creation property validation (CASSANDRA-5693)
 * Redesign repair messages (CASSANDRA-5426)
 * Fix ALTER RENAME post-5125 (CASSANDRA-5702)
 * Disallow renaming a 2ndary indexed column (CASSANDRA-5705)
 * Rename Table to Keyspace (CASSANDRA-5613)
 * Ensure changing column_index_size_in_kb on different nodes don't corrupt the
   sstable (CASSANDRA-5454)
 * Move resultset type information into prepare, not execute (CASSANDRA-5649)
 * Auto paging in binary protocol (CASSANDRA-4415, 5714)
 * Don't tie client side use of AbstractType to JDBC (CASSANDRA-4495)
 * Adds new TimestampType to replace DateType (CASSANDRA-5723, CASSANDRA-5729)
Merged from 1.2:
 * make starting native protocol server idempotent (CASSANDRA-5728)
 * Fix loading key cache when a saved entry is no longer valid (CASSANDRA-5706)
 * Fix serialization of the LEFT gossip value (CASSANDRA-5696)
 * cqlsh: Don't show 'null' in place of empty values (CASSANDRA-5675)
 * Race condition in detecting version on a mixed 1.1/1.2 cluster
   (CASSANDRA-5692)
 * Fix skipping range tombstones with reverse queries (CASSANDRA-5712)
 * Expire entries out of ThriftSessionManager (CASSANRDA-5719)
 * Don't keep ancestor information in memory (CASSANDRA-5342)
 * cqlsh: fix handling of semicolons inside BATCH queries (CASSANDRA-5697)


1.2.6
 * Fix tracing when operation completes before all responses arrive 
   (CASSANDRA-5668)
 * Fix cross-DC mutation forwarding (CASSANDRA-5632)
 * Reduce SSTableLoader memory usage (CASSANDRA-5555)
 * Scale hinted_handoff_throttle_in_kb to cluster size (CASSANDRA-5272)
 * (Hadoop) Add CQL3 input/output formats (CASSANDRA-4421, 5622)
 * (Hadoop) Fix InputKeyRange in CFIF (CASSANDRA-5536)
 * Fix dealing with ridiculously large max sstable sizes in LCS (CASSANDRA-5589)
 * Ignore pre-truncate hints (CASSANDRA-4655)
 * Move System.exit on OOM into a separate thread (CASSANDRA-5273)
 * Write row markers when serializing schema (CASSANDRA-5572)
 * Check only SSTables for the requested range when streaming (CASSANDRA-5569)
 * Improve batchlog replay behavior and hint ttl handling (CASSANDRA-5314)
 * Exclude localTimestamp from validation for tombstones (CASSANDRA-5398)
 * cqlsh: add custom prompt support (CASSANDRA-5539)
 * Reuse prepared statements in hot auth queries (CASSANDRA-5594)
 * cqlsh: add vertical output option (see EXPAND) (CASSANDRA-5597)
 * Add a rate limit option to stress (CASSANDRA-5004)
 * have BulkLoader ignore snapshots directories (CASSANDRA-5587) 
 * fix SnitchProperties logging context (CASSANDRA-5602)
 * Expose whether jna is enabled and memory is locked via JMX (CASSANDRA-5508)
 * cqlsh: fix COPY FROM with ReversedType (CASSANDRA-5610)
 * Allow creating CUSTOM indexes on collections (CASSANDRA-5615)
 * Evaluate now() function at execution time (CASSANDRA-5616)
 * Expose detailed read repair metrics (CASSANDRA-5618)
 * Correct blob literal + ReversedType parsing (CASSANDRA-5629)
 * Allow GPFS to prefer the internal IP like EC2MRS (CASSANDRA-5630)
 * fix help text for -tspw cassandra-cli (CASSANDRA-5643)
 * don't throw away initial causes exceptions for internode encryption issues 
   (CASSANDRA-5644)
 * Fix message spelling errors for cql select statements (CASSANDRA-5647)
 * Suppress custom exceptions thru jmx (CASSANDRA-5652)
 * Update CREATE CUSTOM INDEX syntax (CASSANDRA-5639)
 * Fix PermissionDetails.equals() method (CASSANDRA-5655)
 * Never allow partition key ranges in CQL3 without token() (CASSANDRA-5666)
 * Gossiper incorrectly drops AppState for an upgrading node (CASSANDRA-5660)
 * Connection thrashing during multi-region ec2 during upgrade, due to 
   messaging version (CASSANDRA-5669)
 * Avoid over reconnecting in EC2MRS (CASSANDRA-5678)
 * Fix ReadResponseSerializer.serializedSize() for digest reads (CASSANDRA-5476)
 * allow sstable2json on 2i CFs (CASSANDRA-5694)
Merged from 1.1:
 * Remove buggy thrift max message length option (CASSANDRA-5529)
 * Fix NPE in Pig's widerow mode (CASSANDRA-5488)
 * Add split size parameter to Pig and disable split combination (CASSANDRA-5544)


1.2.5
 * make BytesToken.toString only return hex bytes (CASSANDRA-5566)
 * Ensure that submitBackground enqueues at least one task (CASSANDRA-5554)
 * fix 2i updates with identical values and timestamps (CASSANDRA-5540)
 * fix compaction throttling bursty-ness (CASSANDRA-4316)
 * reduce memory consumption of IndexSummary (CASSANDRA-5506)
 * remove per-row column name bloom filters (CASSANDRA-5492)
 * Include fatal errors in trace events (CASSANDRA-5447)
 * Ensure that PerRowSecondaryIndex is notified of row-level deletes
   (CASSANDRA-5445)
 * Allow empty blob literals in CQL3 (CASSANDRA-5452)
 * Fix streaming RangeTombstones at column index boundary (CASSANDRA-5418)
 * Fix preparing statements when current keyspace is not set (CASSANDRA-5468)
 * Fix SemanticVersion.isSupportedBy minor/patch handling (CASSANDRA-5496)
 * Don't provide oldCfId for post-1.1 system cfs (CASSANDRA-5490)
 * Fix primary range ignores replication strategy (CASSANDRA-5424)
 * Fix shutdown of binary protocol server (CASSANDRA-5507)
 * Fix repair -snapshot not working (CASSANDRA-5512)
 * Set isRunning flag later in binary protocol server (CASSANDRA-5467)
 * Fix use of CQL3 functions with descending clustering order (CASSANDRA-5472)
 * Disallow renaming columns one at a time for thrift table in CQL3
   (CASSANDRA-5531)
 * cqlsh: add CLUSTERING ORDER BY support to DESCRIBE (CASSANDRA-5528)
 * Add custom secondary index support to CQL3 (CASSANDRA-5484)
 * Fix repair hanging silently on unexpected error (CASSANDRA-5229)
 * Fix Ec2Snitch regression introduced by CASSANDRA-5171 (CASSANDRA-5432)
 * Add nodetool enablebackup/disablebackup (CASSANDRA-5556)
 * cqlsh: fix DESCRIBE after case insensitive USE (CASSANDRA-5567)
Merged from 1.1
 * Add retry mechanism to OTC for non-droppable_verbs (CASSANDRA-5393)
 * Use allocator information to improve memtable memory usage estimate
   (CASSANDRA-5497)
 * Fix trying to load deleted row into row cache on startup (CASSANDRA-4463)
 * fsync leveled manifest to avoid corruption (CASSANDRA-5535)
 * Fix Bound intersection computation (CASSANDRA-5551)
 * sstablescrub now respects max memory size in cassandra.in.sh (CASSANDRA-5562)


1.2.4
 * Ensure that PerRowSecondaryIndex updates see the most recent values
   (CASSANDRA-5397)
 * avoid duplicate index entries ind PrecompactedRow and 
   ParallelCompactionIterable (CASSANDRA-5395)
 * remove the index entry on oldColumn when new column is a tombstone 
   (CASSANDRA-5395)
 * Change default stream throughput from 400 to 200 mbps (CASSANDRA-5036)
 * Gossiper logs DOWN for symmetry with UP (CASSANDRA-5187)
 * Fix mixing prepared statements between keyspaces (CASSANDRA-5352)
 * Fix consistency level during bootstrap - strike 3 (CASSANDRA-5354)
 * Fix transposed arguments in AlreadyExistsException (CASSANDRA-5362)
 * Improve asynchronous hint delivery (CASSANDRA-5179)
 * Fix Guava dependency version (12.0 -> 13.0.1) for Maven (CASSANDRA-5364)
 * Validate that provided CQL3 collection value are < 64K (CASSANDRA-5355)
 * Make upgradeSSTable skip current version sstables by default (CASSANDRA-5366)
 * Optimize min/max timestamp collection (CASSANDRA-5373)
 * Invalid streamId in cql binary protocol when using invalid CL 
   (CASSANDRA-5164)
 * Fix validation for IN where clauses with collections (CASSANDRA-5376)
 * Copy resultSet on count query to avoid ConcurrentModificationException 
   (CASSANDRA-5382)
 * Correctly typecheck in CQL3 even with ReversedType (CASSANDRA-5386)
 * Fix streaming compressed files when using encryption (CASSANDRA-5391)
 * cassandra-all 1.2.0 pom missing netty dependency (CASSANDRA-5392)
 * Fix writetime/ttl functions on null values (CASSANDRA-5341)
 * Fix NPE during cql3 select with token() (CASSANDRA-5404)
 * IndexHelper.skipBloomFilters won't skip non-SHA filters (CASSANDRA-5385)
 * cqlsh: Print maps ordered by key, sort sets (CASSANDRA-5413)
 * Add null syntax support in CQL3 for inserts (CASSANDRA-3783)
 * Allow unauthenticated set_keyspace() calls (CASSANDRA-5423)
 * Fix potential incremental backups race (CASSANDRA-5410)
 * Fix prepared BATCH statements with batch-level timestamps (CASSANDRA-5415)
 * Allow overriding superuser setup delay (CASSANDRA-5430)
 * cassandra-shuffle with JMX usernames and passwords (CASSANDRA-5431)
Merged from 1.1:
 * cli: Quote ks and cf names in schema output when needed (CASSANDRA-5052)
 * Fix bad default for min/max timestamp in SSTableMetadata (CASSANDRA-5372)
 * Fix cf name extraction from manifest in Directories.migrateFile() 
   (CASSANDRA-5242)
 * Support pluggable internode authentication (CASSANDRA-5401)


1.2.3
 * add check for sstable overlap within a level on startup (CASSANDRA-5327)
 * replace ipv6 colons in jmx object names (CASSANDRA-5298, 5328)
 * Avoid allocating SSTableBoundedScanner during repair when the range does 
   not intersect the sstable (CASSANDRA-5249)
 * Don't lowercase property map keys (this breaks NTS) (CASSANDRA-5292)
 * Fix composite comparator with super columns (CASSANDRA-5287)
 * Fix insufficient validation of UPDATE queries against counter cfs
   (CASSANDRA-5300)
 * Fix PropertyFileSnitch default DC/Rack behavior (CASSANDRA-5285)
 * Handle null values when executing prepared statement (CASSANDRA-5081)
 * Add netty to pom dependencies (CASSANDRA-5181)
 * Include type arguments in Thrift CQLPreparedResult (CASSANDRA-5311)
 * Fix compaction not removing columns when bf_fp_ratio is 1 (CASSANDRA-5182)
 * cli: Warn about missing CQL3 tables in schema descriptions (CASSANDRA-5309)
 * Re-enable unknown option in replication/compaction strategies option for
   backward compatibility (CASSANDRA-4795)
 * Add binary protocol support to stress (CASSANDRA-4993)
 * cqlsh: Fix COPY FROM value quoting and null handling (CASSANDRA-5305)
 * Fix repair -pr for vnodes (CASSANDRA-5329)
 * Relax CL for auth queries for non-default users (CASSANDRA-5310)
 * Fix AssertionError during repair (CASSANDRA-5245)
 * Don't announce migrations to pre-1.2 nodes (CASSANDRA-5334)
Merged from 1.1:
 * Update offline scrub for 1.0 -> 1.1 directory structure (CASSANDRA-5195)
 * add tmp flag to Descriptor hashcode (CASSANDRA-4021)
 * fix logging of "Found table data in data directories" when only system tables
   are present (CASSANDRA-5289)
 * cli: Add JMX authentication support (CASSANDRA-5080)
 * nodetool: ability to repair specific range (CASSANDRA-5280)
 * Fix possible assertion triggered in SliceFromReadCommand (CASSANDRA-5284)
 * cqlsh: Add inet type support on Windows (ipv4-only) (CASSANDRA-4801)
 * Fix race when initializing ColumnFamilyStore (CASSANDRA-5350)
 * Add UseTLAB JVM flag (CASSANDRA-5361)


1.2.2
 * fix potential for multiple concurrent compactions of the same sstables
   (CASSANDRA-5256)
 * avoid no-op caching of byte[] on commitlog append (CASSANDRA-5199)
 * fix symlinks under data dir not working (CASSANDRA-5185)
 * fix bug in compact storage metadata handling (CASSANDRA-5189)
 * Validate login for USE queries (CASSANDRA-5207)
 * cli: remove default username and password (CASSANDRA-5208)
 * configure populate_io_cache_on_flush per-CF (CASSANDRA-4694)
 * allow configuration of internode socket buffer (CASSANDRA-3378)
 * Make sstable directory picking blacklist-aware again (CASSANDRA-5193)
 * Correctly expire gossip states for edge cases (CASSANDRA-5216)
 * Improve handling of directory creation failures (CASSANDRA-5196)
 * Expose secondary indicies to the rest of nodetool (CASSANDRA-4464)
 * Binary protocol: avoid sending notification for 0.0.0.0 (CASSANDRA-5227)
 * add UseCondCardMark XX jvm settings on jdk 1.7 (CASSANDRA-4366)
 * CQL3 refactor to allow conversion function (CASSANDRA-5226)
 * Fix drop of sstables in some circumstance (CASSANDRA-5232)
 * Implement caching of authorization results (CASSANDRA-4295)
 * Add support for LZ4 compression (CASSANDRA-5038)
 * Fix missing columns in wide rows queries (CASSANDRA-5225)
 * Simplify auth setup and make system_auth ks alterable (CASSANDRA-5112)
 * Stop compactions from hanging during bootstrap (CASSANDRA-5244)
 * fix compressed streaming sending extra chunk (CASSANDRA-5105)
 * Add CQL3-based implementations of IAuthenticator and IAuthorizer
   (CASSANDRA-4898)
 * Fix timestamp-based tomstone removal logic (CASSANDRA-5248)
 * cli: Add JMX authentication support (CASSANDRA-5080)
 * Fix forceFlush behavior (CASSANDRA-5241)
 * cqlsh: Add username autocompletion (CASSANDRA-5231)
 * Fix CQL3 composite partition key error (CASSANDRA-5240)
 * Allow IN clause on last clustering key (CASSANDRA-5230)
Merged from 1.1:
 * fix start key/end token validation for wide row iteration (CASSANDRA-5168)
 * add ConfigHelper support for Thrift frame and max message sizes (CASSANDRA-5188)
 * fix nodetool repair not fail on node down (CASSANDRA-5203)
 * always collect tombstone hints (CASSANDRA-5068)
 * Fix error when sourcing file in cqlsh (CASSANDRA-5235)


1.2.1
 * stream undelivered hints on decommission (CASSANDRA-5128)
 * GossipingPropertyFileSnitch loads saved dc/rack info if needed (CASSANDRA-5133)
 * drain should flush system CFs too (CASSANDRA-4446)
 * add inter_dc_tcp_nodelay setting (CASSANDRA-5148)
 * re-allow wrapping ranges for start_token/end_token range pairitspwng (CASSANDRA-5106)
 * fix validation compaction of empty rows (CASSANDRA-5136)
 * nodetool methods to enable/disable hint storage/delivery (CASSANDRA-4750)
 * disallow bloom filter false positive chance of 0 (CASSANDRA-5013)
 * add threadpool size adjustment methods to JMXEnabledThreadPoolExecutor and 
   CompactionManagerMBean (CASSANDRA-5044)
 * fix hinting for dropped local writes (CASSANDRA-4753)
 * off-heap cache doesn't need mutable column container (CASSANDRA-5057)
 * apply disk_failure_policy to bad disks on initial directory creation 
   (CASSANDRA-4847)
 * Optimize name-based queries to use ArrayBackedSortedColumns (CASSANDRA-5043)
 * Fall back to old manifest if most recent is unparseable (CASSANDRA-5041)
 * pool [Compressed]RandomAccessReader objects on the partitioned read path
   (CASSANDRA-4942)
 * Add debug logging to list filenames processed by Directories.migrateFile 
   method (CASSANDRA-4939)
 * Expose black-listed directories via JMX (CASSANDRA-4848)
 * Log compaction merge counts (CASSANDRA-4894)
 * Minimize byte array allocation by AbstractData{Input,Output} (CASSANDRA-5090)
 * Add SSL support for the binary protocol (CASSANDRA-5031)
 * Allow non-schema system ks modification for shuffle to work (CASSANDRA-5097)
 * cqlsh: Add default limit to SELECT statements (CASSANDRA-4972)
 * cqlsh: fix DESCRIBE for 1.1 cfs in CQL3 (CASSANDRA-5101)
 * Correctly gossip with nodes >= 1.1.7 (CASSANDRA-5102)
 * Ensure CL guarantees on digest mismatch (CASSANDRA-5113)
 * Validate correctly selects on composite partition key (CASSANDRA-5122)
 * Fix exception when adding collection (CASSANDRA-5117)
 * Handle states for non-vnode clusters correctly (CASSANDRA-5127)
 * Refuse unrecognized replication and compaction strategy options (CASSANDRA-4795)
 * Pick the correct value validator in sstable2json for cql3 tables (CASSANDRA-5134)
 * Validate login for describe_keyspace, describe_keyspaces and set_keyspace
   (CASSANDRA-5144)
 * Fix inserting empty maps (CASSANDRA-5141)
 * Don't remove tokens from System table for node we know (CASSANDRA-5121)
 * fix streaming progress report for compresed files (CASSANDRA-5130)
 * Coverage analysis for low-CL queries (CASSANDRA-4858)
 * Stop interpreting dates as valid timeUUID value (CASSANDRA-4936)
 * Adds E notation for floating point numbers (CASSANDRA-4927)
 * Detect (and warn) unintentional use of the cql2 thrift methods when cql3 was
   intended (CASSANDRA-5172)
 * cli: Quote ks and cf names in schema output when needed (CASSANDRA-5052)
 * Fix cf name extraction from manifest in Directories.migrateFile() (CASSANDRA-5242)
 * Replace mistaken usage of commons-logging with slf4j (CASSANDRA-5464)
 * Ensure Jackson dependency matches lib (CASSANDRA-5126)
 * Expose droppable tombstone ratio stats over JMX (CASSANDRA-5159)
Merged from 1.1:
 * Simplify CompressedRandomAccessReader to work around JDK FD bug (CASSANDRA-5088)
 * Improve handling a changing target throttle rate mid-compaction (CASSANDRA-5087)
 * Pig: correctly decode row keys in widerow mode (CASSANDRA-5098)
 * nodetool repair command now prints progress (CASSANDRA-4767)
 * fix user defined compaction to run against 1.1 data directory (CASSANDRA-5118)
 * Fix CQL3 BATCH authorization caching (CASSANDRA-5145)
 * fix get_count returns incorrect value with TTL (CASSANDRA-5099)
 * better handling for mid-compaction failure (CASSANDRA-5137)
 * convert default marshallers list to map for better readability (CASSANDRA-5109)
 * fix ConcurrentModificationException in getBootstrapSource (CASSANDRA-5170)
 * fix sstable maxtimestamp for row deletes and pre-1.1.1 sstables (CASSANDRA-5153)
 * Fix thread growth on node removal (CASSANDRA-5175)
 * Make Ec2Region's datacenter name configurable (CASSANDRA-5155)


1.2.0
 * Disallow counters in collections (CASSANDRA-5082)
 * cqlsh: add unit tests (CASSANDRA-3920)
 * fix default bloom_filter_fp_chance for LeveledCompactionStrategy (CASSANDRA-5093)
Merged from 1.1:
 * add validation for get_range_slices with start_key and end_token (CASSANDRA-5089)


1.2.0-rc2
 * fix nodetool ownership display with vnodes (CASSANDRA-5065)
 * cqlsh: add DESCRIBE KEYSPACES command (CASSANDRA-5060)
 * Fix potential infinite loop when reloading CFS (CASSANDRA-5064)
 * Fix SimpleAuthorizer example (CASSANDRA-5072)
 * cqlsh: force CL.ONE for tracing and system.schema* queries (CASSANDRA-5070)
 * Includes cassandra-shuffle in the debian package (CASSANDRA-5058)
Merged from 1.1:
 * fix multithreaded compaction deadlock (CASSANDRA-4492)
 * fix temporarily missing schema after upgrade from pre-1.1.5 (CASSANDRA-5061)
 * Fix ALTER TABLE overriding compression options with defaults
   (CASSANDRA-4996, 5066)
 * fix specifying and altering crc_check_chance (CASSANDRA-5053)
 * fix Murmur3Partitioner ownership% calculation (CASSANDRA-5076)
 * Don't expire columns sooner than they should in 2ndary indexes (CASSANDRA-5079)


1.2-rc1
 * rename rpc_timeout settings to request_timeout (CASSANDRA-5027)
 * add BF with 0.1 FP to LCS by default (CASSANDRA-5029)
 * Fix preparing insert queries (CASSANDRA-5016)
 * Fix preparing queries with counter increment (CASSANDRA-5022)
 * Fix preparing updates with collections (CASSANDRA-5017)
 * Don't generate UUID based on other node address (CASSANDRA-5002)
 * Fix message when trying to alter a clustering key type (CASSANDRA-5012)
 * Update IAuthenticator to match the new IAuthorizer (CASSANDRA-5003)
 * Fix inserting only a key in CQL3 (CASSANDRA-5040)
 * Fix CQL3 token() function when used with strings (CASSANDRA-5050)
Merged from 1.1:
 * reduce log spam from invalid counter shards (CASSANDRA-5026)
 * Improve schema propagation performance (CASSANDRA-5025)
 * Fix for IndexHelper.IndexFor throws OOB Exception (CASSANDRA-5030)
 * cqlsh: make it possible to describe thrift CFs (CASSANDRA-4827)
 * cqlsh: fix timestamp formatting on some platforms (CASSANDRA-5046)


1.2-beta3
 * make consistency level configurable in cqlsh (CASSANDRA-4829)
 * fix cqlsh rendering of blob fields (CASSANDRA-4970)
 * fix cqlsh DESCRIBE command (CASSANDRA-4913)
 * save truncation position in system table (CASSANDRA-4906)
 * Move CompressionMetadata off-heap (CASSANDRA-4937)
 * allow CLI to GET cql3 columnfamily data (CASSANDRA-4924)
 * Fix rare race condition in getExpireTimeForEndpoint (CASSANDRA-4402)
 * acquire references to overlapping sstables during compaction so bloom filter
   doesn't get free'd prematurely (CASSANDRA-4934)
 * Don't share slice query filter in CQL3 SelectStatement (CASSANDRA-4928)
 * Separate tracing from Log4J (CASSANDRA-4861)
 * Exclude gcable tombstones from merkle-tree computation (CASSANDRA-4905)
 * Better printing of AbstractBounds for tracing (CASSANDRA-4931)
 * Optimize mostRecentTombstone check in CC.collectAllData (CASSANDRA-4883)
 * Change stream session ID to UUID to avoid collision from same node (CASSANDRA-4813)
 * Use Stats.db when bulk loading if present (CASSANDRA-4957)
 * Skip repair on system_trace and keyspaces with RF=1 (CASSANDRA-4956)
 * (cql3) Remove arbitrary SELECT limit (CASSANDRA-4918)
 * Correctly handle prepared operation on collections (CASSANDRA-4945)
 * Fix CQL3 LIMIT (CASSANDRA-4877)
 * Fix Stress for CQL3 (CASSANDRA-4979)
 * Remove cassandra specific exceptions from JMX interface (CASSANDRA-4893)
 * (CQL3) Force using ALLOW FILTERING on potentially inefficient queries (CASSANDRA-4915)
 * (cql3) Fix adding column when the table has collections (CASSANDRA-4982)
 * (cql3) Fix allowing collections with compact storage (CASSANDRA-4990)
 * (cql3) Refuse ttl/writetime function on collections (CASSANDRA-4992)
 * Replace IAuthority with new IAuthorizer (CASSANDRA-4874)
 * clqsh: fix KEY pseudocolumn escaping when describing Thrift tables
   in CQL3 mode (CASSANDRA-4955)
 * add basic authentication support for Pig CassandraStorage (CASSANDRA-3042)
 * fix CQL2 ALTER TABLE compaction_strategy_class altering (CASSANDRA-4965)
Merged from 1.1:
 * Fall back to old describe_splits if d_s_ex is not available (CASSANDRA-4803)
 * Improve error reporting when streaming ranges fail (CASSANDRA-5009)
 * Fix cqlsh timestamp formatting of timezone info (CASSANDRA-4746)
 * Fix assertion failure with leveled compaction (CASSANDRA-4799)
 * Check for null end_token in get_range_slice (CASSANDRA-4804)
 * Remove all remnants of removed nodes (CASSANDRA-4840)
 * Add aut-reloading of the log4j file in debian package (CASSANDRA-4855)
 * Fix estimated row cache entry size (CASSANDRA-4860)
 * reset getRangeSlice filter after finishing a row for get_paged_slice
   (CASSANDRA-4919)
 * expunge row cache post-truncate (CASSANDRA-4940)
 * Allow static CF definition with compact storage (CASSANDRA-4910)
 * Fix endless loop/compaction of schema_* CFs due to broken timestamps (CASSANDRA-4880)
 * Fix 'wrong class type' assertion in CounterColumn (CASSANDRA-4976)


1.2-beta2
 * fp rate of 1.0 disables BF entirely; LCS defaults to 1.0 (CASSANDRA-4876)
 * off-heap bloom filters for row keys (CASSANDRA_4865)
 * add extension point for sstable components (CASSANDRA-4049)
 * improve tracing output (CASSANDRA-4852, 4862)
 * make TRACE verb droppable (CASSANDRA-4672)
 * fix BulkLoader recognition of CQL3 columnfamilies (CASSANDRA-4755)
 * Sort commitlog segments for replay by id instead of mtime (CASSANDRA-4793)
 * Make hint delivery asynchronous (CASSANDRA-4761)
 * Pluggable Thrift transport factories for CLI and cqlsh (CASSANDRA-4609, 4610)
 * cassandra-cli: allow Double value type to be inserted to a column (CASSANDRA-4661)
 * Add ability to use custom TServerFactory implementations (CASSANDRA-4608)
 * optimize batchlog flushing to skip successful batches (CASSANDRA-4667)
 * include metadata for system keyspace itself in schema tables (CASSANDRA-4416)
 * add check to PropertyFileSnitch to verify presence of location for
   local node (CASSANDRA-4728)
 * add PBSPredictor consistency modeler (CASSANDRA-4261)
 * remove vestiges of Thrift unframed mode (CASSANDRA-4729)
 * optimize single-row PK lookups (CASSANDRA-4710)
 * adjust blockFor calculation to account for pending ranges due to node 
   movement (CASSANDRA-833)
 * Change CQL version to 3.0.0 and stop accepting 3.0.0-beta1 (CASSANDRA-4649)
 * (CQL3) Make prepared statement global instead of per connection 
   (CASSANDRA-4449)
 * Fix scrubbing of CQL3 created tables (CASSANDRA-4685)
 * (CQL3) Fix validation when using counter and regular columns in the same 
   table (CASSANDRA-4706)
 * Fix bug starting Cassandra with simple authentication (CASSANDRA-4648)
 * Add support for batchlog in CQL3 (CASSANDRA-4545, 4738)
 * Add support for multiple column family outputs in CFOF (CASSANDRA-4208)
 * Support repairing only the local DC nodes (CASSANDRA-4747)
 * Use rpc_address for binary protocol and change default port (CASSANDRA-4751)
 * Fix use of collections in prepared statements (CASSANDRA-4739)
 * Store more information into peers table (CASSANDRA-4351, 4814)
 * Configurable bucket size for size tiered compaction (CASSANDRA-4704)
 * Run leveled compaction in parallel (CASSANDRA-4310)
 * Fix potential NPE during CFS reload (CASSANDRA-4786)
 * Composite indexes may miss results (CASSANDRA-4796)
 * Move consistency level to the protocol level (CASSANDRA-4734, 4824)
 * Fix Subcolumn slice ends not respected (CASSANDRA-4826)
 * Fix Assertion error in cql3 select (CASSANDRA-4783)
 * Fix list prepend logic (CQL3) (CASSANDRA-4835)
 * Add booleans as literals in CQL3 (CASSANDRA-4776)
 * Allow renaming PK columns in CQL3 (CASSANDRA-4822)
 * Fix binary protocol NEW_NODE event (CASSANDRA-4679)
 * Fix potential infinite loop in tombstone compaction (CASSANDRA-4781)
 * Remove system tables accounting from schema (CASSANDRA-4850)
 * (cql3) Force provided columns in clustering key order in 
   'CLUSTERING ORDER BY' (CASSANDRA-4881)
 * Fix composite index bug (CASSANDRA-4884)
 * Fix short read protection for CQL3 (CASSANDRA-4882)
 * Add tracing support to the binary protocol (CASSANDRA-4699)
 * (cql3) Don't allow prepared marker inside collections (CASSANDRA-4890)
 * Re-allow order by on non-selected columns (CASSANDRA-4645)
 * Bug when composite index is created in a table having collections (CASSANDRA-4909)
 * log index scan subject in CompositesSearcher (CASSANDRA-4904)
Merged from 1.1:
 * add get[Row|Key]CacheEntries to CacheServiceMBean (CASSANDRA-4859)
 * fix get_paged_slice to wrap to next row correctly (CASSANDRA-4816)
 * fix indexing empty column values (CASSANDRA-4832)
 * allow JdbcDate to compose null Date objects (CASSANDRA-4830)
 * fix possible stackoverflow when compacting 1000s of sstables
   (CASSANDRA-4765)
 * fix wrong leveled compaction progress calculation (CASSANDRA-4807)
 * add a close() method to CRAR to prevent leaking file descriptors (CASSANDRA-4820)
 * fix potential infinite loop in get_count (CASSANDRA-4833)
 * fix compositeType.{get/from}String methods (CASSANDRA-4842)
 * (CQL) fix CREATE COLUMNFAMILY permissions check (CASSANDRA-4864)
 * Fix DynamicCompositeType same type comparison (CASSANDRA-4711)
 * Fix duplicate SSTable reference when stream session failed (CASSANDRA-3306)
 * Allow static CF definition with compact storage (CASSANDRA-4910)
 * Fix endless loop/compaction of schema_* CFs due to broken timestamps (CASSANDRA-4880)
 * Fix 'wrong class type' assertion in CounterColumn (CASSANDRA-4976)


1.2-beta1
 * add atomic_batch_mutate (CASSANDRA-4542, -4635)
 * increase default max_hint_window_in_ms to 3h (CASSANDRA-4632)
 * include message initiation time to replicas so they can more
   accurately drop timed-out requests (CASSANDRA-2858)
 * fix clientutil.jar dependencies (CASSANDRA-4566)
 * optimize WriteResponse (CASSANDRA-4548)
 * new metrics (CASSANDRA-4009)
 * redesign KEYS indexes to avoid read-before-write (CASSANDRA-2897)
 * debug tracing (CASSANDRA-1123)
 * parallelize row cache loading (CASSANDRA-4282)
 * Make compaction, flush JBOD-aware (CASSANDRA-4292)
 * run local range scans on the read stage (CASSANDRA-3687)
 * clean up ioexceptions (CASSANDRA-2116)
 * add disk_failure_policy (CASSANDRA-2118)
 * Introduce new json format with row level deletion (CASSANDRA-4054)
 * remove redundant "name" column from schema_keyspaces (CASSANDRA-4433)
 * improve "nodetool ring" handling of multi-dc clusters (CASSANDRA-3047)
 * update NTS calculateNaturalEndpoints to be O(N log N) (CASSANDRA-3881)
 * split up rpc timeout by operation type (CASSANDRA-2819)
 * rewrite key cache save/load to use only sequential i/o (CASSANDRA-3762)
 * update MS protocol with a version handshake + broadcast address id
   (CASSANDRA-4311)
 * multithreaded hint replay (CASSANDRA-4189)
 * add inter-node message compression (CASSANDRA-3127)
 * remove COPP (CASSANDRA-2479)
 * Track tombstone expiration and compact when tombstone content is
   higher than a configurable threshold, default 20% (CASSANDRA-3442, 4234)
 * update MurmurHash to version 3 (CASSANDRA-2975)
 * (CLI) track elapsed time for `delete' operation (CASSANDRA-4060)
 * (CLI) jline version is bumped to 1.0 to properly  support
   'delete' key function (CASSANDRA-4132)
 * Save IndexSummary into new SSTable 'Summary' component (CASSANDRA-2392, 4289)
 * Add support for range tombstones (CASSANDRA-3708)
 * Improve MessagingService efficiency (CASSANDRA-3617)
 * Avoid ID conflicts from concurrent schema changes (CASSANDRA-3794)
 * Set thrift HSHA server thread limit to unlimited by default (CASSANDRA-4277)
 * Avoids double serialization of CF id in RowMutation messages
   (CASSANDRA-4293)
 * stream compressed sstables directly with java nio (CASSANDRA-4297)
 * Support multiple ranges in SliceQueryFilter (CASSANDRA-3885)
 * Add column metadata to system column families (CASSANDRA-4018)
 * (cql3) Always use composite types by default (CASSANDRA-4329)
 * (cql3) Add support for set, map and list (CASSANDRA-3647)
 * Validate date type correctly (CASSANDRA-4441)
 * (cql3) Allow definitions with only a PK (CASSANDRA-4361)
 * (cql3) Add support for row key composites (CASSANDRA-4179)
 * improve DynamicEndpointSnitch by using reservoir sampling (CASSANDRA-4038)
 * (cql3) Add support for 2ndary indexes (CASSANDRA-3680)
 * (cql3) fix defining more than one PK to be invalid (CASSANDRA-4477)
 * remove schema agreement checking from all external APIs (Thrift, CQL and CQL3) (CASSANDRA-4487)
 * add Murmur3Partitioner and make it default for new installations (CASSANDRA-3772, 4621)
 * (cql3) update pseudo-map syntax to use map syntax (CASSANDRA-4497)
 * Finer grained exceptions hierarchy and provides error code with exceptions (CASSANDRA-3979)
 * Adds events push to binary protocol (CASSANDRA-4480)
 * Rewrite nodetool help (CASSANDRA-2293)
 * Make CQL3 the default for CQL (CASSANDRA-4640)
 * update stress tool to be able to use CQL3 (CASSANDRA-4406)
 * Accept all thrift update on CQL3 cf but don't expose their metadata (CASSANDRA-4377)
 * Replace Throttle with Guava's RateLimiter for HintedHandOff (CASSANDRA-4541)
 * fix counter add/get using CQL2 and CQL3 in stress tool (CASSANDRA-4633)
 * Add sstable count per level to cfstats (CASSANDRA-4537)
 * (cql3) Add ALTER KEYSPACE statement (CASSANDRA-4611)
 * (cql3) Allow defining default consistency levels (CASSANDRA-4448)
 * (cql3) Fix queries using LIMIT missing results (CASSANDRA-4579)
 * fix cross-version gossip messaging (CASSANDRA-4576)
 * added inet data type (CASSANDRA-4627)


1.1.6
 * Wait for writes on synchronous read digest mismatch (CASSANDRA-4792)
 * fix commitlog replay for nanotime-infected sstables (CASSANDRA-4782)
 * preflight check ttl for maximum of 20 years (CASSANDRA-4771)
 * (Pig) fix widerow input with single column rows (CASSANDRA-4789)
 * Fix HH to compact with correct gcBefore, which avoids wiping out
   undelivered hints (CASSANDRA-4772)
 * LCS will merge up to 32 L0 sstables as intended (CASSANDRA-4778)
 * NTS will default unconfigured DC replicas to zero (CASSANDRA-4675)
 * use default consistency level in counter validation if none is
   explicitly provide (CASSANDRA-4700)
 * Improve IAuthority interface by introducing fine-grained
   access permissions and grant/revoke commands (CASSANDRA-4490, 4644)
 * fix assumption error in CLI when updating/describing keyspace 
   (CASSANDRA-4322)
 * Adds offline sstablescrub to debian packaging (CASSANDRA-4642)
 * Automatic fixing of overlapping leveled sstables (CASSANDRA-4644)
 * fix error when using ORDER BY with extended selections (CASSANDRA-4689)
 * (CQL3) Fix validation for IN queries for non-PK cols (CASSANDRA-4709)
 * fix re-created keyspace disappering after 1.1.5 upgrade 
   (CASSANDRA-4698, 4752)
 * (CLI) display elapsed time in 2 fraction digits (CASSANDRA-3460)
 * add authentication support to sstableloader (CASSANDRA-4712)
 * Fix CQL3 'is reversed' logic (CASSANDRA-4716, 4759)
 * (CQL3) Don't return ReversedType in result set metadata (CASSANDRA-4717)
 * Backport adding AlterKeyspace statement (CASSANDRA-4611)
 * (CQL3) Correcty accept upper-case data types (CASSANDRA-4770)
 * Add binary protocol events for schema changes (CASSANDRA-4684)
Merged from 1.0:
 * Switch from NBHM to CHM in MessagingService's callback map, which
   prevents OOM in long-running instances (CASSANDRA-4708)


1.1.5
 * add SecondaryIndex.reload API (CASSANDRA-4581)
 * use millis + atomicint for commitlog segment creation instead of
   nanotime, which has issues under some hypervisors (CASSANDRA-4601)
 * fix FD leak in slice queries (CASSANDRA-4571)
 * avoid recursion in leveled compaction (CASSANDRA-4587)
 * increase stack size under Java7 to 180K
 * Log(info) schema changes (CASSANDRA-4547)
 * Change nodetool setcachecapcity to manipulate global caches (CASSANDRA-4563)
 * (cql3) fix setting compaction strategy (CASSANDRA-4597)
 * fix broken system.schema_* timestamps on system startup (CASSANDRA-4561)
 * fix wrong skip of cache saving (CASSANDRA-4533)
 * Avoid NPE when lost+found is in data dir (CASSANDRA-4572)
 * Respect five-minute flush moratorium after initial CL replay (CASSANDRA-4474)
 * Adds ntp as recommended in debian packaging (CASSANDRA-4606)
 * Configurable transport in CF Record{Reader|Writer} (CASSANDRA-4558)
 * (cql3) fix potential NPE with both equal and unequal restriction (CASSANDRA-4532)
 * (cql3) improves ORDER BY validation (CASSANDRA-4624)
 * Fix potential deadlock during counter writes (CASSANDRA-4578)
 * Fix cql error with ORDER BY when using IN (CASSANDRA-4612)
Merged from 1.0:
 * increase Xss to 160k to accomodate latest 1.6 JVMs (CASSANDRA-4602)
 * fix toString of hint destination tokens (CASSANDRA-4568)
 * Fix multiple values for CurrentLocal NodeID (CASSANDRA-4626)


1.1.4
 * fix offline scrub to catch >= out of order rows (CASSANDRA-4411)
 * fix cassandra-env.sh on RHEL and other non-dash-based systems 
   (CASSANDRA-4494)
Merged from 1.0:
 * (Hadoop) fix setting key length for old-style mapred api (CASSANDRA-4534)
 * (Hadoop) fix iterating through a resultset consisting entirely
   of tombstoned rows (CASSANDRA-4466)


1.1.3
 * (cqlsh) add COPY TO (CASSANDRA-4434)
 * munmap commitlog segments before rename (CASSANDRA-4337)
 * (JMX) rename getRangeKeySample to sampleKeyRange to avoid returning
   multi-MB results as an attribute (CASSANDRA-4452)
 * flush based on data size, not throughput; overwritten columns no 
   longer artificially inflate liveRatio (CASSANDRA-4399)
 * update default commitlog segment size to 32MB and total commitlog
   size to 32/1024 MB for 32/64 bit JVMs, respectively (CASSANDRA-4422)
 * avoid using global partitioner to estimate ranges in index sstables
   (CASSANDRA-4403)
 * restore pre-CASSANDRA-3862 approach to removing expired tombstones
   from row cache during compaction (CASSANDRA-4364)
 * (stress) support for CQL prepared statements (CASSANDRA-3633)
 * Correctly catch exception when Snappy cannot be loaded (CASSANDRA-4400)
 * (cql3) Support ORDER BY when IN condition is given in WHERE clause (CASSANDRA-4327)
 * (cql3) delete "component_index" column on DROP TABLE call (CASSANDRA-4420)
 * change nanoTime() to currentTimeInMillis() in schema related code (CASSANDRA-4432)
 * add a token generation tool (CASSANDRA-3709)
 * Fix LCS bug with sstable containing only 1 row (CASSANDRA-4411)
 * fix "Can't Modify Index Name" problem on CF update (CASSANDRA-4439)
 * Fix assertion error in getOverlappingSSTables during repair (CASSANDRA-4456)
 * fix nodetool's setcompactionthreshold command (CASSANDRA-4455)
 * Ensure compacted files are never used, to avoid counter overcount (CASSANDRA-4436)
Merged from 1.0:
 * Push the validation of secondary index values to the SecondaryIndexManager (CASSANDRA-4240)
 * allow dropping columns shadowed by not-yet-expired supercolumn or row
   tombstones in PrecompactedRow (CASSANDRA-4396)


1.1.2
 * Fix cleanup not deleting index entries (CASSANDRA-4379)
 * Use correct partitioner when saving + loading caches (CASSANDRA-4331)
 * Check schema before trying to export sstable (CASSANDRA-2760)
 * Raise a meaningful exception instead of NPE when PFS encounters
   an unconfigured node + no default (CASSANDRA-4349)
 * fix bug in sstable blacklisting with LCS (CASSANDRA-4343)
 * LCS no longer promotes tiny sstables out of L0 (CASSANDRA-4341)
 * skip tombstones during hint replay (CASSANDRA-4320)
 * fix NPE in compactionstats (CASSANDRA-4318)
 * enforce 1m min keycache for auto (CASSANDRA-4306)
 * Have DeletedColumn.isMFD always return true (CASSANDRA-4307)
 * (cql3) exeption message for ORDER BY constraints said primary filter can be
    an IN clause, which is misleading (CASSANDRA-4319)
 * (cql3) Reject (not yet supported) creation of 2ndardy indexes on tables with
   composite primary keys (CASSANDRA-4328)
 * Set JVM stack size to 160k for java 7 (CASSANDRA-4275)
 * cqlsh: add COPY command to load data from CSV flat files (CASSANDRA-4012)
 * CFMetaData.fromThrift to throw ConfigurationException upon error (CASSANDRA-4353)
 * Use CF comparator to sort indexed columns in SecondaryIndexManager
   (CASSANDRA-4365)
 * add strategy_options to the KSMetaData.toString() output (CASSANDRA-4248)
 * (cql3) fix range queries containing unqueried results (CASSANDRA-4372)
 * (cql3) allow updating column_alias types (CASSANDRA-4041)
 * (cql3) Fix deletion bug (CASSANDRA-4193)
 * Fix computation of overlapping sstable for leveled compaction (CASSANDRA-4321)
 * Improve scrub and allow to run it offline (CASSANDRA-4321)
 * Fix assertionError in StorageService.bulkLoad (CASSANDRA-4368)
 * (cqlsh) add option to authenticate to a keyspace at startup (CASSANDRA-4108)
 * (cqlsh) fix ASSUME functionality (CASSANDRA-4352)
 * Fix ColumnFamilyRecordReader to not return progress > 100% (CASSANDRA-3942)
Merged from 1.0:
 * Set gc_grace on index CF to 0 (CASSANDRA-4314)


1.1.1
 * add populate_io_cache_on_flush option (CASSANDRA-2635)
 * allow larger cache capacities than 2GB (CASSANDRA-4150)
 * add getsstables command to nodetool (CASSANDRA-4199)
 * apply parent CF compaction settings to secondary index CFs (CASSANDRA-4280)
 * preserve commitlog size cap when recycling segments at startup
   (CASSANDRA-4201)
 * (Hadoop) fix split generation regression (CASSANDRA-4259)
 * ignore min/max compactions settings in LCS, while preserving
   behavior that min=max=0 disables autocompaction (CASSANDRA-4233)
 * log number of rows read from saved cache (CASSANDRA-4249)
 * calculate exact size required for cleanup operations (CASSANDRA-1404)
 * avoid blocking additional writes during flush when the commitlog
   gets behind temporarily (CASSANDRA-1991)
 * enable caching on index CFs based on data CF cache setting (CASSANDRA-4197)
 * warn on invalid replication strategy creation options (CASSANDRA-4046)
 * remove [Freeable]Memory finalizers (CASSANDRA-4222)
 * include tombstone size in ColumnFamily.size, which can prevent OOM
   during sudden mass delete operations by yielding a nonzero liveRatio
   (CASSANDRA-3741)
 * Open 1 sstableScanner per level for leveled compaction (CASSANDRA-4142)
 * Optimize reads when row deletion timestamps allow us to restrict
   the set of sstables we check (CASSANDRA-4116)
 * add support for commitlog archiving and point-in-time recovery
   (CASSANDRA-3690)
 * avoid generating redundant compaction tasks during streaming
   (CASSANDRA-4174)
 * add -cf option to nodetool snapshot, and takeColumnFamilySnapshot to
   StorageService mbean (CASSANDRA-556)
 * optimize cleanup to drop entire sstables where possible (CASSANDRA-4079)
 * optimize truncate when autosnapshot is disabled (CASSANDRA-4153)
 * update caches to use byte[] keys to reduce memory overhead (CASSANDRA-3966)
 * add column limit to cli (CASSANDRA-3012, 4098)
 * clean up and optimize DataOutputBuffer, used by CQL compression and
   CompositeType (CASSANDRA-4072)
 * optimize commitlog checksumming (CASSANDRA-3610)
 * identify and blacklist corrupted SSTables from future compactions 
   (CASSANDRA-2261)
 * Move CfDef and KsDef validation out of thrift (CASSANDRA-4037)
 * Expose API to repair a user provided range (CASSANDRA-3912)
 * Add way to force the cassandra-cli to refresh its schema (CASSANDRA-4052)
 * Avoid having replicate on write tasks stacking up at CL.ONE (CASSANDRA-2889)
 * (cql3) Backwards compatibility for composite comparators in non-cql3-aware
   clients (CASSANDRA-4093)
 * (cql3) Fix order by for reversed queries (CASSANDRA-4160)
 * (cql3) Add ReversedType support (CASSANDRA-4004)
 * (cql3) Add timeuuid type (CASSANDRA-4194)
 * (cql3) Minor fixes (CASSANDRA-4185)
 * (cql3) Fix prepared statement in BATCH (CASSANDRA-4202)
 * (cql3) Reduce the list of reserved keywords (CASSANDRA-4186)
 * (cql3) Move max/min compaction thresholds to compaction strategy options
   (CASSANDRA-4187)
 * Fix exception during move when localhost is the only source (CASSANDRA-4200)
 * (cql3) Allow paging through non-ordered partitioner results (CASSANDRA-3771)
 * (cql3) Fix drop index (CASSANDRA-4192)
 * (cql3) Don't return range ghosts anymore (CASSANDRA-3982)
 * fix re-creating Keyspaces/ColumnFamilies with the same name as dropped
   ones (CASSANDRA-4219)
 * fix SecondaryIndex LeveledManifest save upon snapshot (CASSANDRA-4230)
 * fix missing arrayOffset in FBUtilities.hash (CASSANDRA-4250)
 * (cql3) Add name of parameters in CqlResultSet (CASSANDRA-4242)
 * (cql3) Correctly validate order by queries (CASSANDRA-4246)
 * rename stress to cassandra-stress for saner packaging (CASSANDRA-4256)
 * Fix exception on colum metadata with non-string comparator (CASSANDRA-4269)
 * Check for unknown/invalid compression options (CASSANDRA-4266)
 * (cql3) Adds simple access to column timestamp and ttl (CASSANDRA-4217)
 * (cql3) Fix range queries with secondary indexes (CASSANDRA-4257)
 * Better error messages from improper input in cli (CASSANDRA-3865)
 * Try to stop all compaction upon Keyspace or ColumnFamily drop (CASSANDRA-4221)
 * (cql3) Allow keyspace properties to contain hyphens (CASSANDRA-4278)
 * (cql3) Correctly validate keyspace access in create table (CASSANDRA-4296)
 * Avoid deadlock in migration stage (CASSANDRA-3882)
 * Take supercolumn names and deletion info into account in memtable throughput
   (CASSANDRA-4264)
 * Add back backward compatibility for old style replication factor (CASSANDRA-4294)
 * Preserve compatibility with pre-1.1 index queries (CASSANDRA-4262)
Merged from 1.0:
 * Fix super columns bug where cache is not updated (CASSANDRA-4190)
 * fix maxTimestamp to include row tombstones (CASSANDRA-4116)
 * (CLI) properly handle quotes in create/update keyspace commands (CASSANDRA-4129)
 * Avoids possible deadlock during bootstrap (CASSANDRA-4159)
 * fix stress tool that hangs forever on timeout or error (CASSANDRA-4128)
 * stress tool to return appropriate exit code on failure (CASSANDRA-4188)
 * fix compaction NPE when out of disk space and assertions disabled
   (CASSANDRA-3985)
 * synchronize LCS getEstimatedTasks to avoid CME (CASSANDRA-4255)
 * ensure unique streaming session id's (CASSANDRA-4223)
 * kick off background compaction when min/max thresholds change 
   (CASSANDRA-4279)
 * improve ability of STCS.getBuckets to deal with 100s of 1000s of
   sstables, such as when convertinb back from LCS (CASSANDRA-4287)
 * Oversize integer in CQL throws NumberFormatException (CASSANDRA-4291)
 * fix 1.0.x node join to mixed version cluster, other nodes >= 1.1 (CASSANDRA-4195)
 * Fix LCS splitting sstable base on uncompressed size (CASSANDRA-4419)
 * Push the validation of secondary index values to the SecondaryIndexManager (CASSANDRA-4240)
 * Don't purge columns during upgradesstables (CASSANDRA-4462)
 * Make cqlsh work with piping (CASSANDRA-4113)
 * Validate arguments for nodetool decommission (CASSANDRA-4061)
 * Report thrift status in nodetool info (CASSANDRA-4010)


1.1.0-final
 * average a reduced liveRatio estimate with the previous one (CASSANDRA-4065)
 * Allow KS and CF names up to 48 characters (CASSANDRA-4157)
 * fix stress build (CASSANDRA-4140)
 * add time remaining estimate to nodetool compactionstats (CASSANDRA-4167)
 * (cql) fix NPE in cql3 ALTER TABLE (CASSANDRA-4163)
 * (cql) Add support for CL.TWO and CL.THREE in CQL (CASSANDRA-4156)
 * (cql) Fix type in CQL3 ALTER TABLE preventing update (CASSANDRA-4170)
 * (cql) Throw invalid exception from CQL3 on obsolete options (CASSANDRA-4171)
 * (cqlsh) fix recognizing uppercase SELECT keyword (CASSANDRA-4161)
 * Pig: wide row support (CASSANDRA-3909)
Merged from 1.0:
 * avoid streaming empty files with bulk loader if sstablewriter errors out
   (CASSANDRA-3946)


1.1-rc1
 * Include stress tool in binary builds (CASSANDRA-4103)
 * (Hadoop) fix wide row iteration when last row read was deleted
   (CASSANDRA-4154)
 * fix read_repair_chance to really default to 0.1 in the cli (CASSANDRA-4114)
 * Adds caching and bloomFilterFpChange to CQL options (CASSANDRA-4042)
 * Adds posibility to autoconfigure size of the KeyCache (CASSANDRA-4087)
 * fix KEYS index from skipping results (CASSANDRA-3996)
 * Remove sliced_buffer_size_in_kb dead option (CASSANDRA-4076)
 * make loadNewSStable preserve sstable version (CASSANDRA-4077)
 * Respect 1.0 cache settings as much as possible when upgrading 
   (CASSANDRA-4088)
 * relax path length requirement for sstable files when upgrading on 
   non-Windows platforms (CASSANDRA-4110)
 * fix terminination of the stress.java when errors were encountered
   (CASSANDRA-4128)
 * Move CfDef and KsDef validation out of thrift (CASSANDRA-4037)
 * Fix get_paged_slice (CASSANDRA-4136)
 * CQL3: Support slice with exclusive start and stop (CASSANDRA-3785)
Merged from 1.0:
 * support PropertyFileSnitch in bulk loader (CASSANDRA-4145)
 * add auto_snapshot option allowing disabling snapshot before drop/truncate
   (CASSANDRA-3710)
 * allow short snitch names (CASSANDRA-4130)


1.1-beta2
 * rename loaded sstables to avoid conflicts with local snapshots
   (CASSANDRA-3967)
 * start hint replay as soon as FD notifies that the target is back up
   (CASSANDRA-3958)
 * avoid unproductive deserializing of cached rows during compaction
   (CASSANDRA-3921)
 * fix concurrency issues with CQL keyspace creation (CASSANDRA-3903)
 * Show Effective Owership via Nodetool ring <keyspace> (CASSANDRA-3412)
 * Update ORDER BY syntax for CQL3 (CASSANDRA-3925)
 * Fix BulkRecordWriter to not throw NPE if reducer gets no map data from Hadoop (CASSANDRA-3944)
 * Fix bug with counters in super columns (CASSANDRA-3821)
 * Remove deprecated merge_shard_chance (CASSANDRA-3940)
 * add a convenient way to reset a node's schema (CASSANDRA-2963)
 * fix for intermittent SchemaDisagreementException (CASSANDRA-3884)
 * CLI `list <CF>` to limit number of columns and their order (CASSANDRA-3012)
 * ignore deprecated KsDef/CfDef/ColumnDef fields in native schema (CASSANDRA-3963)
 * CLI to report when unsupported column_metadata pair was given (CASSANDRA-3959)
 * reincarnate removed and deprecated KsDef/CfDef attributes (CASSANDRA-3953)
 * Fix race between writes and read for cache (CASSANDRA-3862)
 * perform static initialization of StorageProxy on start-up (CASSANDRA-3797)
 * support trickling fsync() on writes (CASSANDRA-3950)
 * expose counters for unavailable/timeout exceptions given to thrift clients (CASSANDRA-3671)
 * avoid quadratic startup time in LeveledManifest (CASSANDRA-3952)
 * Add type information to new schema_ columnfamilies and remove thrift
   serialization for schema (CASSANDRA-3792)
 * add missing column validator options to the CLI help (CASSANDRA-3926)
 * skip reading saved key cache if CF's caching strategy is NONE or ROWS_ONLY (CASSANDRA-3954)
 * Unify migration code (CASSANDRA-4017)
Merged from 1.0:
 * cqlsh: guess correct version of Python for Arch Linux (CASSANDRA-4090)
 * (CLI) properly handle quotes in create/update keyspace commands (CASSANDRA-4129)
 * Avoids possible deadlock during bootstrap (CASSANDRA-4159)
 * fix stress tool that hangs forever on timeout or error (CASSANDRA-4128)
 * Fix super columns bug where cache is not updated (CASSANDRA-4190)
 * stress tool to return appropriate exit code on failure (CASSANDRA-4188)


1.0.9
 * improve index sampling performance (CASSANDRA-4023)
 * always compact away deleted hints immediately after handoff (CASSANDRA-3955)
 * delete hints from dropped ColumnFamilies on handoff instead of
   erroring out (CASSANDRA-3975)
 * add CompositeType ref to the CLI doc for create/update column family (CASSANDRA-3980)
 * Pig: support Counter ColumnFamilies (CASSANDRA-3973)
 * Pig: Composite column support (CASSANDRA-3684)
 * Avoid NPE during repair when a keyspace has no CFs (CASSANDRA-3988)
 * Fix division-by-zero error on get_slice (CASSANDRA-4000)
 * don't change manifest level for cleanup, scrub, and upgradesstables
   operations under LeveledCompactionStrategy (CASSANDRA-3989, 4112)
 * fix race leading to super columns assertion failure (CASSANDRA-3957)
 * fix NPE on invalid CQL delete command (CASSANDRA-3755)
 * allow custom types in CLI's assume command (CASSANDRA-4081)
 * fix totalBytes count for parallel compactions (CASSANDRA-3758)
 * fix intermittent NPE in get_slice (CASSANDRA-4095)
 * remove unnecessary asserts in native code interfaces (CASSANDRA-4096)
 * Validate blank keys in CQL to avoid assertion errors (CASSANDRA-3612)
 * cqlsh: fix bad decoding of some column names (CASSANDRA-4003)
 * cqlsh: fix incorrect padding with unicode chars (CASSANDRA-4033)
 * Fix EC2 snitch incorrectly reporting region (CASSANDRA-4026)
 * Shut down thrift during decommission (CASSANDRA-4086)
 * Expose nodetool cfhistograms for 2ndary indexes (CASSANDRA-4063)
Merged from 0.8:
 * Fix ConcurrentModificationException in gossiper (CASSANDRA-4019)


1.1-beta1
 * (cqlsh)
   + add SOURCE and CAPTURE commands, and --file option (CASSANDRA-3479)
   + add ALTER COLUMNFAMILY WITH (CASSANDRA-3523)
   + bundle Python dependencies with Cassandra (CASSANDRA-3507)
   + added to Debian package (CASSANDRA-3458)
   + display byte data instead of erroring out on decode failure 
     (CASSANDRA-3874)
 * add nodetool rebuild_index (CASSANDRA-3583)
 * add nodetool rangekeysample (CASSANDRA-2917)
 * Fix streaming too much data during move operations (CASSANDRA-3639)
 * Nodetool and CLI connect to localhost by default (CASSANDRA-3568)
 * Reduce memory used by primary index sample (CASSANDRA-3743)
 * (Hadoop) separate input/output configurations (CASSANDRA-3197, 3765)
 * avoid returning internal Cassandra classes over JMX (CASSANDRA-2805)
 * add row-level isolation via SnapTree (CASSANDRA-2893)
 * Optimize key count estimation when opening sstable on startup
   (CASSANDRA-2988)
 * multi-dc replication optimization supporting CL > ONE (CASSANDRA-3577)
 * add command to stop compactions (CASSANDRA-1740, 3566, 3582)
 * multithreaded streaming (CASSANDRA-3494)
 * removed in-tree redhat spec (CASSANDRA-3567)
 * "defragment" rows for name-based queries under STCS, again (CASSANDRA-2503)
 * Recycle commitlog segments for improved performance 
   (CASSANDRA-3411, 3543, 3557, 3615)
 * update size-tiered compaction to prioritize small tiers (CASSANDRA-2407)
 * add message expiration logic to OutboundTcpConnection (CASSANDRA-3005)
 * off-heap cache to use sun.misc.Unsafe instead of JNA (CASSANDRA-3271)
 * EACH_QUORUM is only supported for writes (CASSANDRA-3272)
 * replace compactionlock use in schema migration by checking CFS.isValid
   (CASSANDRA-3116)
 * recognize that "SELECT first ... *" isn't really "SELECT *" (CASSANDRA-3445)
 * Use faster bytes comparison (CASSANDRA-3434)
 * Bulk loader is no longer a fat client, (HADOOP) bulk load output format
   (CASSANDRA-3045)
 * (Hadoop) add support for KeyRange.filter
 * remove assumption that keys and token are in bijection
   (CASSANDRA-1034, 3574, 3604)
 * always remove endpoints from delevery queue in HH (CASSANDRA-3546)
 * fix race between cf flush and its 2ndary indexes flush (CASSANDRA-3547)
 * fix potential race in AES when a repair fails (CASSANDRA-3548)
 * Remove columns shadowed by a deleted container even when we cannot purge
   (CASSANDRA-3538)
 * Improve memtable slice iteration performance (CASSANDRA-3545)
 * more efficient allocation of small bloom filters (CASSANDRA-3618)
 * Use separate writer thread in SSTableSimpleUnsortedWriter (CASSANDRA-3619)
 * fsync the directory after new sstable or commitlog segment are created (CASSANDRA-3250)
 * fix minor issues reported by FindBugs (CASSANDRA-3658)
 * global key/row caches (CASSANDRA-3143, 3849)
 * optimize memtable iteration during range scan (CASSANDRA-3638)
 * introduce 'crc_check_chance' in CompressionParameters to support
   a checksum percentage checking chance similarly to read-repair (CASSANDRA-3611)
 * a way to deactivate global key/row cache on per-CF basis (CASSANDRA-3667)
 * fix LeveledCompactionStrategy broken because of generation pre-allocation
   in LeveledManifest (CASSANDRA-3691)
 * finer-grained control over data directories (CASSANDRA-2749)
 * Fix ClassCastException during hinted handoff (CASSANDRA-3694)
 * Upgrade Thrift to 0.7 (CASSANDRA-3213)
 * Make stress.java insert operation to use microseconds (CASSANDRA-3725)
 * Allows (internally) doing a range query with a limit of columns instead of
   rows (CASSANDRA-3742)
 * Allow rangeSlice queries to be start/end inclusive/exclusive (CASSANDRA-3749)
 * Fix BulkLoader to support new SSTable layout and add stream
   throttling to prevent an NPE when there is no yaml config (CASSANDRA-3752)
 * Allow concurrent schema migrations (CASSANDRA-1391, 3832)
 * Add SnapshotCommand to trigger snapshot on remote node (CASSANDRA-3721)
 * Make CFMetaData conversions to/from thrift/native schema inverses
   (CASSANDRA_3559)
 * Add initial code for CQL 3.0-beta (CASSANDRA-2474, 3781, 3753)
 * Add wide row support for ColumnFamilyInputFormat (CASSANDRA-3264)
 * Allow extending CompositeType comparator (CASSANDRA-3657)
 * Avoids over-paging during get_count (CASSANDRA-3798)
 * Add new command to rebuild a node without (repair) merkle tree calculations
   (CASSANDRA-3483, 3922)
 * respect not only row cache capacity but caching mode when
   trying to read data (CASSANDRA-3812)
 * fix system tests (CASSANDRA-3827)
 * CQL support for altering row key type in ALTER TABLE (CASSANDRA-3781)
 * turn compression on by default (CASSANDRA-3871)
 * make hexToBytes refuse invalid input (CASSANDRA-2851)
 * Make secondary indexes CF inherit compression and compaction from their
   parent CF (CASSANDRA-3877)
 * Finish cleanup up tombstone purge code (CASSANDRA-3872)
 * Avoid NPE on aboarted stream-out sessions (CASSANDRA-3904)
 * BulkRecordWriter throws NPE for counter columns (CASSANDRA-3906)
 * Support compression using BulkWriter (CASSANDRA-3907)


1.0.8
 * fix race between cleanup and flush on secondary index CFSes (CASSANDRA-3712)
 * avoid including non-queried nodes in rangeslice read repair
   (CASSANDRA-3843)
 * Only snapshot CF being compacted for snapshot_before_compaction 
   (CASSANDRA-3803)
 * Log active compactions in StatusLogger (CASSANDRA-3703)
 * Compute more accurate compaction score per level (CASSANDRA-3790)
 * Return InvalidRequest when using a keyspace that doesn't exist
   (CASSANDRA-3764)
 * disallow user modification of System keyspace (CASSANDRA-3738)
 * allow using sstable2json on secondary index data (CASSANDRA-3738)
 * (cqlsh) add DESCRIBE COLUMNFAMILIES (CASSANDRA-3586)
 * (cqlsh) format blobs correctly and use colors to improve output
   readability (CASSANDRA-3726)
 * synchronize BiMap of bootstrapping tokens (CASSANDRA-3417)
 * show index options in CLI (CASSANDRA-3809)
 * add optional socket timeout for streaming (CASSANDRA-3838)
 * fix truncate not to leave behind non-CFS backed secondary indexes
   (CASSANDRA-3844)
 * make CLI `show schema` to use output stream directly instead
   of StringBuilder (CASSANDRA-3842)
 * remove the wait on hint future during write (CASSANDRA-3870)
 * (cqlsh) ignore missing CfDef opts (CASSANDRA-3933)
 * (cqlsh) look for cqlshlib relative to realpath (CASSANDRA-3767)
 * Fix short read protection (CASSANDRA-3934)
 * Make sure infered and actual schema match (CASSANDRA-3371)
 * Fix NPE during HH delivery (CASSANDRA-3677)
 * Don't put boostrapping node in 'hibernate' status (CASSANDRA-3737)
 * Fix double quotes in windows bat files (CASSANDRA-3744)
 * Fix bad validator lookup (CASSANDRA-3789)
 * Fix soft reset in EC2MultiRegionSnitch (CASSANDRA-3835)
 * Don't leave zombie connections with THSHA thrift server (CASSANDRA-3867)
 * (cqlsh) fix deserialization of data (CASSANDRA-3874)
 * Fix removetoken force causing an inconsistent state (CASSANDRA-3876)
 * Fix ahndling of some types with Pig (CASSANDRA-3886)
 * Don't allow to drop the system keyspace (CASSANDRA-3759)
 * Make Pig deletes disabled by default and configurable (CASSANDRA-3628)
Merged from 0.8:
 * (Pig) fix CassandraStorage to use correct comparator in Super ColumnFamily
   case (CASSANDRA-3251)
 * fix thread safety issues in commitlog replay, primarily affecting
   systems with many (100s) of CF definitions (CASSANDRA-3751)
 * Fix relevant tombstone ignored with super columns (CASSANDRA-3875)


1.0.7
 * fix regression in HH page size calculation (CASSANDRA-3624)
 * retry failed stream on IOException (CASSANDRA-3686)
 * allow configuring bloom_filter_fp_chance (CASSANDRA-3497)
 * attempt hint delivery every ten minutes, or when failure detector
   notifies us that a node is back up, whichever comes first.  hint
   handoff throttle delay default changed to 1ms, from 50 (CASSANDRA-3554)
 * add nodetool setstreamthroughput (CASSANDRA-3571)
 * fix assertion when dropping a columnfamily with no sstables (CASSANDRA-3614)
 * more efficient allocation of small bloom filters (CASSANDRA-3618)
 * CLibrary.createHardLinkWithExec() to check for errors (CASSANDRA-3101)
 * Avoid creating empty and non cleaned writer during compaction (CASSANDRA-3616)
 * stop thrift service in shutdown hook so we can quiesce MessagingService
   (CASSANDRA-3335)
 * (CQL) compaction_strategy_options and compression_parameters for
   CREATE COLUMNFAMILY statement (CASSANDRA-3374)
 * Reset min/max compaction threshold when creating size tiered compaction
   strategy (CASSANDRA-3666)
 * Don't ignore IOException during compaction (CASSANDRA-3655)
 * Fix assertion error for CF with gc_grace=0 (CASSANDRA-3579)
 * Shutdown ParallelCompaction reducer executor after use (CASSANDRA-3711)
 * Avoid < 0 value for pending tasks in leveled compaction (CASSANDRA-3693)
 * (Hadoop) Support TimeUUID in Pig CassandraStorage (CASSANDRA-3327)
 * Check schema is ready before continuing boostrapping (CASSANDRA-3629)
 * Catch overflows during parsing of chunk_length_kb (CASSANDRA-3644)
 * Improve stream protocol mismatch errors (CASSANDRA-3652)
 * Avoid multiple thread doing HH to the same target (CASSANDRA-3681)
 * Add JMX property for rp_timeout_in_ms (CASSANDRA-2940)
 * Allow DynamicCompositeType to compare component of different types
   (CASSANDRA-3625)
 * Flush non-cfs backed secondary indexes (CASSANDRA-3659)
 * Secondary Indexes should report memory consumption (CASSANDRA-3155)
 * fix for SelectStatement start/end key are not set correctly
   when a key alias is involved (CASSANDRA-3700)
 * fix CLI `show schema` command insert of an extra comma in
   column_metadata (CASSANDRA-3714)
Merged from 0.8:
 * avoid logging (harmless) exception when GC takes < 1ms (CASSANDRA-3656)
 * prevent new nodes from thinking down nodes are up forever (CASSANDRA-3626)
 * use correct list of replicas for LOCAL_QUORUM reads when read repair
   is disabled (CASSANDRA-3696)
 * block on flush before compacting hints (may prevent OOM) (CASSANDRA-3733)


1.0.6
 * (CQL) fix cqlsh support for replicate_on_write (CASSANDRA-3596)
 * fix adding to leveled manifest after streaming (CASSANDRA-3536)
 * filter out unavailable cipher suites when using encryption (CASSANDRA-3178)
 * (HADOOP) add old-style api support for CFIF and CFRR (CASSANDRA-2799)
 * Support TimeUUIDType column names in Stress.java tool (CASSANDRA-3541)
 * (CQL) INSERT/UPDATE/DELETE/TRUNCATE commands should allow CF names to
   be qualified by keyspace (CASSANDRA-3419)
 * always remove endpoints from delevery queue in HH (CASSANDRA-3546)
 * fix race between cf flush and its 2ndary indexes flush (CASSANDRA-3547)
 * fix potential race in AES when a repair fails (CASSANDRA-3548)
 * fix default value validation usage in CLI SET command (CASSANDRA-3553)
 * Optimize componentsFor method for compaction and startup time
   (CASSANDRA-3532)
 * (CQL) Proper ColumnFamily metadata validation on CREATE COLUMNFAMILY 
   (CASSANDRA-3565)
 * fix compression "chunk_length_kb" option to set correct kb value for 
   thrift/avro (CASSANDRA-3558)
 * fix missing response during range slice repair (CASSANDRA-3551)
 * 'describe ring' moved from CLI to nodetool and available through JMX (CASSANDRA-3220)
 * add back partitioner to sstable metadata (CASSANDRA-3540)
 * fix NPE in get_count for counters (CASSANDRA-3601)
Merged from 0.8:
 * remove invalid assertion that table was opened before dropping it
   (CASSANDRA-3580)
 * range and index scans now only send requests to enough replicas to
   satisfy requested CL + RR (CASSANDRA-3598)
 * use cannonical host for local node in nodetool info (CASSANDRA-3556)
 * remove nonlocal DC write optimization since it only worked with
   CL.ONE or CL.LOCAL_QUORUM (CASSANDRA-3577, 3585)
 * detect misuses of CounterColumnType (CASSANDRA-3422)
 * turn off string interning in json2sstable, take 2 (CASSANDRA-2189)
 * validate compression parameters on add/update of the ColumnFamily 
   (CASSANDRA-3573)
 * Check for 0.0.0.0 is incorrect in CFIF (CASSANDRA-3584)
 * Increase vm.max_map_count in debian packaging (CASSANDRA-3563)
 * gossiper will never add itself to saved endpoints (CASSANDRA-3485)


1.0.5
 * revert CASSANDRA-3407 (see CASSANDRA-3540)
 * fix assertion error while forwarding writes to local nodes (CASSANDRA-3539)


1.0.4
 * fix self-hinting of timed out read repair updates and make hinted handoff
   less prone to OOMing a coordinator (CASSANDRA-3440)
 * expose bloom filter sizes via JMX (CASSANDRA-3495)
 * enforce RP tokens 0..2**127 (CASSANDRA-3501)
 * canonicalize paths exposed through JMX (CASSANDRA-3504)
 * fix "liveSize" stat when sstables are removed (CASSANDRA-3496)
 * add bloom filter FP rates to nodetool cfstats (CASSANDRA-3347)
 * record partitioner in sstable metadata component (CASSANDRA-3407)
 * add new upgradesstables nodetool command (CASSANDRA-3406)
 * skip --debug requirement to see common exceptions in CLI (CASSANDRA-3508)
 * fix incorrect query results due to invalid max timestamp (CASSANDRA-3510)
 * make sstableloader recognize compressed sstables (CASSANDRA-3521)
 * avoids race in OutboundTcpConnection in multi-DC setups (CASSANDRA-3530)
 * use SETLOCAL in cassandra.bat (CASSANDRA-3506)
 * fix ConcurrentModificationException in Table.all() (CASSANDRA-3529)
Merged from 0.8:
 * fix concurrence issue in the FailureDetector (CASSANDRA-3519)
 * fix array out of bounds error in counter shard removal (CASSANDRA-3514)
 * avoid dropping tombstones when they might still be needed to shadow
   data in a different sstable (CASSANDRA-2786)


1.0.3
 * revert name-based query defragmentation aka CASSANDRA-2503 (CASSANDRA-3491)
 * fix invalidate-related test failures (CASSANDRA-3437)
 * add next-gen cqlsh to bin/ (CASSANDRA-3188, 3131, 3493)
 * (CQL) fix handling of rows with no columns (CASSANDRA-3424, 3473)
 * fix querying supercolumns by name returning only a subset of
   subcolumns or old subcolumn versions (CASSANDRA-3446)
 * automatically compute sha1 sum for uncompressed data files (CASSANDRA-3456)
 * fix reading metadata/statistics component for version < h (CASSANDRA-3474)
 * add sstable forward-compatibility (CASSANDRA-3478)
 * report compression ratio in CFSMBean (CASSANDRA-3393)
 * fix incorrect size exception during streaming of counters (CASSANDRA-3481)
 * (CQL) fix for counter decrement syntax (CASSANDRA-3418)
 * Fix race introduced by CASSANDRA-2503 (CASSANDRA-3482)
 * Fix incomplete deletion of delivered hints (CASSANDRA-3466)
 * Avoid rescheduling compactions when no compaction was executed 
   (CASSANDRA-3484)
 * fix handling of the chunk_length_kb compression options (CASSANDRA-3492)
Merged from 0.8:
 * fix updating CF row_cache_provider (CASSANDRA-3414)
 * CFMetaData.convertToThrift method to set RowCacheProvider (CASSANDRA-3405)
 * acquire compactionlock during truncate (CASSANDRA-3399)
 * fix displaying cfdef entries for super columnfamilies (CASSANDRA-3415)
 * Make counter shard merging thread safe (CASSANDRA-3178)
 * Revert CASSANDRA-2855
 * Fix bug preventing the use of efficient cross-DC writes (CASSANDRA-3472)
 * `describe ring` command for CLI (CASSANDRA-3220)
 * (Hadoop) skip empty rows when entire row is requested, redux (CASSANDRA-2855)


1.0.2
 * "defragment" rows for name-based queries under STCS (CASSANDRA-2503)
 * Add timing information to cassandra-cli GET/SET/LIST queries (CASSANDRA-3326)
 * Only create one CompressionMetadata object per sstable (CASSANDRA-3427)
 * cleanup usage of StorageService.setMode() (CASSANDRA-3388)
 * Avoid large array allocation for compressed chunk offsets (CASSANDRA-3432)
 * fix DecimalType bytebuffer marshalling (CASSANDRA-3421)
 * fix bug that caused first column in per row indexes to be ignored 
   (CASSANDRA-3441)
 * add JMX call to clean (failed) repair sessions (CASSANDRA-3316)
 * fix sstableloader reference acquisition bug (CASSANDRA-3438)
 * fix estimated row size regression (CASSANDRA-3451)
 * make sure we don't return more columns than asked (CASSANDRA-3303, 3395)
Merged from 0.8:
 * acquire compactionlock during truncate (CASSANDRA-3399)
 * fix displaying cfdef entries for super columnfamilies (CASSANDRA-3415)


1.0.1
 * acquire references during index build to prevent delete problems
   on Windows (CASSANDRA-3314)
 * describe_ring should include datacenter/topology information (CASSANDRA-2882)
 * Thrift sockets are not properly buffered (CASSANDRA-3261)
 * performance improvement for bytebufferutil compare function (CASSANDRA-3286)
 * add system.versions ColumnFamily (CASSANDRA-3140)
 * reduce network copies (CASSANDRA-3333, 3373)
 * limit nodetool to 32MB of heap (CASSANDRA-3124)
 * (CQL) update parser to accept "timestamp" instead of "date" (CASSANDRA-3149)
 * Fix CLI `show schema` to include "compression_options" (CASSANDRA-3368)
 * Snapshot to include manifest under LeveledCompactionStrategy (CASSANDRA-3359)
 * (CQL) SELECT query should allow CF name to be qualified by keyspace (CASSANDRA-3130)
 * (CQL) Fix internal application error specifying 'using consistency ...'
   in lower case (CASSANDRA-3366)
 * fix Deflate compression when compression actually makes the data bigger
   (CASSANDRA-3370)
 * optimize UUIDGen to avoid lock contention on InetAddress.getLocalHost 
   (CASSANDRA-3387)
 * tolerate index being dropped mid-mutation (CASSANDRA-3334, 3313)
 * CompactionManager is now responsible for checking for new candidates
   post-task execution, enabling more consistent leveled compaction 
   (CASSANDRA-3391)
 * Cache HSHA threads (CASSANDRA-3372)
 * use CF/KS names as snapshot prefix for drop + truncate operations
   (CASSANDRA-2997)
 * Break bloom filters up to avoid heap fragmentation (CASSANDRA-2466)
 * fix cassandra hanging on jsvc stop (CASSANDRA-3302)
 * Avoid leveled compaction getting blocked on errors (CASSANDRA-3408)
 * Make reloading the compaction strategy safe (CASSANDRA-3409)
 * ignore 0.8 hints even if compaction begins before we try to purge
   them (CASSANDRA-3385)
 * remove procrun (bin\daemon) from Cassandra source tree and 
   artifacts (CASSANDRA-3331)
 * make cassandra compile under JDK7 (CASSANDRA-3275)
 * remove dependency of clientutil.jar to FBUtilities (CASSANDRA-3299)
 * avoid truncation errors by using long math on long values (CASSANDRA-3364)
 * avoid clock drift on some Windows machine (CASSANDRA-3375)
 * display cache provider in cli 'describe keyspace' command (CASSANDRA-3384)
 * fix incomplete topology information in describe_ring (CASSANDRA-3403)
 * expire dead gossip states based on time (CASSANDRA-2961)
 * improve CompactionTask extensibility (CASSANDRA-3330)
 * Allow one leveled compaction task to kick off another (CASSANDRA-3363)
 * allow encryption only between datacenters (CASSANDRA-2802)
Merged from 0.8:
 * fix truncate allowing data to be replayed post-restart (CASSANDRA-3297)
 * make iwriter final in IndexWriter to avoid NPE (CASSANDRA-2863)
 * (CQL) update grammar to require key clause in DELETE statement
   (CASSANDRA-3349)
 * (CQL) allow numeric keyspace names in USE statement (CASSANDRA-3350)
 * (Hadoop) skip empty rows when slicing the entire row (CASSANDRA-2855)
 * Fix handling of tombstone by SSTableExport/Import (CASSANDRA-3357)
 * fix ColumnIndexer to use long offsets (CASSANDRA-3358)
 * Improved CLI exceptions (CASSANDRA-3312)
 * Fix handling of tombstone by SSTableExport/Import (CASSANDRA-3357)
 * Only count compaction as active (for throttling) when they have
   successfully acquired the compaction lock (CASSANDRA-3344)
 * Display CLI version string on startup (CASSANDRA-3196)
 * (Hadoop) make CFIF try rpc_address or fallback to listen_address
   (CASSANDRA-3214)
 * (Hadoop) accept comma delimited lists of initial thrift connections
   (CASSANDRA-3185)
 * ColumnFamily min_compaction_threshold should be >= 2 (CASSANDRA-3342)
 * (Pig) add 0.8+ types and key validation type in schema (CASSANDRA-3280)
 * Fix completely removing column metadata using CLI (CASSANDRA-3126)
 * CLI `describe cluster;` output should be on separate lines for separate versions
   (CASSANDRA-3170)
 * fix changing durable_writes keyspace option during CF creation
   (CASSANDRA-3292)
 * avoid locking on update when no indexes are involved (CASSANDRA-3386)
 * fix assertionError during repair with ordered partitioners (CASSANDRA-3369)
 * correctly serialize key_validation_class for avro (CASSANDRA-3391)
 * don't expire counter tombstone after streaming (CASSANDRA-3394)
 * prevent nodes that failed to join from hanging around forever 
   (CASSANDRA-3351)
 * remove incorrect optimization from slice read path (CASSANDRA-3390)
 * Fix race in AntiEntropyService (CASSANDRA-3400)


1.0.0-final
 * close scrubbed sstable fd before deleting it (CASSANDRA-3318)
 * fix bug preventing obsolete commitlog segments from being removed
   (CASSANDRA-3269)
 * tolerate whitespace in seed CDL (CASSANDRA-3263)
 * Change default heap thresholds to max(min(1/2 ram, 1G), min(1/4 ram, 8GB))
   (CASSANDRA-3295)
 * Fix broken CompressedRandomAccessReaderTest (CASSANDRA-3298)
 * (CQL) fix type information returned for wildcard queries (CASSANDRA-3311)
 * add estimated tasks to LeveledCompactionStrategy (CASSANDRA-3322)
 * avoid including compaction cache-warming in keycache stats (CASSANDRA-3325)
 * run compaction and hinted handoff threads at MIN_PRIORITY (CASSANDRA-3308)
 * default hsha thrift server to cpu core count in rpc pool (CASSANDRA-3329)
 * add bin\daemon to binary tarball for Windows service (CASSANDRA-3331)
 * Fix places where uncompressed size of sstables was use in place of the
   compressed one (CASSANDRA-3338)
 * Fix hsha thrift server (CASSANDRA-3346)
 * Make sure repair only stream needed sstables (CASSANDRA-3345)


1.0.0-rc2
 * Log a meaningful warning when a node receives a message for a repair session
   that doesn't exist anymore (CASSANDRA-3256)
 * test for NUMA policy support as well as numactl presence (CASSANDRA-3245)
 * Fix FD leak when internode encryption is enabled (CASSANDRA-3257)
 * Remove incorrect assertion in mergeIterator (CASSANDRA-3260)
 * FBUtilities.hexToBytes(String) to throw NumberFormatException when string
   contains non-hex characters (CASSANDRA-3231)
 * Keep SimpleSnitch proximity ordering unchanged from what the Strategy
   generates, as intended (CASSANDRA-3262)
 * remove Scrub from compactionstats when finished (CASSANDRA-3255)
 * fix counter entry in jdbc TypesMap (CASSANDRA-3268)
 * fix full queue scenario for ParallelCompactionIterator (CASSANDRA-3270)
 * fix bootstrap process (CASSANDRA-3285)
 * don't try delivering hints if when there isn't any (CASSANDRA-3176)
 * CLI documentation change for ColumnFamily `compression_options` (CASSANDRA-3282)
 * ignore any CF ids sent by client for adding CF/KS (CASSANDRA-3288)
 * remove obsolete hints on first startup (CASSANDRA-3291)
 * use correct ISortedColumns for time-optimized reads (CASSANDRA-3289)
 * Evict gossip state immediately when a token is taken over by a new IP 
   (CASSANDRA-3259)


1.0.0-rc1
 * Update CQL to generate microsecond timestamps by default (CASSANDRA-3227)
 * Fix counting CFMetadata towards Memtable liveRatio (CASSANDRA-3023)
 * Kill server on wrapped OOME such as from FileChannel.map (CASSANDRA-3201)
 * remove unnecessary copy when adding to row cache (CASSANDRA-3223)
 * Log message when a full repair operation completes (CASSANDRA-3207)
 * Fix streamOutSession keeping sstables references forever if the remote end
   dies (CASSANDRA-3216)
 * Remove dynamic_snitch boolean from example configuration (defaulting to 
   true) and set default badness threshold to 0.1 (CASSANDRA-3229)
 * Base choice of random or "balanced" token on bootstrap on whether
   schema definitions were found (CASSANDRA-3219)
 * Fixes for LeveledCompactionStrategy score computation, prioritization,
   scheduling, and performance (CASSANDRA-3224, 3234)
 * parallelize sstable open at server startup (CASSANDRA-2988)
 * fix handling of exceptions writing to OutboundTcpConnection (CASSANDRA-3235)
 * Allow using quotes in "USE <keyspace>;" CLI command (CASSANDRA-3208)
 * Don't allow any cache loading exceptions to halt startup (CASSANDRA-3218)
 * Fix sstableloader --ignores option (CASSANDRA-3247)
 * File descriptor limit increased in packaging (CASSANDRA-3206)
 * Fix deadlock in commit log during flush (CASSANDRA-3253) 


1.0.0-beta1
 * removed binarymemtable (CASSANDRA-2692)
 * add commitlog_total_space_in_mb to prevent fragmented logs (CASSANDRA-2427)
 * removed commitlog_rotation_threshold_in_mb configuration (CASSANDRA-2771)
 * make AbstractBounds.normalize de-overlapp overlapping ranges (CASSANDRA-2641)
 * replace CollatingIterator, ReducingIterator with MergeIterator 
   (CASSANDRA-2062)
 * Fixed the ability to set compaction strategy in cli using create column 
   family command (CASSANDRA-2778)
 * clean up tmp files after failed compaction (CASSANDRA-2468)
 * restrict repair streaming to specific columnfamilies (CASSANDRA-2280)
 * don't bother persisting columns shadowed by a row tombstone (CASSANDRA-2589)
 * reset CF and SC deletion times after gc_grace (CASSANDRA-2317)
 * optimize away seek when compacting wide rows (CASSANDRA-2879)
 * single-pass streaming (CASSANDRA-2677, 2906, 2916, 3003)
 * use reference counting for deleting sstables instead of relying on GC
   (CASSANDRA-2521, 3179)
 * store hints as serialized mutations instead of pointers to data row
   (CASSANDRA-2045)
 * store hints in the coordinator node instead of in the closest replica 
   (CASSANDRA-2914)
 * add row_cache_keys_to_save CF option (CASSANDRA-1966)
 * check column family validity in nodetool repair (CASSANDRA-2933)
 * use lazy initialization instead of class initialization in NodeId
   (CASSANDRA-2953)
 * add paging to get_count (CASSANDRA-2894)
 * fix "short reads" in [multi]get (CASSANDRA-2643, 3157, 3192)
 * add optional compression for sstables (CASSANDRA-47, 2994, 3001, 3128)
 * add scheduler JMX metrics (CASSANDRA-2962)
 * add block level checksum for compressed data (CASSANDRA-1717)
 * make column family backed column map pluggable and introduce unsynchronized
   ArrayList backed one to speedup reads (CASSANDRA-2843, 3165, 3205)
 * refactoring of the secondary index api (CASSANDRA-2982)
 * make CL > ONE reads wait for digest reconciliation before returning
   (CASSANDRA-2494)
 * fix missing logging for some exceptions (CASSANDRA-2061)
 * refactor and optimize ColumnFamilyStore.files(...) and Descriptor.fromFilename(String)
   and few other places responsible for work with SSTable files (CASSANDRA-3040)
 * Stop reading from sstables once we know we have the most recent columns,
   for query-by-name requests (CASSANDRA-2498)
 * Add query-by-column mode to stress.java (CASSANDRA-3064)
 * Add "install" command to cassandra.bat (CASSANDRA-292)
 * clean up KSMetadata, CFMetadata from unnecessary
   Thrift<->Avro conversion methods (CASSANDRA-3032)
 * Add timeouts to client request schedulers (CASSANDRA-3079, 3096)
 * Cli to use hashes rather than array of hashes for strategy options (CASSANDRA-3081)
 * LeveledCompactionStrategy (CASSANDRA-1608, 3085, 3110, 3087, 3145, 3154, 3182)
 * Improvements of the CLI `describe` command (CASSANDRA-2630)
 * reduce window where dropped CF sstables may not be deleted (CASSANDRA-2942)
 * Expose gossip/FD info to JMX (CASSANDRA-2806)
 * Fix streaming over SSL when compressed SSTable involved (CASSANDRA-3051)
 * Add support for pluggable secondary index implementations (CASSANDRA-3078)
 * remove compaction_thread_priority setting (CASSANDRA-3104)
 * generate hints for replicas that timeout, not just replicas that are known
   to be down before starting (CASSANDRA-2034)
 * Add throttling for internode streaming (CASSANDRA-3080)
 * make the repair of a range repair all replica (CASSANDRA-2610, 3194)
 * expose the ability to repair the first range (as returned by the
   partitioner) of a node (CASSANDRA-2606)
 * Streams Compression (CASSANDRA-3015)
 * add ability to use multiple threads during a single compaction
   (CASSANDRA-2901)
 * make AbstractBounds.normalize support overlapping ranges (CASSANDRA-2641)
 * fix of the CQL count() behavior (CASSANDRA-3068)
 * use TreeMap backed column families for the SSTable simple writers
   (CASSANDRA-3148)
 * fix inconsistency of the CLI syntax when {} should be used instead of [{}]
   (CASSANDRA-3119)
 * rename CQL type names to match expected SQL behavior (CASSANDRA-3149, 3031)
 * Arena-based allocation for memtables (CASSANDRA-2252, 3162, 3163, 3168)
 * Default RR chance to 0.1 (CASSANDRA-3169)
 * Add RowLevel support to secondary index API (CASSANDRA-3147)
 * Make SerializingCacheProvider the default if JNA is available (CASSANDRA-3183)
 * Fix backwards compatibilty for CQL memtable properties (CASSANDRA-3190)
 * Add five-minute delay before starting compactions on a restarted server
   (CASSANDRA-3181)
 * Reduce copies done for intra-host messages (CASSANDRA-1788, 3144)
 * support of compaction strategy option for stress.java (CASSANDRA-3204)
 * make memtable throughput and column count thresholds no-ops (CASSANDRA-2449)
 * Return schema information along with the resultSet in CQL (CASSANDRA-2734)
 * Add new DecimalType (CASSANDRA-2883)
 * Fix assertion error in RowRepairResolver (CASSANDRA-3156)
 * Reduce unnecessary high buffer sizes (CASSANDRA-3171)
 * Pluggable compaction strategy (CASSANDRA-1610)
 * Add new broadcast_address config option (CASSANDRA-2491)


0.8.7
 * Kill server on wrapped OOME such as from FileChannel.map (CASSANDRA-3201)
 * Allow using quotes in "USE <keyspace>;" CLI command (CASSANDRA-3208)
 * Log message when a full repair operation completes (CASSANDRA-3207)
 * Don't allow any cache loading exceptions to halt startup (CASSANDRA-3218)
 * Fix sstableloader --ignores option (CASSANDRA-3247)
 * File descriptor limit increased in packaging (CASSANDRA-3206)
 * Log a meaningfull warning when a node receive a message for a repair session
   that doesn't exist anymore (CASSANDRA-3256)
 * Fix FD leak when internode encryption is enabled (CASSANDRA-3257)
 * FBUtilities.hexToBytes(String) to throw NumberFormatException when string
   contains non-hex characters (CASSANDRA-3231)
 * Keep SimpleSnitch proximity ordering unchanged from what the Strategy
   generates, as intended (CASSANDRA-3262)
 * remove Scrub from compactionstats when finished (CASSANDRA-3255)
 * Fix tool .bat files when CASSANDRA_HOME contains spaces (CASSANDRA-3258)
 * Force flush of status table when removing/updating token (CASSANDRA-3243)
 * Evict gossip state immediately when a token is taken over by a new IP (CASSANDRA-3259)
 * Fix bug where the failure detector can take too long to mark a host
   down (CASSANDRA-3273)
 * (Hadoop) allow wrapping ranges in queries (CASSANDRA-3137)
 * (Hadoop) check all interfaces for a match with split location
   before falling back to random replica (CASSANDRA-3211)
 * (Hadoop) Make Pig storage handle implements LoadMetadata (CASSANDRA-2777)
 * (Hadoop) Fix exception during PIG 'dump' (CASSANDRA-2810)
 * Fix stress COUNTER_GET option (CASSANDRA-3301)
 * Fix missing fields in CLI `show schema` output (CASSANDRA-3304)
 * Nodetool no longer leaks threads and closes JMX connections (CASSANDRA-3309)
 * fix truncate allowing data to be replayed post-restart (CASSANDRA-3297)
 * Move SimpleAuthority and SimpleAuthenticator to examples (CASSANDRA-2922)
 * Fix handling of tombstone by SSTableExport/Import (CASSANDRA-3357)
 * Fix transposition in cfHistograms (CASSANDRA-3222)
 * Allow using number as DC name when creating keyspace in CQL (CASSANDRA-3239)
 * Force flush of system table after updating/removing a token (CASSANDRA-3243)


0.8.6
 * revert CASSANDRA-2388
 * change TokenRange.endpoints back to listen/broadcast address to match
   pre-1777 behavior, and add TokenRange.rpc_endpoints instead (CASSANDRA-3187)
 * avoid trying to watch cassandra-topology.properties when loaded from jar
   (CASSANDRA-3138)
 * prevent users from creating keyspaces with LocalStrategy replication
   (CASSANDRA-3139)
 * fix CLI `show schema;` to output correct keyspace definition statement
   (CASSANDRA-3129)
 * CustomTThreadPoolServer to log TTransportException at DEBUG level
   (CASSANDRA-3142)
 * allow topology sort to work with non-unique rack names between 
   datacenters (CASSANDRA-3152)
 * Improve caching of same-version Messages on digest and repair paths
   (CASSANDRA-3158)
 * Randomize choice of first replica for counter increment (CASSANDRA-2890)
 * Fix using read_repair_chance instead of merge_shard_change (CASSANDRA-3202)
 * Avoid streaming data to nodes that already have it, on move as well as
   decommission (CASSANDRA-3041)
 * Fix divide by zero error in GCInspector (CASSANDRA-3164)
 * allow quoting of the ColumnFamily name in CLI `create column family`
   statement (CASSANDRA-3195)
 * Fix rolling upgrade from 0.7 to 0.8 problem (CASSANDRA-3166)
 * Accomodate missing encryption_options in IncomingTcpConnection.stream
   (CASSANDRA-3212)


0.8.5
 * fix NPE when encryption_options is unspecified (CASSANDRA-3007)
 * include column name in validation failure exceptions (CASSANDRA-2849)
 * make sure truncate clears out the commitlog so replay won't re-
   populate with truncated data (CASSANDRA-2950)
 * fix NPE when debug logging is enabled and dropped CF is present
   in a commitlog segment (CASSANDRA-3021)
 * fix cassandra.bat when CASSANDRA_HOME contains spaces (CASSANDRA-2952)
 * fix to SSTableSimpleUnsortedWriter bufferSize calculation (CASSANDRA-3027)
 * make cleanup and normal compaction able to skip empty rows
   (rows containing nothing but expired tombstones) (CASSANDRA-3039)
 * work around native memory leak in com.sun.management.GarbageCollectorMXBean
   (CASSANDRA-2868)
 * validate that column names in column_metadata are not equal to key_alias
   on create/update of the ColumnFamily and CQL 'ALTER' statement (CASSANDRA-3036)
 * return an InvalidRequestException if an indexed column is assigned
   a value larger than 64KB (CASSANDRA-3057)
 * fix of numeric-only and string column names handling in CLI "drop index" 
   (CASSANDRA-3054)
 * prune index scan resultset back to original request for lazy
   resultset expansion case (CASSANDRA-2964)
 * (Hadoop) fail jobs when Cassandra node has failed but TaskTracker
   has not (CASSANDRA-2388)
 * fix dynamic snitch ignoring nodes when read_repair_chance is zero
   (CASSANDRA-2662)
 * avoid retaining references to dropped CFS objects in 
   CompactionManager.estimatedCompactions (CASSANDRA-2708)
 * expose rpc timeouts per host in MessagingServiceMBean (CASSANDRA-2941)
 * avoid including cwd in classpath for deb and rpm packages (CASSANDRA-2881)
 * remove gossip state when a new IP takes over a token (CASSANDRA-3071)
 * allow sstable2json to work on index sstable files (CASSANDRA-3059)
 * always hint counters (CASSANDRA-3099)
 * fix log4j initialization in EmbeddedCassandraService (CASSANDRA-2857)
 * remove gossip state when a new IP takes over a token (CASSANDRA-3071)
 * work around native memory leak in com.sun.management.GarbageCollectorMXBean
    (CASSANDRA-2868)
 * fix UnavailableException with writes at CL.EACH_QUORM (CASSANDRA-3084)
 * fix parsing of the Keyspace and ColumnFamily names in numeric
   and string representations in CLI (CASSANDRA-3075)
 * fix corner cases in Range.differenceToFetch (CASSANDRA-3084)
 * fix ip address String representation in the ring cache (CASSANDRA-3044)
 * fix ring cache compatibility when mixing pre-0.8.4 nodes with post-
   in the same cluster (CASSANDRA-3023)
 * make repair report failure when a node participating dies (instead of
   hanging forever) (CASSANDRA-2433)
 * fix handling of the empty byte buffer by ReversedType (CASSANDRA-3111)
 * Add validation that Keyspace names are case-insensitively unique (CASSANDRA-3066)
 * catch invalid key_validation_class before instantiating UpdateColumnFamily (CASSANDRA-3102)
 * make Range and Bounds objects client-safe (CASSANDRA-3108)
 * optionally skip log4j configuration (CASSANDRA-3061)
 * bundle sstableloader with the debian package (CASSANDRA-3113)
 * don't try to build secondary indexes when there is none (CASSANDRA-3123)
 * improve SSTableSimpleUnsortedWriter speed for large rows (CASSANDRA-3122)
 * handle keyspace arguments correctly in nodetool snapshot (CASSANDRA-3038)
 * Fix SSTableImportTest on windows (CASSANDRA-3043)
 * expose compactionThroughputMbPerSec through JMX (CASSANDRA-3117)
 * log keyspace and CF of large rows being compacted


0.8.4
 * change TokenRing.endpoints to be a list of rpc addresses instead of 
   listen/broadcast addresses (CASSANDRA-1777)
 * include files-to-be-streamed in StreamInSession.getSources (CASSANDRA-2972)
 * use JAVA env var in cassandra-env.sh (CASSANDRA-2785, 2992)
 * avoid doing read for no-op replicate-on-write at CL=1 (CASSANDRA-2892)
 * refuse counter write for CL.ANY (CASSANDRA-2990)
 * switch back to only logging recent dropped messages (CASSANDRA-3004)
 * always deserialize RowMutation for counters (CASSANDRA-3006)
 * ignore saved replication_factor strategy_option for NTS (CASSANDRA-3011)
 * make sure pre-truncate CL segments are discarded (CASSANDRA-2950)


0.8.3
 * add ability to drop local reads/writes that are going to timeout
   (CASSANDRA-2943)
 * revamp token removal process, keep gossip states for 3 days (CASSANDRA-2496)
 * don't accept extra args for 0-arg nodetool commands (CASSANDRA-2740)
 * log unavailableexception details at debug level (CASSANDRA-2856)
 * expose data_dir though jmx (CASSANDRA-2770)
 * don't include tmp files as sstable when create cfs (CASSANDRA-2929)
 * log Java classpath on startup (CASSANDRA-2895)
 * keep gossipped version in sync with actual on migration coordinator 
   (CASSANDRA-2946)
 * use lazy initialization instead of class initialization in NodeId
   (CASSANDRA-2953)
 * check column family validity in nodetool repair (CASSANDRA-2933)
 * speedup bytes to hex conversions dramatically (CASSANDRA-2850)
 * Flush memtables on shutdown when durable writes are disabled 
   (CASSANDRA-2958)
 * improved POSIX compatibility of start scripts (CASsANDRA-2965)
 * add counter support to Hadoop InputFormat (CASSANDRA-2981)
 * fix bug where dirty commitlog segments were removed (and avoid keeping 
   segments with no post-flush activity permanently dirty) (CASSANDRA-2829)
 * fix throwing exception with batch mutation of counter super columns
   (CASSANDRA-2949)
 * ignore system tables during repair (CASSANDRA-2979)
 * throw exception when NTS is given replication_factor as an option
   (CASSANDRA-2960)
 * fix assertion error during compaction of counter CFs (CASSANDRA-2968)
 * avoid trying to create index names, when no index exists (CASSANDRA-2867)
 * don't sample the system table when choosing a bootstrap token
   (CASSANDRA-2825)
 * gossiper notifies of local state changes (CASSANDRA-2948)
 * add asynchronous and half-sync/half-async (hsha) thrift servers 
   (CASSANDRA-1405)
 * fix potential use of free'd native memory in SerializingCache 
   (CASSANDRA-2951)
 * prune index scan resultset back to original request for lazy
   resultset expansion case (CASSANDRA-2964)
 * (Hadoop) fail jobs when Cassandra node has failed but TaskTracker
    has not (CASSANDRA-2388)


0.8.2
 * CQL: 
   - include only one row per unique key for IN queries (CASSANDRA-2717)
   - respect client timestamp on full row deletions (CASSANDRA-2912)
 * improve thread-safety in StreamOutSession (CASSANDRA-2792)
 * allow deleting a row and updating indexed columns in it in the
   same mutation (CASSANDRA-2773)
 * Expose number of threads blocked on submitting memtable to flush
   in JMX (CASSANDRA-2817)
 * add ability to return "endpoints" to nodetool (CASSANDRA-2776)
 * Add support for multiple (comma-delimited) coordinator addresses
   to ColumnFamilyInputFormat (CASSANDRA-2807)
 * fix potential NPE while scheduling read repair for range slice
   (CASSANDRA-2823)
 * Fix race in SystemTable.getCurrentLocalNodeId (CASSANDRA-2824)
 * Correctly set default for replicate_on_write (CASSANDRA-2835)
 * improve nodetool compactionstats formatting (CASSANDRA-2844)
 * fix index-building status display (CASSANDRA-2853)
 * fix CLI perpetuating obsolete KsDef.replication_factor (CASSANDRA-2846)
 * improve cli treatment of multiline comments (CASSANDRA-2852)
 * handle row tombstones correctly in EchoedRow (CASSANDRA-2786)
 * add MessagingService.get[Recently]DroppedMessages and
   StorageService.getExceptionCount (CASSANDRA-2804)
 * fix possibility of spurious UnavailableException for LOCAL_QUORUM
   reads with dynamic snitch + read repair disabled (CASSANDRA-2870)
 * add ant-optional as dependence for the debian package (CASSANDRA-2164)
 * add option to specify limit for get_slice in the CLI (CASSANDRA-2646)
 * decrease HH page size (CASSANDRA-2832)
 * reset cli keyspace after dropping the current one (CASSANDRA-2763)
 * add KeyRange option to Hadoop inputformat (CASSANDRA-1125)
 * fix protocol versioning (CASSANDRA-2818, 2860)
 * support spaces in path to log4j configuration (CASSANDRA-2383)
 * avoid including inferred types in CF update (CASSANDRA-2809)
 * fix JMX bulkload call (CASSANDRA-2908)
 * fix updating KS with durable_writes=false (CASSANDRA-2907)
 * add simplified facade to SSTableWriter for bulk loading use
   (CASSANDRA-2911)
 * fix re-using index CF sstable names after drop/recreate (CASSANDRA-2872)
 * prepend CF to default index names (CASSANDRA-2903)
 * fix hint replay (CASSANDRA-2928)
 * Properly synchronize repair's merkle tree computation (CASSANDRA-2816)


0.8.1
 * CQL:
   - support for insert, delete in BATCH (CASSANDRA-2537)
   - support for IN to SELECT, UPDATE (CASSANDRA-2553)
   - timestamp support for INSERT, UPDATE, and BATCH (CASSANDRA-2555)
   - TTL support (CASSANDRA-2476)
   - counter support (CASSANDRA-2473)
   - ALTER COLUMNFAMILY (CASSANDRA-1709)
   - DROP INDEX (CASSANDRA-2617)
   - add SCHEMA/TABLE as aliases for KS/CF (CASSANDRA-2743)
   - server handles wait-for-schema-agreement (CASSANDRA-2756)
   - key alias support (CASSANDRA-2480)
 * add support for comparator parameters and a generic ReverseType
   (CASSANDRA-2355)
 * add CompositeType and DynamicCompositeType (CASSANDRA-2231)
 * optimize batches containing multiple updates to the same row
   (CASSANDRA-2583)
 * adjust hinted handoff page size to avoid OOM with large columns 
   (CASSANDRA-2652)
 * mark BRAF buffer invalid post-flush so we don't re-flush partial
   buffers again, especially on CL writes (CASSANDRA-2660)
 * add DROP INDEX support to CLI (CASSANDRA-2616)
 * don't perform HH to client-mode [storageproxy] nodes (CASSANDRA-2668)
 * Improve forceDeserialize/getCompactedRow encapsulation (CASSANDRA-2659)
 * Don't write CounterUpdateColumn to disk in tests (CASSANDRA-2650)
 * Add sstable bulk loading utility (CASSANDRA-1278)
 * avoid replaying hints to dropped columnfamilies (CASSANDRA-2685)
 * add placeholders for missing rows in range query pseudo-RR (CASSANDRA-2680)
 * remove no-op HHOM.renameHints (CASSANDRA-2693)
 * clone super columns to avoid modifying them during flush (CASSANDRA-2675)
 * allow writes to bypass the commitlog for certain keyspaces (CASSANDRA-2683)
 * avoid NPE when bypassing commitlog during memtable flush (CASSANDRA-2781)
 * Added support for making bootstrap retry if nodes flap (CASSANDRA-2644)
 * Added statusthrift to nodetool to report if thrift server is running (CASSANDRA-2722)
 * Fixed rows being cached if they do not exist (CASSANDRA-2723)
 * Support passing tableName and cfName to RowCacheProviders (CASSANDRA-2702)
 * close scrub file handles (CASSANDRA-2669)
 * throttle migration replay (CASSANDRA-2714)
 * optimize column serializer creation (CASSANDRA-2716)
 * Added support for making bootstrap retry if nodes flap (CASSANDRA-2644)
 * Added statusthrift to nodetool to report if thrift server is running
   (CASSANDRA-2722)
 * Fixed rows being cached if they do not exist (CASSANDRA-2723)
 * fix truncate/compaction race (CASSANDRA-2673)
 * workaround large resultsets causing large allocation retention
   by nio sockets (CASSANDRA-2654)
 * fix nodetool ring use with Ec2Snitch (CASSANDRA-2733)
 * fix removing columns and subcolumns that are supressed by a row or
   supercolumn tombstone during replica resolution (CASSANDRA-2590)
 * support sstable2json against snapshot sstables (CASSANDRA-2386)
 * remove active-pull schema requests (CASSANDRA-2715)
 * avoid marking entire list of sstables as actively being compacted
   in multithreaded compaction (CASSANDRA-2765)
 * seek back after deserializing a row to update cache with (CASSANDRA-2752)
 * avoid skipping rows in scrub for counter column family (CASSANDRA-2759)
 * fix ConcurrentModificationException in repair when dealing with 0.7 node
   (CASSANDRA-2767)
 * use threadsafe collections for StreamInSession (CASSANDRA-2766)
 * avoid infinite loop when creating merkle tree (CASSANDRA-2758)
 * avoids unmarking compacting sstable prematurely in cleanup (CASSANDRA-2769)
 * fix NPE when the commit log is bypassed (CASSANDRA-2718)
 * don't throw an exception in SS.isRPCServerRunning (CASSANDRA-2721)
 * make stress.jar executable (CASSANDRA-2744)
 * add daemon mode to java stress (CASSANDRA-2267)
 * expose the DC and rack of a node through JMX and nodetool ring (CASSANDRA-2531)
 * fix cache mbean getSize (CASSANDRA-2781)
 * Add Date, Float, Double, and Boolean types (CASSANDRA-2530)
 * Add startup flag to renew counter node id (CASSANDRA-2788)
 * add jamm agent to cassandra.bat (CASSANDRA-2787)
 * fix repair hanging if a neighbor has nothing to send (CASSANDRA-2797)
 * purge tombstone even if row is in only one sstable (CASSANDRA-2801)
 * Fix wrong purge of deleted cf during compaction (CASSANDRA-2786)
 * fix race that could result in Hadoop writer failing to throw an
   exception encountered after close() (CASSANDRA-2755)
 * fix scan wrongly throwing assertion error (CASSANDRA-2653)
 * Always use even distribution for merkle tree with RandomPartitionner
   (CASSANDRA-2841)
 * fix describeOwnership for OPP (CASSANDRA-2800)
 * ensure that string tokens do not contain commas (CASSANDRA-2762)


0.8.0-final
 * fix CQL grammar warning and cqlsh regression from CASSANDRA-2622
 * add ant generate-cql-html target (CASSANDRA-2526)
 * update CQL consistency levels (CASSANDRA-2566)
 * debian packaging fixes (CASSANDRA-2481, 2647)
 * fix UUIDType, IntegerType for direct buffers (CASSANDRA-2682, 2684)
 * switch to native Thrift for Hadoop map/reduce (CASSANDRA-2667)
 * fix StackOverflowError when building from eclipse (CASSANDRA-2687)
 * only provide replication_factor to strategy_options "help" for
   SimpleStrategy, OldNetworkTopologyStrategy (CASSANDRA-2678, 2713)
 * fix exception adding validators to non-string columns (CASSANDRA-2696)
 * avoid instantiating DatabaseDescriptor in JDBC (CASSANDRA-2694)
 * fix potential stack overflow during compaction (CASSANDRA-2626)
 * clone super columns to avoid modifying them during flush (CASSANDRA-2675)
 * reset underlying iterator in EchoedRow constructor (CASSANDRA-2653)


0.8.0-rc1
 * faster flushes and compaction from fixing excessively pessimistic 
   rebuffering in BRAF (CASSANDRA-2581)
 * fix returning null column values in the python cql driver (CASSANDRA-2593)
 * fix merkle tree splitting exiting early (CASSANDRA-2605)
 * snapshot_before_compaction directory name fix (CASSANDRA-2598)
 * Disable compaction throttling during bootstrap (CASSANDRA-2612) 
 * fix CQL treatment of > and < operators in range slices (CASSANDRA-2592)
 * fix potential double-application of counter updates on commitlog replay
   by moving replay position from header to sstable metadata (CASSANDRA-2419)
 * JDBC CQL driver exposes getColumn for access to timestamp
 * JDBC ResultSetMetadata properties added to AbstractType
 * r/m clustertool (CASSANDRA-2607)
 * add support for presenting row key as a column in CQL result sets 
   (CASSANDRA-2622)
 * Don't allow {LOCAL|EACH}_QUORUM unless strategy is NTS (CASSANDRA-2627)
 * validate keyspace strategy_options during CQL create (CASSANDRA-2624)
 * fix empty Result with secondary index when limit=1 (CASSANDRA-2628)
 * Fix regression where bootstrapping a node with no schema fails
   (CASSANDRA-2625)
 * Allow removing LocationInfo sstables (CASSANDRA-2632)
 * avoid attempting to replay mutations from dropped keyspaces (CASSANDRA-2631)
 * avoid using cached position of a key when GT is requested (CASSANDRA-2633)
 * fix counting bloom filter true positives (CASSANDRA-2637)
 * initialize local ep state prior to gossip startup if needed (CASSANDRA-2638)
 * fix counter increment lost after restart (CASSANDRA-2642)
 * add quote-escaping via backslash to CLI (CASSANDRA-2623)
 * fix pig example script (CASSANDRA-2487)
 * fix dynamic snitch race in adding latencies (CASSANDRA-2618)
 * Start/stop cassandra after more important services such as mdadm in
   debian packaging (CASSANDRA-2481)


0.8.0-beta2
 * fix NPE compacting index CFs (CASSANDRA-2528)
 * Remove checking all column families on startup for compaction candidates 
   (CASSANDRA-2444)
 * validate CQL create keyspace options (CASSANDRA-2525)
 * fix nodetool setcompactionthroughput (CASSANDRA-2550)
 * move	gossip heartbeat back to its own thread (CASSANDRA-2554)
 * validate cql TRUNCATE columnfamily before truncating (CASSANDRA-2570)
 * fix batch_mutate for mixed standard-counter mutations (CASSANDRA-2457)
 * disallow making schema changes to system keyspace (CASSANDRA-2563)
 * fix sending mutation messages multiple times (CASSANDRA-2557)
 * fix incorrect use of NBHM.size in ReadCallback that could cause
   reads to time out even when responses were received (CASSANDRA-2552)
 * trigger read repair correctly for LOCAL_QUORUM reads (CASSANDRA-2556)
 * Allow configuring the number of compaction thread (CASSANDRA-2558)
 * forceUserDefinedCompaction will attempt to compact what it is given
   even if the pessimistic estimate is that there is not enough disk space;
   automatic compactions will only compact 2 or more sstables (CASSANDRA-2575)
 * refuse to apply migrations with older timestamps than the current 
   schema (CASSANDRA-2536)
 * remove unframed Thrift transport option
 * include indexes in snapshots (CASSANDRA-2596)
 * improve ignoring of obsolete mutations in index maintenance (CASSANDRA-2401)
 * recognize attempt to drop just the index while leaving the column
   definition alone (CASSANDRA-2619)
  

0.8.0-beta1
 * remove Avro RPC support (CASSANDRA-926)
 * support for columns that act as incr/decr counters 
   (CASSANDRA-1072, 1937, 1944, 1936, 2101, 2093, 2288, 2105, 2384, 2236, 2342,
   2454)
 * CQL (CASSANDRA-1703, 1704, 1705, 1706, 1707, 1708, 1710, 1711, 1940, 
   2124, 2302, 2277, 2493)
 * avoid double RowMutation serialization on write path (CASSANDRA-1800)
 * make NetworkTopologyStrategy the default (CASSANDRA-1960)
 * configurable internode encryption (CASSANDRA-1567, 2152)
 * human readable column names in sstable2json output (CASSANDRA-1933)
 * change default JMX port to 7199 (CASSANDRA-2027)
 * backwards compatible internal messaging (CASSANDRA-1015)
 * atomic switch of memtables and sstables (CASSANDRA-2284)
 * add pluggable SeedProvider (CASSANDRA-1669)
 * Fix clustertool to not throw exception when calling get_endpoints (CASSANDRA-2437)
 * upgrade to thrift 0.6 (CASSANDRA-2412) 
 * repair works on a token range instead of full ring (CASSANDRA-2324)
 * purge tombstones from row cache (CASSANDRA-2305)
 * push replication_factor into strategy_options (CASSANDRA-1263)
 * give snapshots the same name on each node (CASSANDRA-1791)
 * remove "nodetool loadbalance" (CASSANDRA-2448)
 * multithreaded compaction (CASSANDRA-2191)
 * compaction throttling (CASSANDRA-2156)
 * add key type information and alias (CASSANDRA-2311, 2396)
 * cli no longer divides read_repair_chance by 100 (CASSANDRA-2458)
 * made CompactionInfo.getTaskType return an enum (CASSANDRA-2482)
 * add a server-wide cap on measured memtable memory usage and aggressively
   flush to keep under that threshold (CASSANDRA-2006)
 * add unified UUIDType (CASSANDRA-2233)
 * add off-heap row cache support (CASSANDRA-1969)


0.7.5
 * improvements/fixes to PIG driver (CASSANDRA-1618, CASSANDRA-2387,
   CASSANDRA-2465, CASSANDRA-2484)
 * validate index names (CASSANDRA-1761)
 * reduce contention on Table.flusherLock (CASSANDRA-1954)
 * try harder to detect failures during streaming, cleaning up temporary
   files more reliably (CASSANDRA-2088)
 * shut down server for OOM on a Thrift thread (CASSANDRA-2269)
 * fix tombstone handling in repair and sstable2json (CASSANDRA-2279)
 * preserve version when streaming data from old sstables (CASSANDRA-2283)
 * don't start repair if a neighboring node is marked as dead (CASSANDRA-2290)
 * purge tombstones from row cache (CASSANDRA-2305)
 * Avoid seeking when sstable2json exports the entire file (CASSANDRA-2318)
 * clear Built flag in system table when dropping an index (CASSANDRA-2320)
 * don't allow arbitrary argument for stress.java (CASSANDRA-2323)
 * validate values for index predicates in get_indexed_slice (CASSANDRA-2328)
 * queue secondary indexes for flush before the parent (CASSANDRA-2330)
 * allow job configuration to set the CL used in Hadoop jobs (CASSANDRA-2331)
 * add memtable_flush_queue_size defaulting to 4 (CASSANDRA-2333)
 * Allow overriding of initial_token, storage_port and rpc_port from system
   properties (CASSANDRA-2343)
 * fix comparator used for non-indexed secondary expressions in index scan
   (CASSANDRA-2347)
 * ensure size calculation and write phase of large-row compaction use
   the same threshold for TTL expiration (CASSANDRA-2349)
 * fix race when iterating CFs during add/drop (CASSANDRA-2350)
 * add ConsistencyLevel command to CLI (CASSANDRA-2354)
 * allow negative numbers in the cli (CASSANDRA-2358)
 * hard code serialVersionUID for tokens class (CASSANDRA-2361)
 * fix potential infinite loop in ByteBufferUtil.inputStream (CASSANDRA-2365)
 * fix encoding bugs in HintedHandoffManager, SystemTable when default
   charset is not UTF8 (CASSANDRA-2367)
 * avoids having removed node reappearing in Gossip (CASSANDRA-2371)
 * fix incorrect truncation of long to int when reading columns via block
   index (CASSANDRA-2376)
 * fix NPE during stream session (CASSANDRA-2377)
 * fix race condition that could leave orphaned data files when dropping CF or
   KS (CASSANDRA-2381)
 * fsync statistics component on write (CASSANDRA-2382)
 * fix duplicate results from CFS.scan (CASSANDRA-2406)
 * add IntegerType to CLI help (CASSANDRA-2414)
 * avoid caching token-only decoratedkeys (CASSANDRA-2416)
 * convert mmap assertion to if/throw so scrub can catch it (CASSANDRA-2417)
 * don't overwrite gc log (CASSANDR-2418)
 * invalidate row cache for streamed row to avoid inconsitencies
   (CASSANDRA-2420)
 * avoid copies in range/index scans (CASSANDRA-2425)
 * make sure we don't wipe data during cleanup if the node has not join
   the ring (CASSANDRA-2428)
 * Try harder to close files after compaction (CASSANDRA-2431)
 * re-set bootstrapped flag after move finishes (CASSANDRA-2435)
 * display validation_class in CLI 'describe keyspace' (CASSANDRA-2442)
 * make cleanup compactions cleanup the row cache (CASSANDRA-2451)
 * add column fields validation to scrub (CASSANDRA-2460)
 * use 64KB flush buffer instead of in_memory_compaction_limit (CASSANDRA-2463)
 * fix backslash substitutions in CLI (CASSANDRA-2492)
 * disable cache saving for system CFS (CASSANDRA-2502)
 * fixes for verifying destination availability under hinted conditions
   so UE can be thrown intead of timing out (CASSANDRA-2514)
 * fix update of validation class in column metadata (CASSANDRA-2512)
 * support LOCAL_QUORUM, EACH_QUORUM CLs outside of NTS (CASSANDRA-2516)
 * preserve version when streaming data from old sstables (CASSANDRA-2283)
 * fix backslash substitutions in CLI (CASSANDRA-2492)
 * count a row deletion as one operation towards memtable threshold 
   (CASSANDRA-2519)
 * support LOCAL_QUORUM, EACH_QUORUM CLs outside of NTS (CASSANDRA-2516)


0.7.4
 * add nodetool join command (CASSANDRA-2160)
 * fix secondary indexes on pre-existing or streamed data (CASSANDRA-2244)
 * initialize endpoint in gossiper earlier (CASSANDRA-2228)
 * add ability to write to Cassandra from Pig (CASSANDRA-1828)
 * add rpc_[min|max]_threads (CASSANDRA-2176)
 * add CL.TWO, CL.THREE (CASSANDRA-2013)
 * avoid exporting an un-requested row in sstable2json, when exporting 
   a key that does not exist (CASSANDRA-2168)
 * add incremental_backups option (CASSANDRA-1872)
 * add configurable row limit to Pig loadfunc (CASSANDRA-2276)
 * validate column values in batches as well as single-Column inserts
   (CASSANDRA-2259)
 * move sample schema from cassandra.yaml to schema-sample.txt,
   a cli scripts (CASSANDRA-2007)
 * avoid writing empty rows when scrubbing tombstoned rows (CASSANDRA-2296)
 * fix assertion error in range and index scans for CL < ALL
   (CASSANDRA-2282)
 * fix commitlog replay when flush position refers to data that didn't
   get synced before server died (CASSANDRA-2285)
 * fix fd leak in sstable2json with non-mmap'd i/o (CASSANDRA-2304)
 * reduce memory use during streaming of multiple sstables (CASSANDRA-2301)
 * purge tombstoned rows from cache after GCGraceSeconds (CASSANDRA-2305)
 * allow zero replicas in a NTS datacenter (CASSANDRA-1924)
 * make range queries respect snitch for local replicas (CASSANDRA-2286)
 * fix HH delivery when column index is larger than 2GB (CASSANDRA-2297)
 * make 2ary indexes use parent CF flush thresholds during initial build
   (CASSANDRA-2294)
 * update memtable_throughput to be a long (CASSANDRA-2158)


0.7.3
 * Keep endpoint state until aVeryLongTime (CASSANDRA-2115)
 * lower-latency read repair (CASSANDRA-2069)
 * add hinted_handoff_throttle_delay_in_ms option (CASSANDRA-2161)
 * fixes for cache save/load (CASSANDRA-2172, -2174)
 * Handle whole-row deletions in CFOutputFormat (CASSANDRA-2014)
 * Make memtable_flush_writers flush in parallel (CASSANDRA-2178)
 * Add compaction_preheat_key_cache option (CASSANDRA-2175)
 * refactor stress.py to have only one copy of the format string 
   used for creating row keys (CASSANDRA-2108)
 * validate index names for \w+ (CASSANDRA-2196)
 * Fix Cassandra cli to respect timeout if schema does not settle 
   (CASSANDRA-2187)
 * fix for compaction and cleanup writing old-format data into new-version 
   sstable (CASSANDRA-2211, -2216)
 * add nodetool scrub (CASSANDRA-2217, -2240)
 * fix sstable2json large-row pagination (CASSANDRA-2188)
 * fix EOFing on requests for the last bytes in a file (CASSANDRA-2213)
 * fix BufferedRandomAccessFile bugs (CASSANDRA-2218, -2241)
 * check for memtable flush_after_mins exceeded every 10s (CASSANDRA-2183)
 * fix cache saving on Windows (CASSANDRA-2207)
 * add validateSchemaAgreement call + synchronization to schema
   modification operations (CASSANDRA-2222)
 * fix for reversed slice queries on large rows (CASSANDRA-2212)
 * fat clients were writing local data (CASSANDRA-2223)
 * set DEFAULT_MEMTABLE_LIFETIME_IN_MINS to 24h
 * improve detection and cleanup of partially-written sstables 
   (CASSANDRA-2206)
 * fix supercolumn de/serialization when subcolumn comparator is different
   from supercolumn's (CASSANDRA-2104)
 * fix starting up on Windows when CASSANDRA_HOME contains whitespace
   (CASSANDRA-2237)
 * add [get|set][row|key]cacheSavePeriod to JMX (CASSANDRA-2100)
 * fix Hadoop ColumnFamilyOutputFormat dropping of mutations
   when batch fills up (CASSANDRA-2255)
 * move file deletions off of scheduledtasks executor (CASSANDRA-2253)


0.7.2
 * copy DecoratedKey.key when inserting into caches to avoid retaining
   a reference to the underlying buffer (CASSANDRA-2102)
 * format subcolumn names with subcomparator (CASSANDRA-2136)
 * fix column bloom filter deserialization (CASSANDRA-2165)


0.7.1
 * refactor MessageDigest creation code. (CASSANDRA-2107)
 * buffer network stack to avoid inefficient small TCP messages while avoiding
   the nagle/delayed ack problem (CASSANDRA-1896)
 * check log4j configuration for changes every 10s (CASSANDRA-1525, 1907)
 * more-efficient cross-DC replication (CASSANDRA-1530, -2051, -2138)
 * avoid polluting page cache with commitlog or sstable writes
   and seq scan operations (CASSANDRA-1470)
 * add RMI authentication options to nodetool (CASSANDRA-1921)
 * make snitches configurable at runtime (CASSANDRA-1374)
 * retry hadoop split requests on connection failure (CASSANDRA-1927)
 * implement describeOwnership for BOP, COPP (CASSANDRA-1928)
 * make read repair behave as expected for ConsistencyLevel > ONE
   (CASSANDRA-982, 2038)
 * distributed test harness (CASSANDRA-1859, 1964)
 * reduce flush lock contention (CASSANDRA-1930)
 * optimize supercolumn deserialization (CASSANDRA-1891)
 * fix CFMetaData.apply to only compare objects of the same class 
   (CASSANDRA-1962)
 * allow specifying specific SSTables to compact from JMX (CASSANDRA-1963)
 * fix race condition in MessagingService.targets (CASSANDRA-1959, 2094, 2081)
 * refuse to open sstables from a future version (CASSANDRA-1935)
 * zero-copy reads (CASSANDRA-1714)
 * fix copy bounds for word Text in wordcount demo (CASSANDRA-1993)
 * fixes for contrib/javautils (CASSANDRA-1979)
 * check more frequently for memtable expiration (CASSANDRA-2000)
 * fix writing SSTable column count statistics (CASSANDRA-1976)
 * fix streaming of multiple CFs during bootstrap (CASSANDRA-1992)
 * explicitly set JVM GC new generation size with -Xmn (CASSANDRA-1968)
 * add short options for CLI flags (CASSANDRA-1565)
 * make keyspace argument to "describe keyspace" in CLI optional
   when authenticated to keyspace already (CASSANDRA-2029)
 * added option to specify -Dcassandra.join_ring=false on startup
   to allow "warm spare" nodes or performing JMX maintenance before
   joining the ring (CASSANDRA-526)
 * log migrations at INFO (CASSANDRA-2028)
 * add CLI verbose option in file mode (CASSANDRA-2030)
 * add single-line "--" comments to CLI (CASSANDRA-2032)
 * message serialization tests (CASSANDRA-1923)
 * switch from ivy to maven-ant-tasks (CASSANDRA-2017)
 * CLI attempts to block for new schema to propagate (CASSANDRA-2044)
 * fix potential overflow in nodetool cfstats (CASSANDRA-2057)
 * add JVM shutdownhook to sync commitlog (CASSANDRA-1919)
 * allow nodes to be up without being part of  normal traffic (CASSANDRA-1951)
 * fix CLI "show keyspaces" with null options on NTS (CASSANDRA-2049)
 * fix possible ByteBuffer race conditions (CASSANDRA-2066)
 * reduce garbage generated by MessagingService to prevent load spikes
   (CASSANDRA-2058)
 * fix math in RandomPartitioner.describeOwnership (CASSANDRA-2071)
 * fix deletion of sstable non-data components (CASSANDRA-2059)
 * avoid blocking gossip while deleting handoff hints (CASSANDRA-2073)
 * ignore messages from newer versions, keep track of nodes in gossip 
   regardless of version (CASSANDRA-1970)
 * cache writing moved to CompactionManager to reduce i/o contention and
   updated to use non-cache-polluting writes (CASSANDRA-2053)
 * page through large rows when exporting to JSON (CASSANDRA-2041)
 * add flush_largest_memtables_at and reduce_cache_sizes_at options
   (CASSANDRA-2142)
 * add cli 'describe cluster' command (CASSANDRA-2127)
 * add cli support for setting username/password at 'connect' command 
   (CASSANDRA-2111)
 * add -D option to Stress.java to allow reading hosts from a file 
   (CASSANDRA-2149)
 * bound hints CF throughput between 32M and 256M (CASSANDRA-2148)
 * continue starting when invalid saved cache entries are encountered
   (CASSANDRA-2076)
 * add max_hint_window_in_ms option (CASSANDRA-1459)


0.7.0-final
 * fix offsets to ByteBuffer.get (CASSANDRA-1939)


0.7.0-rc4
 * fix cli crash after backgrounding (CASSANDRA-1875)
 * count timeouts in storageproxy latencies, and include latency 
   histograms in StorageProxyMBean (CASSANDRA-1893)
 * fix CLI get recognition of supercolumns (CASSANDRA-1899)
 * enable keepalive on intra-cluster sockets (CASSANDRA-1766)
 * count timeouts towards dynamicsnitch latencies (CASSANDRA-1905)
 * Expose index-building status in JMX + cli schema description
   (CASSANDRA-1871)
 * allow [LOCAL|EACH]_QUORUM to be used with non-NetworkTopology 
   replication Strategies
 * increased amount of index locks for faster commitlog replay
 * collect secondary index tombstones immediately (CASSANDRA-1914)
 * revert commitlog changes from #1780 (CASSANDRA-1917)
 * change RandomPartitioner min token to -1 to avoid collision w/
   tokens on actual nodes (CASSANDRA-1901)
 * examine the right nibble when validating TimeUUID (CASSANDRA-1910)
 * include secondary indexes in cleanup (CASSANDRA-1916)
 * CFS.scrubDataDirectories should also cleanup invalid secondary indexes
   (CASSANDRA-1904)
 * ability to disable/enable gossip on nodes to force them down
   (CASSANDRA-1108)


0.7.0-rc3
 * expose getNaturalEndpoints in StorageServiceMBean taking byte[]
   key; RMI cannot serialize ByteBuffer (CASSANDRA-1833)
 * infer org.apache.cassandra.locator for replication strategy classes
   when not otherwise specified
 * validation that generates less garbage (CASSANDRA-1814)
 * add TTL support to CLI (CASSANDRA-1838)
 * cli defaults to bytestype for subcomparator when creating
   column families (CASSANDRA-1835)
 * unregister index MBeans when index is dropped (CASSANDRA-1843)
 * make ByteBufferUtil.clone thread-safe (CASSANDRA-1847)
 * change exception for read requests during bootstrap from 
   InvalidRequest to Unavailable (CASSANDRA-1862)
 * respect row-level tombstones post-flush in range scans
   (CASSANDRA-1837)
 * ReadResponseResolver check digests against each other (CASSANDRA-1830)
 * return InvalidRequest when remove of subcolumn without supercolumn
   is requested (CASSANDRA-1866)
 * flush before repair (CASSANDRA-1748)
 * SSTableExport validates key order (CASSANDRA-1884)
 * large row support for SSTableExport (CASSANDRA-1867)
 * Re-cache hot keys post-compaction without hitting disk (CASSANDRA-1878)
 * manage read repair in coordinator instead of data source, to
   provide latency information to dynamic snitch (CASSANDRA-1873)


0.7.0-rc2
 * fix live-column-count of slice ranges including tombstoned supercolumn 
   with live subcolumn (CASSANDRA-1591)
 * rename o.a.c.internal.AntientropyStage -> AntiEntropyStage,
   o.a.c.request.Request_responseStage -> RequestResponseStage,
   o.a.c.internal.Internal_responseStage -> InternalResponseStage
 * add AbstractType.fromString (CASSANDRA-1767)
 * require index_type to be present when specifying index_name
   on ColumnDef (CASSANDRA-1759)
 * fix add/remove index bugs in CFMetadata (CASSANDRA-1768)
 * rebuild Strategy during system_update_keyspace (CASSANDRA-1762)
 * cli updates prompt to ... in continuation lines (CASSANDRA-1770)
 * support multiple Mutations per key in hadoop ColumnFamilyOutputFormat
   (CASSANDRA-1774)
 * improvements to Debian init script (CASSANDRA-1772)
 * use local classloader to check for version.properties (CASSANDRA-1778)
 * Validate that column names in column_metadata are valid for the
   defined comparator, and decode properly in cli (CASSANDRA-1773)
 * use cross-platform newlines in cli (CASSANDRA-1786)
 * add ExpiringColumn support to sstable import/export (CASSANDRA-1754)
 * add flush for each append to periodic commitlog mode; added
   periodic_without_flush option to disable this (CASSANDRA-1780)
 * close file handle used for post-flush truncate (CASSANDRA-1790)
 * various code cleanup (CASSANDRA-1793, -1794, -1795)
 * fix range queries against wrapped range (CASSANDRA-1781)
 * fix consistencylevel calculations for NetworkTopologyStrategy
   (CASSANDRA-1804)
 * cli support index type enum names (CASSANDRA-1810)
 * improved validation of column_metadata (CASSANDRA-1813)
 * reads at ConsistencyLevel > 1 throw UnavailableException
   immediately if insufficient live nodes exist (CASSANDRA-1803)
 * copy bytebuffers for local writes to avoid retaining the entire
   Thrift frame (CASSANDRA-1801)
 * fix NPE adding index to column w/o prior metadata (CASSANDRA-1764)
 * reduce fat client timeout (CASSANDRA-1730)
 * fix botched merge of CASSANDRA-1316


0.7.0-rc1
 * fix compaction and flush races with schema updates (CASSANDRA-1715)
 * add clustertool, config-converter, sstablekeys, and schematool 
   Windows .bat files (CASSANDRA-1723)
 * reject range queries received during bootstrap (CASSANDRA-1739)
 * fix wrapping-range queries on non-minimum token (CASSANDRA-1700)
 * add nodetool cfhistogram (CASSANDRA-1698)
 * limit repaired ranges to what the nodes have in common (CASSANDRA-1674)
 * index scan treats missing columns as not matching secondary
   expressions (CASSANDRA-1745)
 * Fix misuse of DataOutputBuffer.getData in AntiEntropyService
   (CASSANDRA-1729)
 * detect and warn when obsolete version of JNA is present (CASSANDRA-1760)
 * reduce fat client timeout (CASSANDRA-1730)
 * cleanup smallest CFs first to increase free temp space for larger ones
   (CASSANDRA-1811)
 * Update windows .bat files to work outside of main Cassandra
   directory (CASSANDRA-1713)
 * fix read repair regression from 0.6.7 (CASSANDRA-1727)
 * more-efficient read repair (CASSANDRA-1719)
 * fix hinted handoff replay (CASSANDRA-1656)
 * log type of dropped messages (CASSANDRA-1677)
 * upgrade to SLF4J 1.6.1
 * fix ByteBuffer bug in ExpiringColumn.updateDigest (CASSANDRA-1679)
 * fix IntegerType.getString (CASSANDRA-1681)
 * make -Djava.net.preferIPv4Stack=true the default (CASSANDRA-628)
 * add INTERNAL_RESPONSE verb to differentiate from responses related
   to client requests (CASSANDRA-1685)
 * log tpstats when dropping messages (CASSANDRA-1660)
 * include unreachable nodes in describeSchemaVersions (CASSANDRA-1678)
 * Avoid dropping messages off the client request path (CASSANDRA-1676)
 * fix jna errno reporting (CASSANDRA-1694)
 * add friendlier error for UnknownHostException on startup (CASSANDRA-1697)
 * include jna dependency in RPM package (CASSANDRA-1690)
 * add --skip-keys option to stress.py (CASSANDRA-1696)
 * improve cli handling of non-string keys and column names 
   (CASSANDRA-1701, -1693)
 * r/m extra subcomparator line in cli keyspaces output (CASSANDRA-1712)
 * add read repair chance to cli "show keyspaces"
 * upgrade to ConcurrentLinkedHashMap 1.1 (CASSANDRA-975)
 * fix index scan routing (CASSANDRA-1722)
 * fix tombstoning of supercolumns in range queries (CASSANDRA-1734)
 * clear endpoint cache after updating keyspace metadata (CASSANDRA-1741)
 * fix wrapping-range queries on non-minimum token (CASSANDRA-1700)
 * truncate includes secondary indexes (CASSANDRA-1747)
 * retain reference to PendingFile sstables (CASSANDRA-1749)
 * fix sstableimport regression (CASSANDRA-1753)
 * fix for bootstrap when no non-system tables are defined (CASSANDRA-1732)
 * handle replica unavailability in index scan (CASSANDRA-1755)
 * fix service initialization order deadlock (CASSANDRA-1756)
 * multi-line cli commands (CASSANDRA-1742)
 * fix race between snapshot and compaction (CASSANDRA-1736)
 * add listEndpointsPendingHints, deleteHintsForEndpoint JMX methods 
   (CASSANDRA-1551)


0.7.0-beta3
 * add strategy options to describe_keyspace output (CASSANDRA-1560)
 * log warning when using randomly generated token (CASSANDRA-1552)
 * re-organize JMX into .db, .net, .internal, .request (CASSANDRA-1217)
 * allow nodes to change IPs between restarts (CASSANDRA-1518)
 * remember ring state between restarts by default (CASSANDRA-1518)
 * flush index built flag so we can read it before log replay (CASSANDRA-1541)
 * lock row cache updates to prevent race condition (CASSANDRA-1293)
 * remove assertion causing rare (and harmless) error messages in
   commitlog (CASSANDRA-1330)
 * fix moving nodes with no keyspaces defined (CASSANDRA-1574)
 * fix unbootstrap when no data is present in a transfer range (CASSANDRA-1573)
 * take advantage of AVRO-495 to simplify our avro IDL (CASSANDRA-1436)
 * extend authorization hierarchy to column family (CASSANDRA-1554)
 * deletion support in secondary indexes (CASSANDRA-1571)
 * meaningful error message for invalid replication strategy class 
   (CASSANDRA-1566)
 * allow keyspace creation with RF > N (CASSANDRA-1428)
 * improve cli error handling (CASSANDRA-1580)
 * add cache save/load ability (CASSANDRA-1417, 1606, 1647)
 * add StorageService.getDrainProgress (CASSANDRA-1588)
 * Disallow bootstrap to an in-use token (CASSANDRA-1561)
 * Allow dynamic secondary index creation and destruction (CASSANDRA-1532)
 * log auto-guessed memtable thresholds (CASSANDRA-1595)
 * add ColumnDef support to cli (CASSANDRA-1583)
 * reduce index sample time by 75% (CASSANDRA-1572)
 * add cli support for column, strategy metadata (CASSANDRA-1578, 1612)
 * add cli support for schema modification (CASSANDRA-1584)
 * delete temp files on failed compactions (CASSANDRA-1596)
 * avoid blocking for dead nodes during removetoken (CASSANDRA-1605)
 * remove ConsistencyLevel.ZERO (CASSANDRA-1607)
 * expose in-progress compaction type in jmx (CASSANDRA-1586)
 * removed IClock & related classes from internals (CASSANDRA-1502)
 * fix removing tokens from SystemTable on decommission and removetoken
   (CASSANDRA-1609)
 * include CF metadata in cli 'show keyspaces' (CASSANDRA-1613)
 * switch from Properties to HashMap in PropertyFileSnitch to
   avoid synchronization bottleneck (CASSANDRA-1481)
 * PropertyFileSnitch configuration file renamed to 
   cassandra-topology.properties
 * add cli support for get_range_slices (CASSANDRA-1088, CASSANDRA-1619)
 * Make memtable flush thresholds per-CF instead of global 
   (CASSANDRA-1007, 1637)
 * add cli support for binary data without CfDef hints (CASSANDRA-1603)
 * fix building SSTable statistics post-stream (CASSANDRA-1620)
 * fix potential infinite loop in 2ary index queries (CASSANDRA-1623)
 * allow creating NTS keyspaces with no replicas configured (CASSANDRA-1626)
 * add jmx histogram of sstables accessed per read (CASSANDRA-1624)
 * remove system_rename_column_family and system_rename_keyspace from the
   client API until races can be fixed (CASSANDRA-1630, CASSANDRA-1585)
 * add cli sanity tests (CASSANDRA-1582)
 * update GC settings in cassandra.bat (CASSANDRA-1636)
 * cli support for index queries (CASSANDRA-1635)
 * cli support for updating schema memtable settings (CASSANDRA-1634)
 * cli --file option (CASSANDRA-1616)
 * reduce automatically chosen memtable sizes by 50% (CASSANDRA-1641)
 * move endpoint cache from snitch to strategy (CASSANDRA-1643)
 * fix commitlog recovery deleting the newly-created segment as well as
   the old ones (CASSANDRA-1644)
 * upgrade to Thrift 0.5 (CASSANDRA-1367)
 * renamed CL.DCQUORUM to LOCAL_QUORUM and DCQUORUMSYNC to EACH_QUORUM
 * cli truncate support (CASSANDRA-1653)
 * update GC settings in cassandra.bat (CASSANDRA-1636)
 * avoid logging when a node's ip/token is gossipped back to it (CASSANDRA-1666)


0.7-beta2
 * always use UTF-8 for hint keys (CASSANDRA-1439)
 * remove cassandra.yaml dependency from Hadoop and Pig (CASSADRA-1322)
 * expose CfDef metadata in describe_keyspaces (CASSANDRA-1363)
 * restore use of mmap_index_only option (CASSANDRA-1241)
 * dropping a keyspace with no column families generated an error 
   (CASSANDRA-1378)
 * rename RackAwareStrategy to OldNetworkTopologyStrategy, RackUnawareStrategy 
   to SimpleStrategy, DatacenterShardStrategy to NetworkTopologyStrategy,
   AbstractRackAwareSnitch to AbstractNetworkTopologySnitch (CASSANDRA-1392)
 * merge StorageProxy.mutate, mutateBlocking (CASSANDRA-1396)
 * faster UUIDType, LongType comparisons (CASSANDRA-1386, 1393)
 * fix setting read_repair_chance from CLI addColumnFamily (CASSANDRA-1399)
 * fix updates to indexed columns (CASSANDRA-1373)
 * fix race condition leaving to FileNotFoundException (CASSANDRA-1382)
 * fix sharded lock hash on index write path (CASSANDRA-1402)
 * add support for GT/E, LT/E in subordinate index clauses (CASSANDRA-1401)
 * cfId counter got out of sync when CFs were added (CASSANDRA-1403)
 * less chatty schema updates (CASSANDRA-1389)
 * rename column family mbeans. 'type' will now include either 
   'IndexColumnFamilies' or 'ColumnFamilies' depending on the CFS type.
   (CASSANDRA-1385)
 * disallow invalid keyspace and column family names. This includes name that
   matches a '^\w+' regex. (CASSANDRA-1377)
 * use JNA, if present, to take snapshots (CASSANDRA-1371)
 * truncate hints if starting 0.7 for the first time (CASSANDRA-1414)
 * fix FD leak in single-row slicepredicate queries (CASSANDRA-1416)
 * allow index expressions against columns that are not part of the 
   SlicePredicate (CASSANDRA-1410)
 * config-converter properly handles snitches and framed support 
   (CASSANDRA-1420)
 * remove keyspace argument from multiget_count (CASSANDRA-1422)
 * allow specifying cassandra.yaml location as (local or remote) URL
   (CASSANDRA-1126)
 * fix using DynamicEndpointSnitch with NetworkTopologyStrategy
   (CASSANDRA-1429)
 * Add CfDef.default_validation_class (CASSANDRA-891)
 * fix EstimatedHistogram.max (CASSANDRA-1413)
 * quorum read optimization (CASSANDRA-1622)
 * handle zero-length (or missing) rows during HH paging (CASSANDRA-1432)
 * include secondary indexes during schema migrations (CASSANDRA-1406)
 * fix commitlog header race during schema change (CASSANDRA-1435)
 * fix ColumnFamilyStoreMBeanIterator to use new type name (CASSANDRA-1433)
 * correct filename generated by xml->yaml converter (CASSANDRA-1419)
 * add CMSInitiatingOccupancyFraction=75 and UseCMSInitiatingOccupancyOnly
   to default JVM options
 * decrease jvm heap for cassandra-cli (CASSANDRA-1446)
 * ability to modify keyspaces and column family definitions on a live cluster
   (CASSANDRA-1285)
 * support for Hadoop Streaming [non-jvm map/reduce via stdin/out]
   (CASSANDRA-1368)
 * Move persistent sstable stats from the system table to an sstable component
   (CASSANDRA-1430)
 * remove failed bootstrap attempt from pending ranges when gossip times
   it out after 1h (CASSANDRA-1463)
 * eager-create tcp connections to other cluster members (CASSANDRA-1465)
 * enumerate stages and derive stage from message type instead of 
   transmitting separately (CASSANDRA-1465)
 * apply reversed flag during collation from different data sources
   (CASSANDRA-1450)
 * make failure to remove commitlog segment non-fatal (CASSANDRA-1348)
 * correct ordering of drain operations so CL.recover is no longer 
   necessary (CASSANDRA-1408)
 * removed keyspace from describe_splits method (CASSANDRA-1425)
 * rename check_schema_agreement to describe_schema_versions
   (CASSANDRA-1478)
 * fix QUORUM calculation for RF > 3 (CASSANDRA-1487)
 * remove tombstones during non-major compactions when bloom filter
   verifies that row does not exist in other sstables (CASSANDRA-1074)
 * nodes that coordinated a loadbalance in the past could not be seen by
   newly added nodes (CASSANDRA-1467)
 * exposed endpoint states (gossip details) via jmx (CASSANDRA-1467)
 * ensure that compacted sstables are not included when new readers are
   instantiated (CASSANDRA-1477)
 * by default, calculate heap size and memtable thresholds at runtime (CASSANDRA-1469)
 * fix races dealing with adding/dropping keyspaces and column families in
   rapid succession (CASSANDRA-1477)
 * clean up of Streaming system (CASSANDRA-1503, 1504, 1506)
 * add options to configure Thrift socket keepalive and buffer sizes (CASSANDRA-1426)
 * make contrib CassandraServiceDataCleaner recursive (CASSANDRA-1509)
 * min, max compaction threshold are configurable and persistent 
   per-ColumnFamily (CASSANDRA-1468)
 * fix replaying the last mutation in a commitlog unnecessarily 
   (CASSANDRA-1512)
 * invoke getDefaultUncaughtExceptionHandler from DTPE with the original
   exception rather than the ExecutionException wrapper (CASSANDRA-1226)
 * remove Clock from the Thrift (and Avro) API (CASSANDRA-1501)
 * Close intra-node sockets when connection is broken (CASSANDRA-1528)
 * RPM packaging spec file (CASSANDRA-786)
 * weighted request scheduler (CASSANDRA-1485)
 * treat expired columns as deleted (CASSANDRA-1539)
 * make IndexInterval configurable (CASSANDRA-1488)
 * add describe_snitch to Thrift API (CASSANDRA-1490)
 * MD5 authenticator compares plain text submitted password with MD5'd
   saved property, instead of vice versa (CASSANDRA-1447)
 * JMX MessagingService pending and completed counts (CASSANDRA-1533)
 * fix race condition processing repair responses (CASSANDRA-1511)
 * make repair blocking (CASSANDRA-1511)
 * create EndpointSnitchInfo and MBean to expose rack and DC (CASSANDRA-1491)
 * added option to contrib/word_count to output results back to Cassandra
   (CASSANDRA-1342)
 * rewrite Hadoop ColumnFamilyRecordWriter to pool connections, retry to
   multiple Cassandra nodes, and smooth impact on the Cassandra cluster
   by using smaller batch sizes (CASSANDRA-1434)
 * fix setting gc_grace_seconds via CLI (CASSANDRA-1549)
 * support TTL'd index values (CASSANDRA-1536)
 * make removetoken work like decommission (CASSANDRA-1216)
 * make cli comparator-aware and improve quote rules (CASSANDRA-1523,-1524)
 * make nodetool compact and cleanup blocking (CASSANDRA-1449)
 * add memtable, cache information to GCInspector logs (CASSANDRA-1558)
 * enable/disable HintedHandoff via JMX (CASSANDRA-1550)
 * Ignore stray files in the commit log directory (CASSANDRA-1547)
 * Disallow bootstrap to an in-use token (CASSANDRA-1561)


0.7-beta1
 * sstable versioning (CASSANDRA-389)
 * switched to slf4j logging (CASSANDRA-625)
 * add (optional) expiration time for column (CASSANDRA-699)
 * access levels for authentication/authorization (CASSANDRA-900)
 * add ReadRepairChance to CF definition (CASSANDRA-930)
 * fix heisenbug in system tests, especially common on OS X (CASSANDRA-944)
 * convert to byte[] keys internally and all public APIs (CASSANDRA-767)
 * ability to alter schema definitions on a live cluster (CASSANDRA-44)
 * renamed configuration file to cassandra.xml, and log4j.properties to
   log4j-server.properties, which must now be loaded from
   the classpath (which is how our scripts in bin/ have always done it)
   (CASSANDRA-971)
 * change get_count to require a SlicePredicate. create multi_get_count
   (CASSANDRA-744)
 * re-organized endpointsnitch implementations and added SimpleSnitch
   (CASSANDRA-994)
 * Added preload_row_cache option (CASSANDRA-946)
 * add CRC to commitlog header (CASSANDRA-999)
 * removed deprecated batch_insert and get_range_slice methods (CASSANDRA-1065)
 * add truncate thrift method (CASSANDRA-531)
 * http mini-interface using mx4j (CASSANDRA-1068)
 * optimize away copy of sliced row on memtable read path (CASSANDRA-1046)
 * replace constant-size 2GB mmaped segments and special casing for index 
   entries spanning segment boundaries, with SegmentedFile that computes 
   segments that always contain entire entries/rows (CASSANDRA-1117)
 * avoid reading large rows into memory during compaction (CASSANDRA-16)
 * added hadoop OutputFormat (CASSANDRA-1101)
 * efficient Streaming (no more anticompaction) (CASSANDRA-579)
 * split commitlog header into separate file and add size checksum to
   mutations (CASSANDRA-1179)
 * avoid allocating a new byte[] for each mutation on replay (CASSANDRA-1219)
 * revise HH schema to be per-endpoint (CASSANDRA-1142)
 * add joining/leaving status to nodetool ring (CASSANDRA-1115)
 * allow multiple repair sessions per node (CASSANDRA-1190)
 * optimize away MessagingService for local range queries (CASSANDRA-1261)
 * make framed transport the default so malformed requests can't OOM the 
   server (CASSANDRA-475)
 * significantly faster reads from row cache (CASSANDRA-1267)
 * take advantage of row cache during range queries (CASSANDRA-1302)
 * make GCGraceSeconds a per-ColumnFamily value (CASSANDRA-1276)
 * keep persistent row size and column count statistics (CASSANDRA-1155)
 * add IntegerType (CASSANDRA-1282)
 * page within a single row during hinted handoff (CASSANDRA-1327)
 * push DatacenterShardStrategy configuration into keyspace definition,
   eliminating datacenter.properties. (CASSANDRA-1066)
 * optimize forward slices starting with '' and single-index-block name 
   queries by skipping the column index (CASSANDRA-1338)
 * streaming refactor (CASSANDRA-1189)
 * faster comparison for UUID types (CASSANDRA-1043)
 * secondary index support (CASSANDRA-749 and subtasks)
 * make compaction buckets deterministic (CASSANDRA-1265)


0.6.6
 * Allow using DynamicEndpointSnitch with RackAwareStrategy (CASSANDRA-1429)
 * remove the remaining vestiges of the unfinished DatacenterShardStrategy 
   (replaced by NetworkTopologyStrategy in 0.7)
   

0.6.5
 * fix key ordering in range query results with RandomPartitioner
   and ConsistencyLevel > ONE (CASSANDRA-1145)
 * fix for range query starting with the wrong token range (CASSANDRA-1042)
 * page within a single row during hinted handoff (CASSANDRA-1327)
 * fix compilation on non-sun JDKs (CASSANDRA-1061)
 * remove String.trim() call on row keys in batch mutations (CASSANDRA-1235)
 * Log summary of dropped messages instead of spamming log (CASSANDRA-1284)
 * add dynamic endpoint snitch (CASSANDRA-981)
 * fix streaming for keyspaces with hyphens in their name (CASSANDRA-1377)
 * fix errors in hard-coded bloom filter optKPerBucket by computing it
   algorithmically (CASSANDRA-1220
 * remove message deserialization stage, and uncap read/write stages
   so slow reads/writes don't block gossip processing (CASSANDRA-1358)
 * add jmx port configuration to Debian package (CASSANDRA-1202)
 * use mlockall via JNA, if present, to prevent Linux from swapping
   out parts of the JVM (CASSANDRA-1214)


0.6.4
 * avoid queuing multiple hint deliveries for the same endpoint
   (CASSANDRA-1229)
 * better performance for and stricter checking of UTF8 column names
   (CASSANDRA-1232)
 * extend option to lower compaction priority to hinted handoff
   as well (CASSANDRA-1260)
 * log errors in gossip instead of re-throwing (CASSANDRA-1289)
 * avoid aborting commitlog replay prematurely if a flushed-but-
   not-removed commitlog segment is encountered (CASSANDRA-1297)
 * fix duplicate rows being read during mapreduce (CASSANDRA-1142)
 * failure detection wasn't closing command sockets (CASSANDRA-1221)
 * cassandra-cli.bat works on windows (CASSANDRA-1236)
 * pre-emptively drop requests that cannot be processed within RPCTimeout
   (CASSANDRA-685)
 * add ack to Binary write verb and update CassandraBulkLoader
   to wait for acks for each row (CASSANDRA-1093)
 * added describe_partitioner Thrift method (CASSANDRA-1047)
 * Hadoop jobs no longer require the Cassandra storage-conf.xml
   (CASSANDRA-1280, CASSANDRA-1047)
 * log thread pool stats when GC is excessive (CASSANDRA-1275)
 * remove gossip message size limit (CASSANDRA-1138)
 * parallelize local and remote reads during multiget, and respect snitch 
   when determining whether to do local read for CL.ONE (CASSANDRA-1317)
 * fix read repair to use requested consistency level on digest mismatch,
   rather than assuming QUORUM (CASSANDRA-1316)
 * process digest mismatch re-reads in parallel (CASSANDRA-1323)
 * switch hints CF comparator to BytesType (CASSANDRA-1274)


0.6.3
 * retry to make streaming connections up to 8 times. (CASSANDRA-1019)
 * reject describe_ring() calls on invalid keyspaces (CASSANDRA-1111)
 * fix cache size calculation for size of 100% (CASSANDRA-1129)
 * fix cache capacity only being recalculated once (CASSANDRA-1129)
 * remove hourly scan of all hints on the off chance that the gossiper
   missed a status change; instead, expose deliverHintsToEndpoint to JMX
   so it can be done manually, if necessary (CASSANDRA-1141)
 * don't reject reads at CL.ALL (CASSANDRA-1152)
 * reject deletions to supercolumns in CFs containing only standard
   columns (CASSANDRA-1139)
 * avoid preserving login information after client disconnects
   (CASSANDRA-1057)
 * prefer sun jdk to openjdk in debian init script (CASSANDRA-1174)
 * detect partioner config changes between restarts and fail fast 
   (CASSANDRA-1146)
 * use generation time to resolve node token reassignment disagreements
   (CASSANDRA-1118)
 * restructure the startup ordering of Gossiper and MessageService to avoid
   timing anomalies (CASSANDRA-1160)
 * detect incomplete commit log hearders (CASSANDRA-1119)
 * force anti-entropy service to stream files on the stream stage to avoid
   sending streams out of order (CASSANDRA-1169)
 * remove inactive stream managers after AES streams files (CASSANDRA-1169)
 * allow removing entire row through batch_mutate Deletion (CASSANDRA-1027)
 * add JMX metrics for row-level bloom filter false positives (CASSANDRA-1212)
 * added a redhat init script to contrib (CASSANDRA-1201)
 * use midpoint when bootstrapping a new machine into range with not
   much data yet instead of random token (CASSANDRA-1112)
 * kill server on OOM in executor stage as well as Thrift (CASSANDRA-1226)
 * remove opportunistic repairs, when two machines with overlapping replica
   responsibilities happen to finish major compactions of the same CF near
   the same time.  repairs are now fully manual (CASSANDRA-1190)
 * add ability to lower compaction priority (default is no change from 0.6.2)
   (CASSANDRA-1181)


0.6.2
 * fix contrib/word_count build. (CASSANDRA-992)
 * split CommitLogExecutorService into BatchCommitLogExecutorService and 
   PeriodicCommitLogExecutorService (CASSANDRA-1014)
 * add latency histograms to CFSMBean (CASSANDRA-1024)
 * make resolving timestamp ties deterministic by using value bytes
   as a tiebreaker (CASSANDRA-1039)
 * Add option to turn off Hinted Handoff (CASSANDRA-894)
 * fix windows startup (CASSANDRA-948)
 * make concurrent_reads, concurrent_writes configurable at runtime via JMX
   (CASSANDRA-1060)
 * disable GCInspector on non-Sun JVMs (CASSANDRA-1061)
 * fix tombstone handling in sstable rows with no other data (CASSANDRA-1063)
 * fix size of row in spanned index entries (CASSANDRA-1056)
 * install json2sstable, sstable2json, and sstablekeys to Debian package
 * StreamingService.StreamDestinations wouldn't empty itself after streaming
   finished (CASSANDRA-1076)
 * added Collections.shuffle(splits) before returning the splits in 
   ColumnFamilyInputFormat (CASSANDRA-1096)
 * do not recalculate cache capacity post-compaction if it's been manually 
   modified (CASSANDRA-1079)
 * better defaults for flush sorter + writer executor queue sizes
   (CASSANDRA-1100)
 * windows scripts for SSTableImport/Export (CASSANDRA-1051)
 * windows script for nodetool (CASSANDRA-1113)
 * expose PhiConvictThreshold (CASSANDRA-1053)
 * make repair of RF==1 a no-op (CASSANDRA-1090)
 * improve default JVM GC options (CASSANDRA-1014)
 * fix SlicePredicate serialization inside Hadoop jobs (CASSANDRA-1049)
 * close Thrift sockets in Hadoop ColumnFamilyRecordReader (CASSANDRA-1081)


0.6.1
 * fix NPE in sstable2json when no excluded keys are given (CASSANDRA-934)
 * keep the replica set constant throughout the read repair process
   (CASSANDRA-937)
 * allow querying getAllRanges with empty token list (CASSANDRA-933)
 * fix command line arguments inversion in clustertool (CASSANDRA-942)
 * fix race condition that could trigger a false-positive assertion
   during post-flush discard of old commitlog segments (CASSANDRA-936)
 * fix neighbor calculation for anti-entropy repair (CASSANDRA-924)
 * perform repair even for small entropy differences (CASSANDRA-924)
 * Use hostnames in CFInputFormat to allow Hadoop's naive string-based
   locality comparisons to work (CASSANDRA-955)
 * cache read-only BufferedRandomAccessFile length to avoid
   3 system calls per invocation (CASSANDRA-950)
 * nodes with IPv6 (and no IPv4) addresses could not join cluster
   (CASSANDRA-969)
 * Retrieve the correct number of undeleted columns, if any, from
   a supercolumn in a row that had been deleted previously (CASSANDRA-920)
 * fix index scans that cross the 2GB mmap boundaries for both mmap
   and standard i/o modes (CASSANDRA-866)
 * expose drain via nodetool (CASSANDRA-978)


0.6.0-RC1
 * JMX drain to flush memtables and run through commit log (CASSANDRA-880)
 * Bootstrapping can skip ranges under the right conditions (CASSANDRA-902)
 * fix merging row versions in range_slice for CL > ONE (CASSANDRA-884)
 * default write ConsistencyLeven chaned from ZERO to ONE
 * fix for index entries spanning mmap buffer boundaries (CASSANDRA-857)
 * use lexical comparison if time part of TimeUUIDs are the same 
   (CASSANDRA-907)
 * bound read, mutation, and response stages to fix possible OOM
   during log replay (CASSANDRA-885)
 * Use microseconds-since-epoch (UTC) in cli, instead of milliseconds
 * Treat batch_mutate Deletion with null supercolumn as "apply this predicate 
   to top level supercolumns" (CASSANDRA-834)
 * Streaming destination nodes do not update their JMX status (CASSANDRA-916)
 * Fix internal RPC timeout calculation (CASSANDRA-911)
 * Added Pig loadfunc to contrib/pig (CASSANDRA-910)


0.6.0-beta3
 * fix compaction bucketing bug (CASSANDRA-814)
 * update windows batch file (CASSANDRA-824)
 * deprecate KeysCachedFraction configuration directive in favor
   of KeysCached; move to unified-per-CF key cache (CASSANDRA-801)
 * add invalidateRowCache to ColumnFamilyStoreMBean (CASSANDRA-761)
 * send Handoff hints to natural locations to reduce load on
   remaining nodes in a failure scenario (CASSANDRA-822)
 * Add RowWarningThresholdInMB configuration option to warn before very 
   large rows get big enough to threaten node stability, and -x option to
   be able to remove them with sstable2json if the warning is unheeded
   until it's too late (CASSANDRA-843)
 * Add logging of GC activity (CASSANDRA-813)
 * fix ConcurrentModificationException in commitlog discard (CASSANDRA-853)
 * Fix hardcoded row count in Hadoop RecordReader (CASSANDRA-837)
 * Add a jmx status to the streaming service and change several DEBUG
   messages to INFO (CASSANDRA-845)
 * fix classpath in cassandra-cli.bat for Windows (CASSANDRA-858)
 * allow re-specifying host, port to cassandra-cli if invalid ones
   are first tried (CASSANDRA-867)
 * fix race condition handling rpc timeout in the coordinator
   (CASSANDRA-864)
 * Remove CalloutLocation and StagingFileDirectory from storage-conf files 
   since those settings are no longer used (CASSANDRA-878)
 * Parse a long from RowWarningThresholdInMB instead of an int (CASSANDRA-882)
 * Remove obsolete ControlPort code from DatabaseDescriptor (CASSANDRA-886)
 * move skipBytes side effect out of assert (CASSANDRA-899)
 * add "double getLoad" to StorageServiceMBean (CASSANDRA-898)
 * track row stats per CF at compaction time (CASSANDRA-870)
 * disallow CommitLogDirectory matching a DataFileDirectory (CASSANDRA-888)
 * default key cache size is 200k entries, changed from 10% (CASSANDRA-863)
 * add -Dcassandra-foreground=yes to cassandra.bat
 * exit if cluster name is changed unexpectedly (CASSANDRA-769)


0.6.0-beta1/beta2
 * add batch_mutate thrift command, deprecating batch_insert (CASSANDRA-336)
 * remove get_key_range Thrift API, deprecated in 0.5 (CASSANDRA-710)
 * add optional login() Thrift call for authentication (CASSANDRA-547)
 * support fat clients using gossiper and StorageProxy to perform
   replication in-process [jvm-only] (CASSANDRA-535)
 * support mmapped I/O for reads, on by default on 64bit JVMs 
   (CASSANDRA-408, CASSANDRA-669)
 * improve insert concurrency, particularly during Hinted Handoff
   (CASSANDRA-658)
 * faster network code (CASSANDRA-675)
 * stress.py moved to contrib (CASSANDRA-635)
 * row caching [must be explicitly enabled per-CF in config] (CASSANDRA-678)
 * present a useful measure of compaction progress in JMX (CASSANDRA-599)
 * add bin/sstablekeys (CASSNADRA-679)
 * add ConsistencyLevel.ANY (CASSANDRA-687)
 * make removetoken remove nodes from gossip entirely (CASSANDRA-644)
 * add ability to set cache sizes at runtime (CASSANDRA-708)
 * report latency and cache hit rate statistics with lifetime totals
   instead of average over the last minute (CASSANDRA-702)
 * support get_range_slice for RandomPartitioner (CASSANDRA-745)
 * per-keyspace replication factory and replication strategy (CASSANDRA-620)
 * track latency in microseconds (CASSANDRA-733)
 * add describe_ Thrift methods, deprecating get_string_property and 
   get_string_list_property
 * jmx interface for tracking operation mode and streams in general.
   (CASSANDRA-709)
 * keep memtables in sorted order to improve range query performance
   (CASSANDRA-799)
 * use while loop instead of recursion when trimming sstables compaction list 
   to avoid blowing stack in pathological cases (CASSANDRA-804)
 * basic Hadoop map/reduce support (CASSANDRA-342)


0.5.1
 * ensure all files for an sstable are streamed to the same directory.
   (CASSANDRA-716)
 * more accurate load estimate for bootstrapping (CASSANDRA-762)
 * tolerate dead or unavailable bootstrap target on write (CASSANDRA-731)
 * allow larger numbers of keys (> 140M) in a sstable bloom filter
   (CASSANDRA-790)
 * include jvm argument improvements from CASSANDRA-504 in debian package
 * change streaming chunk size to 32MB to accomodate Windows XP limitations
   (was 64MB) (CASSANDRA-795)
 * fix get_range_slice returning results in the wrong order (CASSANDRA-781)
 

0.5.0 final
 * avoid attempting to delete temporary bootstrap files twice (CASSANDRA-681)
 * fix bogus NaN in nodeprobe cfstats output (CASSANDRA-646)
 * provide a policy for dealing with single thread executors w/ a full queue
   (CASSANDRA-694)
 * optimize inner read in MessagingService, vastly improving multiple-node
   performance (CASSANDRA-675)
 * wait for table flush before streaming data back to a bootstrapping node.
   (CASSANDRA-696)
 * keep track of bootstrapping sources by table so that bootstrapping doesn't 
   give the indication of finishing early (CASSANDRA-673)


0.5.0 RC3
 * commit the correct version of the patch for CASSANDRA-663


0.5.0 RC2 (unreleased)
 * fix bugs in converting get_range_slice results to Thrift 
   (CASSANDRA-647, CASSANDRA-649)
 * expose java.util.concurrent.TimeoutException in StorageProxy methods
   (CASSANDRA-600)
 * TcpConnectionManager was holding on to disconnected connections, 
   giving the false indication they were being used. (CASSANDRA-651)
 * Remove duplicated write. (CASSANDRA-662)
 * Abort bootstrap if IP is already in the token ring (CASSANDRA-663)
 * increase default commitlog sync period, and wait for last sync to 
   finish before submitting another (CASSANDRA-668)


0.5.0 RC1
 * Fix potential NPE in get_range_slice (CASSANDRA-623)
 * add CRC32 to commitlog entries (CASSANDRA-605)
 * fix data streaming on windows (CASSANDRA-630)
 * GC compacted sstables after cleanup and compaction (CASSANDRA-621)
 * Speed up anti-entropy validation (CASSANDRA-629)
 * Fix anti-entropy assertion error (CASSANDRA-639)
 * Fix pending range conflicts when bootstapping or moving
   multiple nodes at once (CASSANDRA-603)
 * Handle obsolete gossip related to node movement in the case where
   one or more nodes is down when the movement occurs (CASSANDRA-572)
 * Include dead nodes in gossip to avoid a variety of problems
   and fix HH to removed nodes (CASSANDRA-634)
 * return an InvalidRequestException for mal-formed SlicePredicates
   (CASSANDRA-643)
 * fix bug determining closest neighbor for use in multiple datacenters
   (CASSANDRA-648)
 * Vast improvements in anticompaction speed (CASSANDRA-607)
 * Speed up log replay and writes by avoiding redundant serializations
   (CASSANDRA-652)


0.5.0 beta 2
 * Bootstrap improvements (several tickets)
 * add nodeprobe repair anti-entropy feature (CASSANDRA-193, CASSANDRA-520)
 * fix possibility of partition when many nodes restart at once
   in clusters with multiple seeds (CASSANDRA-150)
 * fix NPE in get_range_slice when no data is found (CASSANDRA-578)
 * fix potential NPE in hinted handoff (CASSANDRA-585)
 * fix cleanup of local "system" keyspace (CASSANDRA-576)
 * improve computation of cluster load balance (CASSANDRA-554)
 * added super column read/write, column count, and column/row delete to
   cassandra-cli (CASSANDRA-567, CASSANDRA-594)
 * fix returning live subcolumns of deleted supercolumns (CASSANDRA-583)
 * respect JAVA_HOME in bin/ scripts (several tickets)
 * add StorageService.initClient for fat clients on the JVM (CASSANDRA-535)
   (see contrib/client_only for an example of use)
 * make consistency_level functional in get_range_slice (CASSANDRA-568)
 * optimize key deserialization for RandomPartitioner (CASSANDRA-581)
 * avoid GCing tombstones except on major compaction (CASSANDRA-604)
 * increase failure conviction threshold, resulting in less nodes
   incorrectly (and temporarily) marked as down (CASSANDRA-610)
 * respect memtable thresholds during log replay (CASSANDRA-609)
 * support ConsistencyLevel.ALL on read (CASSANDRA-584)
 * add nodeprobe removetoken command (CASSANDRA-564)


0.5.0 beta
 * Allow multiple simultaneous flushes, improving flush throughput 
   on multicore systems (CASSANDRA-401)
 * Split up locks to improve write and read throughput on multicore systems
   (CASSANDRA-444, CASSANDRA-414)
 * More efficient use of memory during compaction (CASSANDRA-436)
 * autobootstrap option: when enabled, all non-seed nodes will attempt
   to bootstrap when started, until bootstrap successfully
   completes. -b option is removed.  (CASSANDRA-438)
 * Unless a token is manually specified in the configuration xml,
   a bootstraping node will use a token that gives it half the
   keys from the most-heavily-loaded node in the cluster,
   instead of generating a random token. 
   (CASSANDRA-385, CASSANDRA-517)
 * Miscellaneous bootstrap fixes (several tickets)
 * Ability to change a node's token even after it has data on it
   (CASSANDRA-541)
 * Ability to decommission a live node from the ring (CASSANDRA-435)
 * Semi-automatic loadbalancing via nodeprobe (CASSANDRA-192)
 * Add ability to set compaction thresholds at runtime via
   JMX / nodeprobe.  (CASSANDRA-465)
 * Add "comment" field to ColumnFamily definition. (CASSANDRA-481)
 * Additional JMX metrics (CASSANDRA-482)
 * JSON based export and import tools (several tickets)
 * Hinted Handoff fixes (several tickets)
 * Add key cache to improve read performance (CASSANDRA-423)
 * Simplified construction of custom ReplicationStrategy classes
   (CASSANDRA-497)
 * Graphical application (Swing) for ring integrity verification and 
   visualization was added to contrib (CASSANDRA-252)
 * Add DCQUORUM, DCQUORUMSYNC consistency levels and corresponding
   ReplicationStrategy / EndpointSnitch classes.  Experimental.
   (CASSANDRA-492)
 * Web client interface added to contrib (CASSANDRA-457)
 * More-efficient flush for Random, CollatedOPP partitioners 
   for normal writes (CASSANDRA-446) and bulk load (CASSANDRA-420)
 * Add MemtableFlushAfterMinutes, a global replacement for the old 
   per-CF FlushPeriodInMinutes setting (CASSANDRA-463)
 * optimizations to slice reading (CASSANDRA-350) and supercolumn
   queries (CASSANDRA-510)
 * force binding to given listenaddress for nodes with multiple
   interfaces (CASSANDRA-546)
 * stress.py benchmarking tool improvements (several tickets)
 * optimized replica placement code (CASSANDRA-525)
 * faster log replay on restart (CASSANDRA-539, CASSANDRA-540)
 * optimized local-node writes (CASSANDRA-558)
 * added get_range_slice, deprecating get_key_range (CASSANDRA-344)
 * expose TimedOutException to thrift (CASSANDRA-563)
 

0.4.2
 * Add validation disallowing null keys (CASSANDRA-486)
 * Fix race conditions in TCPConnectionManager (CASSANDRA-487)
 * Fix using non-utf8-aware comparison as a sanity check.
   (CASSANDRA-493)
 * Improve default garbage collector options (CASSANDRA-504)
 * Add "nodeprobe flush" (CASSANDRA-505)
 * remove NotFoundException from get_slice throws list (CASSANDRA-518)
 * fix get (not get_slice) of entire supercolumn (CASSANDRA-508)
 * fix null token during bootstrap (CASSANDRA-501)


0.4.1
 * Fix FlushPeriod columnfamily configuration regression
   (CASSANDRA-455)
 * Fix long column name support (CASSANDRA-460)
 * Fix for serializing a row that only contains tombstones
   (CASSANDRA-458)
 * Fix for discarding unneeded commitlog segments (CASSANDRA-459)
 * Add SnapshotBeforeCompaction configuration option (CASSANDRA-426)
 * Fix compaction abort under insufficient disk space (CASSANDRA-473)
 * Fix reading subcolumn slice from tombstoned CF (CASSANDRA-484)
 * Fix race condition in RVH causing occasional NPE (CASSANDRA-478)


0.4.0
 * fix get_key_range problems when a node is down (CASSANDRA-440)
   and add UnavailableException to more Thrift methods
 * Add example EndPointSnitch contrib code (several tickets)


0.4.0 RC2
 * fix SSTable generation clash during compaction (CASSANDRA-418)
 * reject method calls with null parameters (CASSANDRA-308)
 * properly order ranges in nodeprobe output (CASSANDRA-421)
 * fix logging of certain errors on executor threads (CASSANDRA-425)


0.4.0 RC1
 * Bootstrap feature is live; use -b on startup (several tickets)
 * Added multiget api (CASSANDRA-70)
 * fix Deadlock with SelectorManager.doProcess and TcpConnection.write
   (CASSANDRA-392)
 * remove key cache b/c of concurrency bugs in third-party
   CLHM library (CASSANDRA-405)
 * update non-major compaction logic to use two threshold values
   (CASSANDRA-407)
 * add periodic / batch commitlog sync modes (several tickets)
 * inline BatchMutation into batch_insert params (CASSANDRA-403)
 * allow setting the logging level at runtime via mbean (CASSANDRA-402)
 * change default comparator to BytesType (CASSANDRA-400)
 * add forwards-compatible ConsistencyLevel parameter to get_key_range
   (CASSANDRA-322)
 * r/m special case of blocking for local destination when writing with 
   ConsistencyLevel.ZERO (CASSANDRA-399)
 * Fixes to make BinaryMemtable [bulk load interface] useful (CASSANDRA-337);
   see contrib/bmt_example for an example of using it.
 * More JMX properties added (several tickets)
 * Thrift changes (several tickets)
    - Merged _super get methods with the normal ones; return values
      are now of ColumnOrSuperColumn.
    - Similarly, merged batch_insert_super into batch_insert.



0.4.0 beta
 * On-disk data format has changed to allow billions of keys/rows per
   node instead of only millions
 * Multi-keyspace support
 * Scan all sstables for all queries to avoid situations where
   different types of operation on the same ColumnFamily could
   disagree on what data was present
 * Snapshot support via JMX
 * Thrift API has changed a _lot_:
    - removed time-sorted CFs; instead, user-defined comparators
      may be defined on the column names, which are now byte arrays.
      Default comparators are provided for UTF8, Bytes, Ascii, Long (i64),
      and UUID types.
    - removed colon-delimited strings in thrift api in favor of explicit
      structs such as ColumnPath, ColumnParent, etc.  Also normalized
      thrift struct and argument naming.
    - Added columnFamily argument to get_key_range.
    - Change signature of get_slice to accept starting and ending
      columns as well as an offset.  (This allows use of indexes.)
      Added "ascending" flag to allow reasonably-efficient reverse
      scans as well.  Removed get_slice_by_range as redundant.
    - get_key_range operates on one CF at a time
    - changed `block` boolean on insert methods to ConsistencyLevel enum,
      with options of NONE, ONE, QUORUM, and ALL.
    - added similar consistency_level parameter to read methods
    - column-name-set slice with no names given now returns zero columns
      instead of all of them.  ("all" can run your server out of memory.
      use a range-based slice with a high max column count instead.)
 * Removed the web interface. Node information can now be obtained by 
   using the newly introduced nodeprobe utility.
 * More JMX stats
 * Remove magic values from internals (e.g. special key to indicate
   when to flush memtables)
 * Rename configuration "table" to "keyspace"
 * Moved to crash-only design; no more shutdown (just kill the process)
 * Lots of bug fixes

Full list of issues resolved in 0.4 is at https://issues.apache.org/jira/secure/IssueNavigator.jspa?reset=true&&pid=12310865&fixfor=12313862&resolution=1&sorter/field=issuekey&sorter/order=DESC


0.3.0 RC3
 * Fix potential deadlock under load in TCPConnection.
   (CASSANDRA-220)


0.3.0 RC2
 * Fix possible data loss when server is stopped after replaying
   log but before new inserts force memtable flush.
   (CASSANDRA-204)
 * Added BUGS file


0.3.0 RC1
 * Range queries on keys, including user-defined key collation
 * Remove support
 * Workarounds for a weird bug in JDK select/register that seems
   particularly common on VM environments. Cassandra should deploy
   fine on EC2 now
 * Much improved infrastructure: the beginnings of a decent test suite
   ("ant test" for unit tests; "nosetests" for system tests), code
   coverage reporting, etc.
 * Expanded node status reporting via JMX
 * Improved error reporting/logging on both server and client
 * Reduced memory footprint in default configuration
 * Combined blocking and non-blocking versions of insert APIs
 * Added FlushPeriodInMinutes configuration parameter to force
   flushing of infrequently-updated ColumnFamilies<|MERGE_RESOLUTION|>--- conflicted
+++ resolved
@@ -1,4 +1,3 @@
-<<<<<<< HEAD
 3.9
  * Fix nodetool tablestats miss SSTable count (CASSANDRA-12205)
  * Fixed flacky SSTablesIteratedTest (CASSANDRA-12282)
@@ -6,10 +5,7 @@
  * cqlsh: Fix handling of $$-escaped strings (CASSANDRA-12189)
  * Fix SSL JMX requiring truststore containing server cert (CASSANDRA-12109)
 Merged from 3.0:
-=======
-3.0.9
  * NullPointerException during compaction on table with static columns (CASSANDRA-12336)
->>>>>>> b66e5a18
  * Fixed ConcurrentModificationException when reading metrics in GraphiteReporter (CASSANDRA-11823)
  * Fix upgrade of super columns on thrift (CASSANDRA-12335)
  * Fixed flacky BlacklistingCompactionsTest, switched to fixed size types and increased corruption size (CASSANDRA-12359)
