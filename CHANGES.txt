--- conflicted
+++ resolved
@@ -1,12 +1,9 @@
 0.8-?
  * adjust hinted handoff page size to avoid OOM with large columns 
    (CASSANDRA-2652)
-<<<<<<< HEAD
  * update CQL consistency levels (CASSANDRA-2566)
-=======
  * mark BRAF buffer invalid post-flush so we don't re-flush partial
    buffers again, especially on CL writes (CASSANDRA-2660)
->>>>>>> 2dd17718
 
 
 0.8.0-rc1
