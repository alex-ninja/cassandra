--- conflicted
+++ resolved
@@ -1,4 +1,3 @@
-<<<<<<< HEAD
 2.0.1
  * Notify indexer of columns shadowed by range tombstones (CASSANDRA-5614)
  * Log Merkle tree stats (CASSANDRA-2698)
@@ -10,11 +9,8 @@
  * Add ability for CQL3 to list partition keys (CASSANDRA-4536)
  * Improve native protocol serialization (CASSANDRA-5664)
 Merged from 1.2:
-=======
-1.2.10
+ * Fix CqlRecordWriter with composite keys (CASSANDRA-5949)
  * Add snitch, schema version, cluster, partitioner to JMX (CASSANDRA-5881)
- * Fix CqlRecordWriter with composite keys (CASSANDRA-5949)
->>>>>>> 254d315d
  * Allow disabling SlabAllocator (CASSANDRA-5935)
  * Make user-defined compaction JMX blocking (CASSANDRA-4952)
 
