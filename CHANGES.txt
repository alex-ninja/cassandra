4.0
 * SSL Cert Hot Reloading should check for sanity of the new keystore/truststore before loading it (CASSANDRA-14991)
 * Avoid leaking threads when failing anticompactions and rate limit anticompactions (CASSANDRA-15002)
 * Validate token() arguments early instead of throwing NPE at execution (CASSANDRA-14989)
 * Add a new tool to dump audit logs (CASSANDRA-14885)
 * Fix generating javadoc with Java11 (CASSANDRA-14988)
 * Only cancel conflicting compactions when starting anticompactions and sub range compactions (CASSANDRA-14935)
 * Use a stub IndexRegistry for non-daemon use cases (CASSANDRA-14938)
 * Don't enable client transports when bootstrap is pending (CASSANDRA-14525)
 * Make antiCompactGroup throw exception on error and anticompaction non cancellable
   again (CASSANDRA-14936)
 * Catch empty/invalid bounds in SelectStatement (CASSANDRA-14849)
 * Auto-expand replication_factor for NetworkTopologyStrategy (CASSANDRA-14303)
 * Transient Replication: support EACH_QUORUM (CASSANDRA-14727)
 * BufferPool: allocating thread for new chunks should acquire directly (CASSANDRA-14832)
 * Send correct messaging version in internode messaging handshake's third message (CASSANDRA-14896)
 * Make Read and Write Latency columns consistent for proxyhistograms and tablehistograms (CASSANDRA-11939)
 * Make protocol checksum type option case insensitive (CASSANDRA-14716)
 * Forbid re-adding static columns as regular and vice versa (CASSANDRA-14913)
 * Audit log allows system keyspaces to be audited via configuration options (CASSANDRA-14498)
 * Lower default chunk_length_in_kb from 64kb to 16kb (CASSANDRA-13241)
 * Startup checker should wait for count rather than percentage (CASSANDRA-14297)
 * Fix incorrect sorting of replicas in SimpleStrategy.calculateNaturalReplicas (CASSANDRA-14862)
 * Partitioned outbound internode TCP connections can occur when nodes restart (CASSANDRA-14358)
 * Don't write to system_distributed.repair_history, system_traces.sessions, system_traces.events in mixed version 3.X/4.0 clusters (CASSANDRA-14841)
 * Avoid running query to self through messaging service (CASSANDRA-14807)
 * Allow using custom script for chronicle queue BinLog archival (CASSANDRA-14373)
 * Transient->Full range movements mishandle consistency level upgrade (CASSANDRA-14759)
 * ReplicaCollection follow-up (CASSANDRA-14726)
 * Transient node receives full data requests (CASSANDRA-14762)
 * Enable snapshot artifacts publish (CASSANDRA-12704)
 * Introduce RangesAtEndpoint.unwrap to simplify StreamSession.addTransferRanges (CASSANDRA-14770)
 * LOCAL_QUORUM may speculate to non-local nodes, resulting in Timeout instead of Unavailable (CASSANDRA-14735)
 * Avoid creating empty compaction tasks after truncate (CASSANDRA-14780)
 * Fail incremental repair prepare phase if it encounters sstables from un-finalized sessions (CASSANDRA-14763)
 * Add a check for receiving digest response from transient node (CASSANDRA-14750)
 * Fail query on transient replica if coordinator only expects full data (CASSANDRA-14704)
 * Remove mentions of transient replication from repair path (CASSANDRA-14698)
 * Fix handleRepairStatusChangedNotification to remove first then add (CASSANDRA-14720)
 * Allow transient node to serve as a repair coordinator (CASSANDRA-14693)
 * DecayingEstimatedHistogramReservoir.EstimatedHistogramReservoirSnapshot returns wrong value for size() and incorrectly calculates count (CASSANDRA-14696)
 * AbstractReplicaCollection equals and hash code should throw due to conflict between order sensitive/insensitive uses (CASSANDRA-14700)
 * Detect inconsistencies in repaired data on the read path (CASSANDRA-14145)
 * Add checksumming to the native protocol (CASSANDRA-13304)
 * Make AuthCache more easily extendable (CASSANDRA-14662)
 * Extend RolesCache to include detailed role info (CASSANDRA-14497)
 * Add fqltool compare (CASSANDRA-14619)
 * Add fqltool replay (CASSANDRA-14618)
 * Log keyspace in full query log (CASSANDRA-14656)
 * Transient Replication and Cheap Quorums (CASSANDRA-14404)
 * Log server-generated timestamp and nowInSeconds used by queries in FQL (CASSANDRA-14675)
 * Add diagnostic events for read repairs (CASSANDRA-14668)
 * Use consistent nowInSeconds and timestamps values within a request (CASSANDRA-14671)
 * Add sampler for query time and expose with nodetool (CASSANDRA-14436)
 * Clean up Message.Request implementations (CASSANDRA-14677)
 * Disable old native protocol versions on demand (CASANDRA-14659)
 * Allow specifying now-in-seconds in native protocol (CASSANDRA-14664)
 * Improve BTree build performance by avoiding data copy (CASSANDRA-9989)
 * Make monotonic read / read repair configurable (CASSANDRA-14635)
 * Refactor CompactionStrategyManager (CASSANDRA-14621)
 * Flush netty client messages immediately by default (CASSANDRA-13651)
 * Improve read repair blocking behavior (CASSANDRA-10726)
 * Add a virtual table to expose settings (CASSANDRA-14573)
 * Fix up chunk cache handling of metrics (CASSANDRA-14628)
 * Extend IAuthenticator to accept peer SSL certificates (CASSANDRA-14652)
 * Incomplete handling of exceptions when decoding incoming messages (CASSANDRA-14574)
 * Add diagnostic events for user audit logging (CASSANDRA-13668)
 * Allow retrieving diagnostic events via JMX (CASSANDRA-14435)
 * Add base classes for diagnostic events (CASSANDRA-13457)
 * Clear view system metadata when dropping keyspace (CASSANDRA-14646)
 * Allocate ReentrantLock on-demand in java11 AtomicBTreePartitionerBase (CASSANDRA-14637)
 * Make all existing virtual tables use LocalPartitioner (CASSANDRA-14640)
 * Revert 4.0 GC alg back to CMS (CASANDRA-14636)
 * Remove hardcoded java11 jvm args in idea workspace files (CASSANDRA-14627)
 * Update netty to 4.1.128 (CASSANDRA-14633)
 * Add a virtual table to expose thread pools (CASSANDRA-14523)
 * Add a virtual table to expose caches (CASSANDRA-14538, CASSANDRA-14626)
 * Fix toDate function for timestamp arguments (CASSANDRA-14502)
 * Revert running dtests by default in circleci (CASSANDRA-14614)
 * Stream entire SSTables when possible (CASSANDRA-14556)
 * Cell reconciliation should not depend on nowInSec (CASSANDRA-14592)
 * Add experimental support for Java 11 (CASSANDRA-9608)
 * Make PeriodicCommitLogService.blockWhenSyncLagsNanos configurable (CASSANDRA-14580)
 * Improve logging in MessageInHandler's constructor (CASSANDRA-14576)
 * Set broadcast address in internode messaging handshake (CASSANDRA-14579)
 * Wait for schema agreement prior to building MVs (CASSANDRA-14571)
 * Make all DDL statements idempotent and not dependent on global state (CASSANDRA-13426)
 * Bump the hints messaging version to match the current one (CASSANDRA-14536)
 * OffsetAwareConfigurationLoader doesn't set ssl storage port causing bind errors in CircleCI (CASSANDRA-14546)
 * Report why native_transport_port fails to bind (CASSANDRA-14544)
 * Optimize internode messaging protocol (CASSANDRA-14485)
 * Internode messaging handshake sends wrong messaging version number (CASSANDRA-14540)
 * Add a virtual table to expose active client connections (CASSANDRA-14458)
 * Clean up and refactor client metrics (CASSANDRA-14524)
 * Nodetool import row cache invalidation races with adding sstables to tracker (CASSANDRA-14529)
 * Fix assertions in LWTs after TableMetadata was made immutable (CASSANDRA-14356)
 * Abort compactions quicker (CASSANDRA-14397)
 * Support light-weight transactions in cassandra-stress (CASSANDRA-13529)
 * Make AsyncOneResponse use the correct timeout (CASSANDRA-14509)
 * Add option to sanity check tombstones on reads/compactions (CASSANDRA-14467)
 * Add a virtual table to expose all running sstable tasks (CASSANDRA-14457)
 * Let nodetool import take a list of directories (CASSANDRA-14442)
 * Avoid unneeded memory allocations / cpu for disabled log levels (CASSANDRA-14488)
 * Implement virtual keyspace interface (CASSANDRA-7622)
 * nodetool import cleanup and improvements (CASSANDRA-14417)
 * Bump jackson version to >= 2.9.5 (CASSANDRA-14427)
 * Allow nodetool toppartitions without specifying table (CASSANDRA-14360)
 * Audit logging for database activity (CASSANDRA-12151)
 * Clean up build artifacts in docs container (CASSANDRA-14432)
 * Minor network authz improvements (Cassandra-14413)
 * Automatic sstable upgrades (CASSANDRA-14197)
 * Replace deprecated junit.framework.Assert usages with org.junit.Assert (CASSANDRA-14431)
 * Cassandra-stress throws NPE if insert section isn't specified in user profile (CASSSANDRA-14426)
 * List clients by protocol versions `nodetool clientstats --by-protocol` (CASSANDRA-14335)
 * Improve LatencyMetrics performance by reducing write path processing (CASSANDRA-14281)
 * Add network authz (CASSANDRA-13985)
 * Use the correct IP/Port for Streaming when localAddress is left unbound (CASSANDRA-14389)
 * nodetool listsnapshots is missing local system keyspace snapshots (CASSANDRA-14381)
 * Remove StreamCoordinator.streamExecutor thread pool (CASSANDRA-14402)
 * Rename nodetool --with-port to --print-port to disambiguate from --port (CASSANDRA-14392)
 * Client TOPOLOGY_CHANGE messages have wrong port. (CASSANDRA-14398)
 * Add ability to load new SSTables from a separate directory (CASSANDRA-6719)
 * Eliminate background repair and probablistic read_repair_chance table options
   (CASSANDRA-13910)
 * Bind to correct local address in 4.0 streaming (CASSANDRA-14362)
 * Use standard Amazon naming for datacenter and rack in Ec2Snitch (CASSANDRA-7839)
 * Fix junit failure for SSTableReaderTest (CASSANDRA-14387)
 * Abstract write path for pluggable storage (CASSANDRA-14118)
 * nodetool describecluster should be more informative (CASSANDRA-13853)
 * Compaction performance improvements (CASSANDRA-14261) 
 * Refactor Pair usage to avoid boxing ints/longs (CASSANDRA-14260)
 * Add options to nodetool tablestats to sort and limit output (CASSANDRA-13889)
 * Rename internals to reflect CQL vocabulary (CASSANDRA-14354)
 * Add support for hybrid MIN(), MAX() speculative retry policies
   (CASSANDRA-14293, CASSANDRA-14338, CASSANDRA-14352)
 * Fix some regressions caused by 14058 (CASSANDRA-14353)
 * Abstract repair for pluggable storage (CASSANDRA-14116)
 * Add meaningful toString() impls (CASSANDRA-13653)
 * Add sstableloader option to accept target keyspace name (CASSANDRA-13884)
 * Move processing of EchoMessage response to gossip stage (CASSANDRA-13713)
 * Add coordinator write metric per CF (CASSANDRA-14232)
 * Correct and clarify SSLFactory.getSslContext method and call sites (CASSANDRA-14314)
 * Handle static and partition deletion properly on ThrottledUnfilteredIterator (CASSANDRA-14315)
 * NodeTool clientstats should show SSL Cipher (CASSANDRA-14322)
 * Add ability to specify driver name and version (CASSANDRA-14275)
 * Abstract streaming for pluggable storage (CASSANDRA-14115)
 * Forced incremental repairs should promote sstables if they can (CASSANDRA-14294)
 * Use Murmur3 for validation compactions (CASSANDRA-14002)
 * Comma at the end of the seed list is interpretated as localhost (CASSANDRA-14285)
 * Refactor read executor and response resolver, abstract read repair (CASSANDRA-14058)
 * Add optional startup delay to wait until peers are ready (CASSANDRA-13993)
 * Add a few options to nodetool verify (CASSANDRA-14201)
 * CVE-2017-5929 Security vulnerability and redefine default log rotation policy (CASSANDRA-14183)
 * Use JVM default SSL validation algorithm instead of custom default (CASSANDRA-13259)
 * Better document in code InetAddressAndPort usage post 7544, incorporate port into UUIDGen node (CASSANDRA-14226)
 * Fix sstablemetadata date string for minLocalDeletionTime (CASSANDRA-14132)
 * Make it possible to change neverPurgeTombstones during runtime (CASSANDRA-14214)
 * Remove GossipDigestSynVerbHandler#doSort() (CASSANDRA-14174)
 * Add nodetool clientlist (CASSANDRA-13665)
 * Revert ProtocolVersion changes from CASSANDRA-7544 (CASSANDRA-14211)
 * Non-disruptive seed node list reload (CASSANDRA-14190)
 * Nodetool tablehistograms to print statics for all the tables (CASSANDRA-14185)
 * Migrate dtests to use pytest and python3 (CASSANDRA-14134)
 * Allow storage port to be configurable per node (CASSANDRA-7544)
 * Make sub-range selection for non-frozen collections return null instead of empty (CASSANDRA-14182)
 * BloomFilter serialization format should not change byte ordering (CASSANDRA-9067)
 * Remove unused on-heap BloomFilter implementation (CASSANDRA-14152)
 * Delete temp test files on exit (CASSANDRA-14153)
 * Make PartitionUpdate and Mutation immutable (CASSANDRA-13867)
 * Fix CommitLogReplayer exception for CDC data (CASSANDRA-14066)
 * Fix cassandra-stress startup failure (CASSANDRA-14106)
 * Remove initialDirectories from CFS (CASSANDRA-13928)
 * Fix trivial log format error (CASSANDRA-14015)
 * Allow sstabledump to do a json object per partition (CASSANDRA-13848)
 * Add option to optimise merkle tree comparison across replicas (CASSANDRA-3200)
 * Remove unused and deprecated methods from AbstractCompactionStrategy (CASSANDRA-14081)
 * Fix Distribution.average in cassandra-stress (CASSANDRA-14090)
 * Support a means of logging all queries as they were invoked (CASSANDRA-13983)
 * Presize collections (CASSANDRA-13760)
 * Add GroupCommitLogService (CASSANDRA-13530)
 * Parallelize initial materialized view build (CASSANDRA-12245)
 * Fix flaky SecondaryIndexManagerTest.assert[Not]MarkedAsBuilt (CASSANDRA-13965)
 * Make LWTs send resultset metadata on every request (CASSANDRA-13992)
 * Fix flaky indexWithFailedInitializationIsNotQueryableAfterPartialRebuild (CASSANDRA-13963)
 * Introduce leaf-only iterator (CASSANDRA-9988)
 * Upgrade Guava to 23.3 and Airline to 0.8 (CASSANDRA-13997)
 * Allow only one concurrent call to StatusLogger (CASSANDRA-12182)
 * Refactoring to specialised functional interfaces (CASSANDRA-13982)
 * Speculative retry should allow more friendly params (CASSANDRA-13876)
 * Throw exception if we send/receive repair messages to incompatible nodes (CASSANDRA-13944)
 * Replace usages of MessageDigest with Guava's Hasher (CASSANDRA-13291)
 * Add nodetool cmd to print hinted handoff window (CASSANDRA-13728)
 * Fix some alerts raised by static analysis (CASSANDRA-13799)
 * Checksum sstable metadata (CASSANDRA-13321, CASSANDRA-13593)
 * Add result set metadata to prepared statement MD5 hash calculation (CASSANDRA-10786)
 * Refactor GcCompactionTest to avoid boxing (CASSANDRA-13941)
 * Expose recent histograms in JmxHistograms (CASSANDRA-13642)
 * Fix buffer length comparison when decompressing in netty-based streaming (CASSANDRA-13899)
 * Properly close StreamCompressionInputStream to release any ByteBuf (CASSANDRA-13906)
 * Add SERIAL and LOCAL_SERIAL support for cassandra-stress (CASSANDRA-13925)
 * LCS needlessly checks for L0 STCS candidates multiple times (CASSANDRA-12961)
 * Correctly close netty channels when a stream session ends (CASSANDRA-13905)
 * Update lz4 to 1.4.0 (CASSANDRA-13741)
 * Optimize Paxos prepare and propose stage for local requests (CASSANDRA-13862)
 * Throttle base partitions during MV repair streaming to prevent OOM (CASSANDRA-13299)
 * Use compaction threshold for STCS in L0 (CASSANDRA-13861)
 * Fix problem with min_compress_ratio: 1 and disallow ratio < 1 (CASSANDRA-13703)
 * Add extra information to SASI timeout exception (CASSANDRA-13677)
 * Add incremental repair support for --hosts, --force, and subrange repair (CASSANDRA-13818)
 * Rework CompactionStrategyManager.getScanners synchronization (CASSANDRA-13786)
 * Add additional unit tests for batch behavior, TTLs, Timestamps (CASSANDRA-13846)
 * Add keyspace and table name in schema validation exception (CASSANDRA-13845)
 * Emit metrics whenever we hit tombstone failures and warn thresholds (CASSANDRA-13771)
 * Make netty EventLoopGroups daemon threads (CASSANDRA-13837)
 * Race condition when closing stream sessions (CASSANDRA-13852)
 * NettyFactoryTest is failing in trunk on macOS (CASSANDRA-13831)
 * Allow changing log levels via nodetool for related classes (CASSANDRA-12696)
 * Add stress profile yaml with LWT (CASSANDRA-7960)
 * Reduce memory copies and object creations when acting on ByteBufs (CASSANDRA-13789)
 * Simplify mx4j configuration (Cassandra-13578)
 * Fix trigger example on 4.0 (CASSANDRA-13796)
 * Force minumum timeout value (CASSANDRA-9375)
 * Use netty for streaming (CASSANDRA-12229)
 * Use netty for internode messaging (CASSANDRA-8457)
 * Add bytes repaired/unrepaired to nodetool tablestats (CASSANDRA-13774)
 * Don't delete incremental repair sessions if they still have sstables (CASSANDRA-13758)
 * Fix pending repair manager index out of bounds check (CASSANDRA-13769)
 * Don't use RangeFetchMapCalculator when RF=1 (CASSANDRA-13576)
 * Don't optimise trivial ranges in RangeFetchMapCalculator (CASSANDRA-13664)
 * Use an ExecutorService for repair commands instead of new Thread(..).start() (CASSANDRA-13594)
 * Fix race / ref leak in anticompaction (CASSANDRA-13688)
 * Expose tasks queue length via JMX (CASSANDRA-12758)
 * Fix race / ref leak in PendingRepairManager (CASSANDRA-13751)
 * Enable ppc64le runtime as unsupported architecture (CASSANDRA-13615)
 * Improve sstablemetadata output (CASSANDRA-11483)
 * Support for migrating legacy users to roles has been dropped (CASSANDRA-13371)
 * Introduce error metrics for repair (CASSANDRA-13387)
 * Refactoring to primitive functional interfaces in AuthCache (CASSANDRA-13732)
 * Update metrics to 3.1.5 (CASSANDRA-13648)
 * batch_size_warn_threshold_in_kb can now be set at runtime (CASSANDRA-13699)
 * Avoid always rebuilding secondary indexes at startup (CASSANDRA-13725)
 * Upgrade JMH from 1.13 to 1.19 (CASSANDRA-13727)
 * Upgrade SLF4J from 1.7.7 to 1.7.25 (CASSANDRA-12996)
 * Default for start_native_transport now true if not set in config (CASSANDRA-13656)
 * Don't add localhost to the graph when calculating where to stream from (CASSANDRA-13583)
 * Make CDC availability more deterministic via hard-linking (CASSANDRA-12148)
 * Allow skipping equality-restricted clustering columns in ORDER BY clause (CASSANDRA-10271)
 * Use common nowInSec for validation compactions (CASSANDRA-13671)
 * Improve handling of IR prepare failures (CASSANDRA-13672)
 * Send IR coordinator messages synchronously (CASSANDRA-13673)
 * Flush system.repair table before IR finalize promise (CASSANDRA-13660)
 * Fix column filter creation for wildcard queries (CASSANDRA-13650)
 * Add 'nodetool getbatchlogreplaythrottle' and 'nodetool setbatchlogreplaythrottle' (CASSANDRA-13614)
 * fix race condition in PendingRepairManager (CASSANDRA-13659)
 * Allow noop incremental repair state transitions (CASSANDRA-13658)
 * Run repair with down replicas (CASSANDRA-10446)
 * Added started & completed repair metrics (CASSANDRA-13598)
 * Added started & completed repair metrics (CASSANDRA-13598)
 * Improve secondary index (re)build failure and concurrency handling (CASSANDRA-10130)
 * Improve calculation of available disk space for compaction (CASSANDRA-13068)
 * Change the accessibility of RowCacheSerializer for third party row cache plugins (CASSANDRA-13579)
 * Allow sub-range repairs for a preview of repaired data (CASSANDRA-13570)
 * NPE in IR cleanup when columnfamily has no sstables (CASSANDRA-13585)
 * Fix Randomness of stress values (CASSANDRA-12744)
 * Allow selecting Map values and Set elements (CASSANDRA-7396)
 * Fast and garbage-free Streaming Histogram (CASSANDRA-13444)
 * Update repairTime for keyspaces on completion (CASSANDRA-13539)
 * Add configurable upper bound for validation executor threads (CASSANDRA-13521)
 * Bring back maxHintTTL propery (CASSANDRA-12982)
 * Add testing guidelines (CASSANDRA-13497)
 * Add more repair metrics (CASSANDRA-13531)
 * RangeStreamer should be smarter when picking endpoints for streaming (CASSANDRA-4650)
 * Avoid rewrapping an exception thrown for cache load functions (CASSANDRA-13367)
 * Log time elapsed for each incremental repair phase (CASSANDRA-13498)
 * Add multiple table operation support to cassandra-stress (CASSANDRA-8780)
 * Fix incorrect cqlsh results when selecting same columns multiple times (CASSANDRA-13262)
 * Fix WriteResponseHandlerTest is sensitive to test execution order (CASSANDRA-13421)
 * Improve incremental repair logging (CASSANDRA-13468)
 * Start compaction when incremental repair finishes (CASSANDRA-13454)
 * Add repair streaming preview (CASSANDRA-13257)
 * Cleanup isIncremental/repairedAt usage (CASSANDRA-13430)
 * Change protocol to allow sending key space independent of query string (CASSANDRA-10145)
 * Make gc_log and gc_warn settable at runtime (CASSANDRA-12661)
 * Take number of files in L0 in account when estimating remaining compaction tasks (CASSANDRA-13354)
 * Skip building views during base table streams on range movements (CASSANDRA-13065)
 * Improve error messages for +/- operations on maps and tuples (CASSANDRA-13197)
 * Remove deprecated repair JMX APIs (CASSANDRA-11530)
 * Fix version check to enable streaming keep-alive (CASSANDRA-12929)
 * Make it possible to monitor an ideal consistency level separate from actual consistency level (CASSANDRA-13289)
 * Outbound TCP connections ignore internode authenticator (CASSANDRA-13324)
 * Upgrade junit from 4.6 to 4.12 (CASSANDRA-13360)
 * Cleanup ParentRepairSession after repairs (CASSANDRA-13359)
 * Upgrade snappy-java to 1.1.2.6 (CASSANDRA-13336)
 * Incremental repair not streaming correct sstables (CASSANDRA-13328)
 * Upgrade the jna version to 4.3.0 (CASSANDRA-13300)
 * Add the currentTimestamp, currentDate, currentTime and currentTimeUUID functions (CASSANDRA-13132)
 * Remove config option index_interval (CASSANDRA-10671)
 * Reduce lock contention for collection types and serializers (CASSANDRA-13271)
 * Make it possible to override MessagingService.Verb ids (CASSANDRA-13283)
 * Avoid synchronized on prepareForRepair in ActiveRepairService (CASSANDRA-9292)
 * Adds the ability to use uncompressed chunks in compressed files (CASSANDRA-10520)
 * Don't flush sstables when streaming for incremental repair (CASSANDRA-13226)
 * Remove unused method (CASSANDRA-13227)
 * Fix minor bugs related to #9143 (CASSANDRA-13217)
 * Output warning if user increases RF (CASSANDRA-13079)
 * Remove pre-3.0 streaming compatibility code for 4.0 (CASSANDRA-13081)
 * Add support for + and - operations on dates (CASSANDRA-11936)
 * Fix consistency of incrementally repaired data (CASSANDRA-9143)
 * Increase commitlog version (CASSANDRA-13161)
 * Make TableMetadata immutable, optimize Schema (CASSANDRA-9425)
 * Refactor ColumnCondition (CASSANDRA-12981)
 * Parallelize streaming of different keyspaces (CASSANDRA-4663)
 * Improved compactions metrics (CASSANDRA-13015)
 * Speed-up start-up sequence by avoiding un-needed flushes (CASSANDRA-13031)
 * Use Caffeine (W-TinyLFU) for on-heap caches (CASSANDRA-10855)
 * Thrift removal (CASSANDRA-11115)
 * Remove pre-3.0 compatibility code for 4.0 (CASSANDRA-12716)
 * Add column definition kind to dropped columns in schema (CASSANDRA-12705)
 * Add (automate) Nodetool Documentation (CASSANDRA-12672)
 * Update bundled cqlsh python driver to 3.7.0 (CASSANDRA-12736)
 * Reject invalid replication settings when creating or altering a keyspace (CASSANDRA-12681)
 * Clean up the SSTableReader#getScanner API wrt removal of RateLimiter (CASSANDRA-12422)
 * Use new token allocation for non bootstrap case as well (CASSANDRA-13080)
 * Avoid byte-array copy when key cache is disabled (CASSANDRA-13084)
 * Require forceful decommission if number of nodes is less than replication factor (CASSANDRA-12510)
 * Allow IN restrictions on column families with collections (CASSANDRA-12654)
 * Log message size in trace message in OutboundTcpConnection (CASSANDRA-13028)
 * Add timeUnit Days for cassandra-stress (CASSANDRA-13029)
 * Add mutation size and batch metrics (CASSANDRA-12649)
 * Add method to get size of endpoints to TokenMetadata (CASSANDRA-12999)
 * Expose time spent waiting in thread pool queue (CASSANDRA-8398)
 * Conditionally update index built status to avoid unnecessary flushes (CASSANDRA-12969)
 * cqlsh auto completion: refactor definition of compaction strategy options (CASSANDRA-12946)
 * Add support for arithmetic operators (CASSANDRA-11935)
 * Add histogram for delay to deliver hints (CASSANDRA-13234)
 * Fix cqlsh automatic protocol downgrade regression (CASSANDRA-13307)
 * Changing `max_hint_window_in_ms` at runtime (CASSANDRA-11720)
 * Trivial format error in StorageProxy (CASSANDRA-13551)
 * Nodetool repair can hang forever if we lose the notification for the repair completing/failing (CASSANDRA-13480)
 * Anticompaction can cause noisy log messages (CASSANDRA-13684)
 * Switch to client init for sstabledump (CASSANDRA-13683)
 * CQLSH: Don't pause when capturing data (CASSANDRA-13743)
 * nodetool clearsnapshot requires --all to clear all snapshots (CASSANDRA-13391)
 * Correctly count range tombstones in traces and tombstone thresholds (CASSANDRA-8527)
 * cqlshrc.sample uses incorrect option for time formatting (CASSANDRA-14243)


3.11.5
<<<<<<< HEAD
=======
 Merged from 3.0:
 * Improve merkle tree size and time on heap (CASSANDRA-14096)
>>>>>>> 12685306
 * Add missing commands to nodetool_completion (CASSANDRA-14916)
 * Anti-compaction temporarily corrupts sstable state for readers (CASSANDRA-15004)


3.11.4
 * Make stop-server.bat wait for Cassandra to terminate (CASSANDRA-14829)
 * Correct sstable sorting for garbagecollect and levelled compaction (CASSANDRA-14870)
Merged from 3.0:
 * Severe concurrency issues in STCS,DTCS,TWCS,TMD.Topology,TypeParser
 * Add a script to make running the cqlsh tests in cassandra repo easier (CASSANDRA-14951)
 * If SizeEstimatesRecorder misses a 'onDropTable' notification, the size_estimates table will never be cleared for that table. (CASSANDRA-14905)
 * Streaming needs to synchronise access to LifecycleTransaction (CASSANDRA-14554)
 * Fix cassandra-stress write hang with default options (CASSANDRA-14616)
 * Netty epoll IOExceptions caused by unclean client disconnects being logged at INFO (CASSANDRA-14909)
 * Unfiltered.isEmpty conflicts with Row extends AbstractCollection.isEmpty (CASSANDRA-14588)
 * RangeTombstoneList doesn't properly clean up mergeable or superseded rts in some cases (CASSANDRA-14894)
 * Fix handling of collection tombstones for dropped columns from legacy sstables (CASSANDRA-14912)
 * Throw exception if Columns serialized subset encode more columns than possible (CASSANDRA-14591)
 * Drop/add column name with different Kind can result in corruption (CASSANDRA-14843)
 * Fix missing rows when reading 2.1 SSTables with static columns in 3.0 (CASSANDRA-14873)
 * Move TWCS message 'No compaction necessary for bucket size' to Trace level (CASSANDRA-14884)
 * Sstable min/max metadata can cause data loss (CASSANDRA-14861)
 * Dropped columns can cause reverse sstable iteration to return prematurely (CASSANDRA-14838)
 * Legacy sstables with  multi block range tombstones create invalid bound sequences (CASSANDRA-14823)
 * Expand range tombstone validation checks to multiple interim request stages (CASSANDRA-14824)
 * Reverse order reads can return incomplete results (CASSANDRA-14803)
 * Avoid calling iter.next() in a loop when notifying indexers about range tombstones (CASSANDRA-14794)
 * Fix purging semi-expired RT boundaries in reversed iterators (CASSANDRA-14672)
 * DESC order reads can fail to return the last Unfiltered in the partition (CASSANDRA-14766)
 * Fix corrupted collection deletions for dropped columns in 3.0 <-> 2.{1,2} messages (CASSANDRA-14568)
 * Fix corrupted static collection deletions in 3.0 <-> 2.{1,2} messages (CASSANDRA-14568)
 * Handle failures in parallelAllSSTableOperation (cleanup/upgradesstables/etc) (CASSANDRA-14657)
 * Improve TokenMetaData cache populating performance avoid long locking (CASSANDRA-14660)
 * Backport: Flush netty client messages immediately (not by default) (CASSANDRA-13651)
 * Fix static column order for SELECT * wildcard queries (CASSANDRA-14638)
 * sstableloader should use discovered broadcast address to connect intra-cluster (CASSANDRA-14522)
 * Fix reading columns with non-UTF names from schema (CASSANDRA-14468)
 Merged from 2.2:
 * CircleCI docker image should bake in more dependencies (CASSANDRA-14985)
 * MigrationManager attempts to pull schema from different major version nodes (CASSANDRA-14928)
 * Returns null instead of NaN or Infinity in JSON strings (CASSANDRA-14377)
Merged from 2.1:
 * Paged Range Slice queries with DISTINCT can drop rows from results (CASSANDRA-14956)
 * Update release checksum algorithms to SHA-256, SHA-512 (CASSANDRA-14970)


3.11.3
 * Validate supported column type with SASI analyzer (CASSANDRA-13669)
 * Remove BTree.Builder Recycler to reduce memory usage (CASSANDRA-13929)
 * Reduce nodetool GC thread count (CASSANDRA-14475)
 * Fix New SASI view creation during Index Redistribution (CASSANDRA-14055)
 * Remove string formatting lines from BufferPool hot path (CASSANDRA-14416)
 * Detect OpenJDK jvm type and architecture (CASSANDRA-12793)
 * Don't use guava collections in the non-system keyspace jmx attributes (CASSANDRA-12271)
 * Allow existing nodes to use all peers in shadow round (CASSANDRA-13851)
 * Fix cqlsh to read connection.ssl cqlshrc option again (CASSANDRA-14299)
 * Downgrade log level to trace for CommitLogSegmentManager (CASSANDRA-14370)
 * CQL fromJson(null) throws NullPointerException (CASSANDRA-13891)
 * Serialize empty buffer as empty string for json output format (CASSANDRA-14245)
 * Allow logging implementation to be interchanged for embedded testing (CASSANDRA-13396)
 * SASI tokenizer for simple delimiter based entries (CASSANDRA-14247)
 * Fix Loss of digits when doing CAST from varint/bigint to decimal (CASSANDRA-14170)
 * RateBasedBackPressure unnecessarily invokes a lock on the Guava RateLimiter (CASSANDRA-14163)
 * Fix wildcard GROUP BY queries (CASSANDRA-14209)
Merged from 3.0:
 * Fix corrupted static collection deletions in 3.0 -> 2.{1,2} messages (CASSANDRA-14568)
 * Fix potential IndexOutOfBoundsException with counters (CASSANDRA-14167)
 * Always close RT markers returned by ReadCommand#executeLocally() (CASSANDRA-14515)
 * Reverse order queries with range tombstones can cause data loss (CASSANDRA-14513)
 * Fix regression of lagging commitlog flush log message (CASSANDRA-14451)
 * Add Missing dependencies in pom-all (CASSANDRA-14422)
 * Cleanup StartupClusterConnectivityChecker and PING Verb (CASSANDRA-14447)
 * Cassandra not starting when using enhanced startup scripts in windows (CASSANDRA-14418)
 * Fix progress stats and units in compactionstats (CASSANDRA-12244)
 * Better handle missing partition columns in system_schema.columns (CASSANDRA-14379)
 * Delay hints store excise by write timeout to avoid race with decommission (CASSANDRA-13740)
 * Add missed CQL keywords to documentation (CASSANDRA-14359)
 * Fix unbounded validation compactions on repair / revert CASSANDRA-13797 (CASSANDRA-14332)
 * Avoid deadlock when running nodetool refresh before node is fully up (CASSANDRA-14310)
 * Handle all exceptions when opening sstables (CASSANDRA-14202)
 * Handle incompletely written hint descriptors during startup (CASSANDRA-14080)
 * Handle repeat open bound from SRP in read repair (CASSANDRA-14330)
 * Use zero as default score in DynamicEndpointSnitch (CASSANDRA-14252)
 * Respect max hint window when hinting for LWT (CASSANDRA-14215)
 * Adding missing WriteType enum values to v3, v4, and v5 spec (CASSANDRA-13697)
 * Don't regenerate bloomfilter and summaries on startup (CASSANDRA-11163)
 * Fix NPE when performing comparison against a null frozen in LWT (CASSANDRA-14087)
 * Log when SSTables are deleted (CASSANDRA-14302)
 * Fix batch commitlog sync regression (CASSANDRA-14292)
 * Write to pending endpoint when view replica is also base replica (CASSANDRA-14251)
 * Chain commit log marker potential performance regression in batch commit mode (CASSANDRA-14194)
 * Fully utilise specified compaction threads (CASSANDRA-14210)
 * Pre-create deletion log records to finish compactions quicker (CASSANDRA-12763)
Merged from 2.2:
 * Fix compaction failure caused by reading un-flushed data (CASSANDRA-12743)
 * Use Bounds instead of Range for sstables in anticompaction (CASSANDRA-14411)
 * Fix JSON queries with IN restrictions and ORDER BY clause (CASSANDRA-14286)
 * CQL fromJson(null) throws NullPointerException (CASSANDRA-13891)
Merged from 2.1:
 * Check checksum before decompressing data (CASSANDRA-14284)


3.11.2
 * Fix ReadCommandTest (CASSANDRA-14234)
 * Remove trailing period from latency reports at keyspace level (CASSANDRA-14233)
 * Remove dependencies on JVM internal classes from JMXServerUtils (CASSANDRA-14173) 
 * Add DEFAULT, UNSET, MBEAN and MBEANS to `ReservedKeywords` (CASSANDRA-14205)
 * Print correct snitch info from nodetool describecluster (CASSANDRA-13528)
 * Enable CDC unittest (CASSANDRA-14141)
 * Acquire read lock before accessing CompactionStrategyManager fields (CASSANDRA-14139)
 * Avoid invalidating disk boundaries unnecessarily (CASSANDRA-14083)
 * Avoid exposing compaction strategy index externally (CASSANDRA-14082)
 * Fix imbalanced disks when replacing node with same address with JBOD (CASSANDRA-14084)
 * Reload compaction strategies when disk boundaries are invalidated (CASSANDRA-13948)
 * Remove OpenJDK log warning (CASSANDRA-13916)
 * Prevent compaction strategies from looping indefinitely (CASSANDRA-14079)
 * Cache disk boundaries (CASSANDRA-13215)
 * Add asm jar to build.xml for maven builds (CASSANDRA-11193)
 * Round buffer size to powers of 2 for the chunk cache (CASSANDRA-13897)
 * Update jackson JSON jars (CASSANDRA-13949)
 * Avoid locks when checking LCS fanout and if we should defrag (CASSANDRA-13930)
Merged from 3.0:
 * Fix unit test failures in ViewComplexTest (CASSANDRA-14219)
 * Add MinGW uname check to start scripts (CASSANDRA-12840)
 * Use the correct digest file and reload sstable metadata in nodetool verify (CASSANDRA-14217)
 * Handle failure when mutating repaired status in Verifier (CASSANDRA-13933)
 * Set encoding for javadoc generation (CASSANDRA-14154)
 * Fix index target computation for dense composite tables with dropped compact storage (CASSANDRA-14104)
 * Improve commit log chain marker updating (CASSANDRA-14108)
 * Extra range tombstone bound creates double rows (CASSANDRA-14008)
 * Fix SStable ordering by max timestamp in SinglePartitionReadCommand (CASSANDRA-14010)
 * Accept role names containing forward-slash (CASSANDRA-14088)
 * Optimize CRC check chance probability calculations (CASSANDRA-14094)
 * Fix cleanup on keyspace with no replicas (CASSANDRA-13526)
 * Fix updating base table rows with TTL not removing materialized view entries (CASSANDRA-14071)
 * Reduce garbage created by DynamicSnitch (CASSANDRA-14091)
 * More frequent commitlog chained markers (CASSANDRA-13987)
 * Fix serialized size of DataLimits (CASSANDRA-14057)
 * Add flag to allow dropping oversized read repair mutations (CASSANDRA-13975)
 * Fix SSTableLoader logger message (CASSANDRA-14003)
 * Fix repair race that caused gossip to block (CASSANDRA-13849)
 * Tracing interferes with digest requests when using RandomPartitioner (CASSANDRA-13964)
 * Add flag to disable materialized views, and warnings on creation (CASSANDRA-13959)
 * Don't let user drop or generally break tables in system_distributed (CASSANDRA-13813)
 * Provide a JMX call to sync schema with local storage (CASSANDRA-13954)
 * Mishandling of cells for removed/dropped columns when reading legacy files (CASSANDRA-13939)
 * Deserialise sstable metadata in nodetool verify (CASSANDRA-13922)
Merged from 2.2:
 * Fix the inspectJvmOptions startup check (CASSANDRA-14112)
 * Fix race that prevents submitting compaction for a table when executor is full (CASSANDRA-13801)
 * Rely on the JVM to handle OutOfMemoryErrors (CASSANDRA-13006)
 * Grab refs during scrub/index redistribution/cleanup (CASSANDRA-13873)
Merged from 2.1:
 * Protect against overflow of local expiration time (CASSANDRA-14092)
 * RPM package spec: fix permissions for installed jars and config files (CASSANDRA-14181)
 * More PEP8 compliance for cqlsh


3.11.1
 * Fix the computation of cdc_total_space_in_mb for exabyte filesystems (CASSANDRA-13808)
 * AbstractTokenTreeBuilder#serializedSize returns wrong value when there is a single leaf and overflow collisions (CASSANDRA-13869)
 * Add a compaction option to TWCS to ignore sstables overlapping checks (CASSANDRA-13418)
 * BTree.Builder memory leak (CASSANDRA-13754)
 * Revert CASSANDRA-10368 of supporting non-pk column filtering due to correctness (CASSANDRA-13798)
 * Add a skip read validation flag to cassandra-stress (CASSANDRA-13772)
 * Fix cassandra-stress hang issues when an error during cluster connection happens (CASSANDRA-12938)
 * Better bootstrap failure message when blocked by (potential) range movement (CASSANDRA-13744)
 * "ignore" option is ignored in sstableloader (CASSANDRA-13721)
 * Deadlock in AbstractCommitLogSegmentManager (CASSANDRA-13652)
 * Duplicate the buffer before passing it to analyser in SASI operation (CASSANDRA-13512)
 * Properly evict pstmts from prepared statements cache (CASSANDRA-13641)
Merged from 3.0:
 * Improve TRUNCATE performance (CASSANDRA-13909)
 * Implement short read protection on partition boundaries (CASSANDRA-13595)
 * Fix ISE thrown by UPI.Serializer.hasNext() for some SELECT queries (CASSANDRA-13911)
 * Filter header only commit logs before recovery (CASSANDRA-13918)
 * AssertionError prepending to a list (CASSANDRA-13149)
 * Fix support for SuperColumn tables (CASSANDRA-12373)
 * Handle limit correctly on tables with strict liveness (CASSANDRA-13883)
 * Fix missing original update in TriggerExecutor (CASSANDRA-13894)
 * Remove non-rpc-ready nodes from counter leader candidates (CASSANDRA-13043)
 * Improve short read protection performance (CASSANDRA-13794)
 * Fix sstable reader to support range-tombstone-marker for multi-slices (CASSANDRA-13787)
 * Fix short read protection for tables with no clustering columns (CASSANDRA-13880)
 * Make isBuilt volatile in PartitionUpdate (CASSANDRA-13619)
 * Prevent integer overflow of timestamps in CellTest and RowsTest (CASSANDRA-13866)
 * Fix counter application order in short read protection (CASSANDRA-12872)
 * Don't block RepairJob execution on validation futures (CASSANDRA-13797)
 * Wait for all management tasks to complete before shutting down CLSM (CASSANDRA-13123)
 * INSERT statement fails when Tuple type is used as clustering column with default DESC order (CASSANDRA-13717)
 * Fix pending view mutations handling and cleanup batchlog when there are local and remote paired mutations (CASSANDRA-13069)
 * Improve config validation and documentation on overflow and NPE (CASSANDRA-13622)
 * Range deletes in a CAS batch are ignored (CASSANDRA-13655)
 * Avoid assertion error when IndexSummary > 2G (CASSANDRA-12014)
 * Change repair midpoint logging for tiny ranges (CASSANDRA-13603)
 * Better handle corrupt final commitlog segment (CASSANDRA-11995)
 * StreamingHistogram is not thread safe (CASSANDRA-13756)
 * Fix MV timestamp issues (CASSANDRA-11500)
 * Better tolerate improperly formatted bcrypt hashes (CASSANDRA-13626)
 * Fix race condition in read command serialization (CASSANDRA-13363)
 * Fix AssertionError in short read protection (CASSANDRA-13747)
 * Don't skip corrupted sstables on startup (CASSANDRA-13620)
 * Fix the merging of cells with different user type versions (CASSANDRA-13776)
 * Copy session properties on cqlsh.py do_login (CASSANDRA-13640)
 * Potential AssertionError during ReadRepair of range tombstone and partition deletions (CASSANDRA-13719)
 * Don't let stress write warmup data if n=0 (CASSANDRA-13773)
 * Gossip thread slows down when using batch commit log (CASSANDRA-12966)
 * Randomize batchlog endpoint selection with only 1 or 2 racks (CASSANDRA-12884)
 * Fix digest calculation for counter cells (CASSANDRA-13750)
 * Fix ColumnDefinition.cellValueType() for non-frozen collection and change SSTabledump to use type.toJSONString() (CASSANDRA-13573)
 * Skip materialized view addition if the base table doesn't exist (CASSANDRA-13737)
 * Drop table should remove corresponding entries in dropped_columns table (CASSANDRA-13730)
 * Log warn message until legacy auth tables have been migrated (CASSANDRA-13371)
 * Fix incorrect [2.1 <- 3.0] serialization of counter cells created in 2.0 (CASSANDRA-13691)
 * Fix invalid writetime for null cells (CASSANDRA-13711)
 * Fix ALTER TABLE statement to atomically propagate changes to the table and its MVs (CASSANDRA-12952)
 * Fixed ambiguous output of nodetool tablestats command (CASSANDRA-13722)
 * Fix Digest mismatch Exception if hints file has UnknownColumnFamily (CASSANDRA-13696)
 * Purge tombstones created by expired cells (CASSANDRA-13643)
 * Make concat work with iterators that have different subsets of columns (CASSANDRA-13482)
 * Set test.runners based on cores and memory size (CASSANDRA-13078)
 * Allow different NUMACTL_ARGS to be passed in (CASSANDRA-13557)
 * Allow native function calls in CQLSSTableWriter (CASSANDRA-12606)
 * Fix secondary index queries on COMPACT tables (CASSANDRA-13627)
 * Nodetool listsnapshots output is missing a newline, if there are no snapshots (CASSANDRA-13568)
 * sstabledump reports incorrect usage for argument order (CASSANDRA-13532)
Merged from 2.2:
 * Safely handle empty buffers when outputting to JSON (CASSANDRA-13868)
 * Copy session properties on cqlsh.py do_login (CASSANDRA-13847)
 * Fix load over calculated issue in IndexSummaryRedistribution (CASSANDRA-13738)
 * Fix compaction and flush exception not captured (CASSANDRA-13833)
 * Uncaught exceptions in Netty pipeline (CASSANDRA-13649)
 * Prevent integer overflow on exabyte filesystems (CASSANDRA-13067)
 * Fix queries with LIMIT and filtering on clustering columns (CASSANDRA-11223)
 * Fix potential NPE when resume bootstrap fails (CASSANDRA-13272)
 * Fix toJSONString for the UDT, tuple and collection types (CASSANDRA-13592)
 * Fix nested Tuples/UDTs validation (CASSANDRA-13646)
Merged from 2.1:
 * Clone HeartBeatState when building gossip messages. Make its generation/version volatile (CASSANDRA-13700)


3.11.0
 * Allow native function calls in CQLSSTableWriter (CASSANDRA-12606)
 * Replace string comparison with regex/number checks in MessagingService test (CASSANDRA-13216)
 * Fix formatting of duration columns in CQLSH (CASSANDRA-13549)
 * Fix the problem with duplicated rows when using paging with SASI (CASSANDRA-13302)
 * Allow CONTAINS statements filtering on the partition key and it’s parts (CASSANDRA-13275)
 * Fall back to even ranges calculation in clusters with vnodes when tokens are distributed unevenly (CASSANDRA-13229)
 * Fix duration type validation to prevent overflow (CASSANDRA-13218)
 * Forbid unsupported creation of SASI indexes over partition key columns (CASSANDRA-13228)
 * Reject multiple values for a key in CQL grammar. (CASSANDRA-13369)
 * UDA fails without input rows (CASSANDRA-13399)
 * Fix compaction-stress by using daemonInitialization (CASSANDRA-13188)
 * V5 protocol flags decoding broken (CASSANDRA-13443)
 * Use write lock not read lock for removing sstables from compaction strategies. (CASSANDRA-13422)
 * Use corePoolSize equal to maxPoolSize in JMXEnabledThreadPoolExecutors (CASSANDRA-13329)
 * Avoid rebuilding SASI indexes containing no values (CASSANDRA-12962)
 * Add charset to Analyser input stream (CASSANDRA-13151)
 * Fix testLimitSSTables flake caused by concurrent flush (CASSANDRA-12820)
 * cdc column addition strikes again (CASSANDRA-13382)
 * Fix static column indexes (CASSANDRA-13277)
 * DataOutputBuffer.asNewBuffer broken (CASSANDRA-13298)
 * unittest CipherFactoryTest failed on MacOS (CASSANDRA-13370)
 * Forbid SELECT restrictions and CREATE INDEX over non-frozen UDT columns (CASSANDRA-13247)
 * Default logging we ship will incorrectly print "?:?" for "%F:%L" pattern (CASSANDRA-13317)
 * Possible AssertionError in UnfilteredRowIteratorWithLowerBound (CASSANDRA-13366)
 * Support unaligned memory access for AArch64 (CASSANDRA-13326)
 * Improve SASI range iterator efficiency on intersection with an empty range (CASSANDRA-12915).
 * Fix equality comparisons of columns using the duration type (CASSANDRA-13174)
 * Move to FastThreadLocalThread and FastThreadLocal (CASSANDRA-13034)
 * nodetool stopdaemon errors out (CASSANDRA-13030)
 * Tables in system_distributed should not use gcgs of 0 (CASSANDRA-12954)
 * Fix primary index calculation for SASI (CASSANDRA-12910)
 * More fixes to the TokenAllocator (CASSANDRA-12990)
 * NoReplicationTokenAllocator should work with zero replication factor (CASSANDRA-12983)
 * Address message coalescing regression (CASSANDRA-12676)
 * Delete illegal character from StandardTokenizerImpl.jflex (CASSANDRA-13417)
 * Fix cqlsh automatic protocol downgrade regression (CASSANDRA-13307)
 * Tracing payload not passed from QueryMessage to tracing session (CASSANDRA-12835)
Merged from 3.0:
 * Filter header only commit logs before recovery (CASSANDRA-13918)
 * Ensure int overflow doesn't occur when calculating large partition warning size (CASSANDRA-13172)
 * Ensure consistent view of partition columns between coordinator and replica in ColumnFilter (CASSANDRA-13004)
 * Failed unregistering mbean during drop keyspace (CASSANDRA-13346)
 * nodetool scrub/cleanup/upgradesstables exit code is wrong (CASSANDRA-13542)
 * Fix the reported number of sstable data files accessed per read (CASSANDRA-13120)
 * Fix schema digest mismatch during rolling upgrades from versions before 3.0.12 (CASSANDRA-13559)
 * Upgrade JNA version to 4.4.0 (CASSANDRA-13072)
 * Interned ColumnIdentifiers should use minimal ByteBuffers (CASSANDRA-13533)
 * Fix repair process violating start/end token limits for small ranges (CASSANDRA-13052)
 * Add storage port options to sstableloader (CASSANDRA-13518)
 * Properly handle quoted index names in cqlsh DESCRIBE output (CASSANDRA-12847)
 * Fix NPE in StorageService.excise() (CASSANDRA-13163)
 * Expire OutboundTcpConnection messages by a single Thread (CASSANDRA-13265)
 * Fail repair if insufficient responses received (CASSANDRA-13397)
 * Fix SSTableLoader fail when the loaded table contains dropped columns (CASSANDRA-13276)
 * Avoid name clashes in CassandraIndexTest (CASSANDRA-13427)
 * Handling partially written hint files (CASSANDRA-12728)
 * Interrupt replaying hints on decommission (CASSANDRA-13308)
 * Handling partially written hint files (CASSANDRA-12728)
 * Fix NPE issue in StorageService (CASSANDRA-13060)
 * Make reading of range tombstones more reliable (CASSANDRA-12811)
 * Fix startup problems due to schema tables not completely flushed (CASSANDRA-12213)
 * Fix view builder bug that can filter out data on restart (CASSANDRA-13405)
 * Fix 2i page size calculation when there are no regular columns (CASSANDRA-13400)
 * Fix the conversion of 2.X expired rows without regular column data (CASSANDRA-13395)
 * Fix hint delivery when using ext+internal IPs with prefer_local enabled (CASSANDRA-13020)
 * Legacy deserializer can create empty range tombstones (CASSANDRA-13341)
 * Legacy caching options can prevent 3.0 upgrade (CASSANDRA-13384)
 * Use the Kernel32 library to retrieve the PID on Windows and fix startup checks (CASSANDRA-13333)
 * Fix code to not exchange schema across major versions (CASSANDRA-13274)
 * Dropping column results in "corrupt" SSTable (CASSANDRA-13337)
 * Bugs handling range tombstones in the sstable iterators (CASSANDRA-13340)
 * Fix CONTAINS filtering for null collections (CASSANDRA-13246)
 * Applying: Use a unique metric reservoir per test run when using Cassandra-wide metrics residing in MBeans (CASSANDRA-13216)
 * Propagate row deletions in 2i tables on upgrade (CASSANDRA-13320)
 * Slice.isEmpty() returns false for some empty slices (CASSANDRA-13305)
 * Add formatted row output to assertEmpty in CQL Tester (CASSANDRA-13238)
 * Prevent data loss on upgrade 2.1 - 3.0 by adding component separator to LogRecord absolute path (CASSANDRA-13294)
 * Improve testing on macOS by eliminating sigar logging (CASSANDRA-13233)
 * Cqlsh copy-from should error out when csv contains invalid data for collections (CASSANDRA-13071)
 * Fix "multiple versions of ant detected..." when running ant test (CASSANDRA-13232)
 * Coalescing strategy sleeps too much (CASSANDRA-13090)
 * Faster StreamingHistogram (CASSANDRA-13038)
 * Legacy deserializer can create unexpected boundary range tombstones (CASSANDRA-13237)
 * Remove unnecessary assertion from AntiCompactionTest (CASSANDRA-13070)
 * Fix cqlsh COPY for dates before 1900 (CASSANDRA-13185)
 * Use keyspace replication settings on system.size_estimates table (CASSANDRA-9639)
 * Add vm.max_map_count StartupCheck (CASSANDRA-13008)
 * Obfuscate password in stress-graphs (CASSANDRA-12233)
 * Hint related logging should include the IP address of the destination in addition to
   host ID (CASSANDRA-13205)
 * Reloading logback.xml does not work (CASSANDRA-13173)
 * Lightweight transactions temporarily fail after upgrade from 2.1 to 3.0 (CASSANDRA-13109)
 * Duplicate rows after upgrading from 2.1.16 to 3.0.10/3.9 (CASSANDRA-13125)
 * Fix UPDATE queries with empty IN restrictions (CASSANDRA-13152)
 * Fix handling of partition with partition-level deletion plus
   live rows in sstabledump (CASSANDRA-13177)
 * Provide user workaround when system_schema.columns does not contain entries
   for a table that's in system_schema.tables (CASSANDRA-13180)
 * Nodetool upgradesstables/scrub/compact ignores system tables (CASSANDRA-13410)
 * Fix schema version calculation for rolling upgrades (CASSANDRA-13441)
Merged from 2.2:
 * Nodes started with join_ring=False should be able to serve requests when authentication is enabled (CASSANDRA-11381)
 * cqlsh COPY FROM: increment error count only for failures, not for attempts (CASSANDRA-13209)
 * Avoid starting gossiper in RemoveTest (CASSANDRA-13407)
 * Fix weightedSize() for row-cache reported by JMX and NodeTool (CASSANDRA-13393)
 * Fix JVM metric names (CASSANDRA-13103)
 * Honor truststore-password parameter in cassandra-stress (CASSANDRA-12773)
 * Discard in-flight shadow round responses (CASSANDRA-12653)
 * Don't anti-compact repaired data to avoid inconsistencies (CASSANDRA-13153)
 * Wrong logger name in AnticompactionTask (CASSANDRA-13343)
 * Commitlog replay may fail if last mutation is within 4 bytes of end of segment (CASSANDRA-13282)
 * Fix queries updating multiple time the same list (CASSANDRA-13130)
 * Fix GRANT/REVOKE when keyspace isn't specified (CASSANDRA-13053)
 * Fix flaky LongLeveledCompactionStrategyTest (CASSANDRA-12202)
 * Fix failing COPY TO STDOUT (CASSANDRA-12497)
 * Fix ColumnCounter::countAll behaviour for reverse queries (CASSANDRA-13222)
 * Exceptions encountered calling getSeeds() breaks OTC thread (CASSANDRA-13018)
 * Fix negative mean latency metric (CASSANDRA-12876)
 * Use only one file pointer when creating commitlog segments (CASSANDRA-12539)
Merged from 2.1:
 * Fix 2ndary index queries on partition keys for tables with static columns (CASSANDRA-13147)
 * Fix ParseError unhashable type list in cqlsh copy from (CASSANDRA-13364)
 * Remove unused repositories (CASSANDRA-13278)
 * Log stacktrace of uncaught exceptions (CASSANDRA-13108)
 * Use portable stderr for java error in startup (CASSANDRA-13211)
 * Fix Thread Leak in OutboundTcpConnection (CASSANDRA-13204)
 * Upgrade netty version to fix memory leak with client encryption (CASSANDRA-13114)
 * Coalescing strategy can enter infinite loop (CASSANDRA-13159)


3.10
 * Fix secondary index queries regression (CASSANDRA-13013)
 * Add duration type to the protocol V5 (CASSANDRA-12850)
 * Fix duration type validation (CASSANDRA-13143)
 * Fix flaky GcCompactionTest (CASSANDRA-12664)
 * Fix TestHintedHandoff.hintedhandoff_decom_test (CASSANDRA-13058)
 * Fixed query monitoring for range queries (CASSANDRA-13050)
 * Remove outboundBindAny configuration property (CASSANDRA-12673)
 * Use correct bounds for all-data range when filtering (CASSANDRA-12666)
 * Remove timing window in test case (CASSANDRA-12875)
 * Resolve unit testing without JCE security libraries installed (CASSANDRA-12945)
 * Fix inconsistencies in cassandra-stress load balancing policy (CASSANDRA-12919)
 * Fix validation of non-frozen UDT cells (CASSANDRA-12916)
 * Don't shut down socket input/output on StreamSession (CASSANDRA-12903)
 * Fix Murmur3PartitionerTest (CASSANDRA-12858)
 * Move cqlsh syntax rules into separate module and allow easier customization (CASSANDRA-12897)
 * Fix CommitLogSegmentManagerTest (CASSANDRA-12283)
 * Fix cassandra-stress truncate option (CASSANDRA-12695)
 * Fix crossNode value when receiving messages (CASSANDRA-12791)
 * Don't load MX4J beans twice (CASSANDRA-12869)
 * Extend native protocol request flags, add versions to SUPPORTED, and introduce ProtocolVersion enum (CASSANDRA-12838)
 * Set JOINING mode when running pre-join tasks (CASSANDRA-12836)
 * remove net.mintern.primitive library due to license issue (CASSANDRA-12845)
 * Properly format IPv6 addresses when logging JMX service URL (CASSANDRA-12454)
 * Optimize the vnode allocation for single replica per DC (CASSANDRA-12777)
 * Use non-token restrictions for bounds when token restrictions are overridden (CASSANDRA-12419)
 * Fix CQLSH auto completion for PER PARTITION LIMIT (CASSANDRA-12803)
 * Use different build directories for Eclipse and Ant (CASSANDRA-12466)
 * Avoid potential AttributeError in cqlsh due to no table metadata (CASSANDRA-12815)
 * Fix RandomReplicationAwareTokenAllocatorTest.testExistingCluster (CASSANDRA-12812)
 * Upgrade commons-codec to 1.9 (CASSANDRA-12790)
 * Add duration data type (CASSANDRA-11873)
 * Make the fanout size for LeveledCompactionStrategy to be configurable (CASSANDRA-11550)
 * Fix timeout in ReplicationAwareTokenAllocatorTest (CASSANDRA-12784)
 * Improve sum aggregate functions (CASSANDRA-12417)
 * Make cassandra.yaml docs for batch_size_*_threshold_in_kb reflect changes in CASSANDRA-10876 (CASSANDRA-12761)
 * cqlsh fails to format collections when using aliases (CASSANDRA-11534)
 * Check for hash conflicts in prepared statements (CASSANDRA-12733)
 * Exit query parsing upon first error (CASSANDRA-12598)
 * Fix cassandra-stress to use single seed in UUID generation (CASSANDRA-12729)
 * CQLSSTableWriter does not allow Update statement (CASSANDRA-12450)
 * Config class uses boxed types but DD exposes primitive types (CASSANDRA-12199)
 * Add pre- and post-shutdown hooks to Storage Service (CASSANDRA-12461)
 * Add hint delivery metrics (CASSANDRA-12693)
 * Remove IndexInfo cache from FileIndexInfoRetriever (CASSANDRA-12731)
 * ColumnIndex does not reuse buffer (CASSANDRA-12502)
 * cdc column addition still breaks schema migration tasks (CASSANDRA-12697)
 * Upgrade metrics-reporter dependencies (CASSANDRA-12089)
 * Tune compaction thread count via nodetool (CASSANDRA-12248)
 * Add +=/-= shortcut syntax for update queries (CASSANDRA-12232)
 * Include repair session IDs in repair start message (CASSANDRA-12532)
 * Add a blocking task to Index, run before joining the ring (CASSANDRA-12039)
 * Fix NPE when using CQLSSTableWriter (CASSANDRA-12667)
 * Support optional backpressure strategies at the coordinator (CASSANDRA-9318)
 * Make randompartitioner work with new vnode allocation (CASSANDRA-12647)
 * Fix cassandra-stress graphing (CASSANDRA-12237)
 * Allow filtering on partition key columns for queries without secondary indexes (CASSANDRA-11031)
 * Fix Cassandra Stress reporting thread model and precision (CASSANDRA-12585)
 * Add JMH benchmarks.jar (CASSANDRA-12586)
 * Cleanup uses of AlterTableStatementColumn (CASSANDRA-12567)
 * Add keep-alive to streaming (CASSANDRA-11841)
 * Tracing payload is passed through newSession(..) (CASSANDRA-11706)
 * avoid deleting non existing sstable files and improve related log messages (CASSANDRA-12261)
 * json/yaml output format for nodetool compactionhistory (CASSANDRA-12486)
 * Retry all internode messages once after a connection is
   closed and reopened (CASSANDRA-12192)
 * Add support to rebuild from targeted replica (CASSANDRA-9875)
 * Add sequence distribution type to cassandra stress (CASSANDRA-12490)
 * "SELECT * FROM foo LIMIT ;" does not error out (CASSANDRA-12154)
 * Define executeLocally() at the ReadQuery Level (CASSANDRA-12474)
 * Extend read/write failure messages with a map of replica addresses
   to error codes in the v5 native protocol (CASSANDRA-12311)
 * Fix rebuild of SASI indexes with existing index files (CASSANDRA-12374)
 * Let DatabaseDescriptor not implicitly startup services (CASSANDRA-9054, 12550)
 * Fix clustering indexes in presence of static columns in SASI (CASSANDRA-12378)
 * Fix queries on columns with reversed type on SASI indexes (CASSANDRA-12223)
 * Added slow query log (CASSANDRA-12403)
 * Count full coordinated request against timeout (CASSANDRA-12256)
 * Allow TTL with null value on insert and update (CASSANDRA-12216)
 * Make decommission operation resumable (CASSANDRA-12008)
 * Add support to one-way targeted repair (CASSANDRA-9876)
 * Remove clientutil jar (CASSANDRA-11635)
 * Fix compaction throughput throttle (CASSANDRA-12366, CASSANDRA-12717)
 * Delay releasing Memtable memory on flush until PostFlush has finished running (CASSANDRA-12358)
 * Cassandra stress should dump all setting on startup (CASSANDRA-11914)
 * Make it possible to compact a given token range (CASSANDRA-10643)
 * Allow updating DynamicEndpointSnitch properties via JMX (CASSANDRA-12179)
 * Collect metrics on queries by consistency level (CASSANDRA-7384)
 * Add support for GROUP BY to SELECT statement (CASSANDRA-10707)
 * Deprecate memtable_cleanup_threshold and update default for memtable_flush_writers (CASSANDRA-12228)
 * Upgrade to OHC 0.4.4 (CASSANDRA-12133)
 * Add version command to cassandra-stress (CASSANDRA-12258)
 * Create compaction-stress tool (CASSANDRA-11844)
 * Garbage-collecting compaction operation and schema option (CASSANDRA-7019)
 * Add beta protocol flag for v5 native protocol (CASSANDRA-12142)
 * Support filtering on non-PRIMARY KEY columns in the CREATE
   MATERIALIZED VIEW statement's WHERE clause (CASSANDRA-10368)
 * Unify STDOUT and SYSTEMLOG logback format (CASSANDRA-12004)
 * COPY FROM should raise error for non-existing input files (CASSANDRA-12174)
 * Faster write path (CASSANDRA-12269)
 * Option to leave omitted columns in INSERT JSON unset (CASSANDRA-11424)
 * Support json/yaml output in nodetool tpstats (CASSANDRA-12035)
 * Expose metrics for successful/failed authentication attempts (CASSANDRA-10635)
 * Prepend snapshot name with "truncated" or "dropped" when a snapshot
   is taken before truncating or dropping a table (CASSANDRA-12178)
 * Optimize RestrictionSet (CASSANDRA-12153)
 * cqlsh does not automatically downgrade CQL version (CASSANDRA-12150)
 * Omit (de)serialization of state variable in UDAs (CASSANDRA-9613)
 * Create a system table to expose prepared statements (CASSANDRA-8831)
 * Reuse DataOutputBuffer from ColumnIndex (CASSANDRA-11970)
 * Remove DatabaseDescriptor dependency from SegmentedFile (CASSANDRA-11580)
 * Add supplied username to authentication error messages (CASSANDRA-12076)
 * Remove pre-startup check for open JMX port (CASSANDRA-12074)
 * Remove compaction Severity from DynamicEndpointSnitch (CASSANDRA-11738)
 * Restore resumable hints delivery (CASSANDRA-11960)
 * Properly record CAS contention (CASSANDRA-12626)
Merged from 3.0:
 * Dump threads when unit tests time out (CASSANDRA-13117)
 * Better error when modifying function permissions without explicit keyspace (CASSANDRA-12925)
 * Indexer is not correctly invoked when building indexes over sstables (CASSANDRA-13075)
 * Stress daemon help is incorrect (CASSANDRA-12563)
 * Read repair is not blocking repair to finish in foreground repair (CASSANDRA-13115)
 * Replace empty strings with null values if they cannot be converted (CASSANDRA-12794)
 * Remove support for non-JavaScript UDFs (CASSANDRA-12883)
 * Fix deserialization of 2.x DeletedCells (CASSANDRA-12620)
 * Add parent repair session id to anticompaction log message (CASSANDRA-12186)
 * Improve contention handling on failure to acquire MV lock for streaming and hints (CASSANDRA-12905)
 * Fix DELETE and UPDATE queries with empty IN restrictions (CASSANDRA-12829)
 * Mark MVs as built after successful bootstrap (CASSANDRA-12984)
 * Estimated TS drop-time histogram updated with Cell.NO_DELETION_TIME (CASSANDRA-13040)
 * Nodetool compactionstats fails with NullPointerException (CASSANDRA-13021)
 * Thread local pools never cleaned up (CASSANDRA-13033)
 * Set RPC_READY to false when draining or if a node is marked as shutdown (CASSANDRA-12781)
 * CQL often queries static columns unnecessarily (CASSANDRA-12768)
 * Make sure sstables only get committed when it's safe to discard commit log records (CASSANDRA-12956)
 * Reject default_time_to_live option when creating or altering MVs (CASSANDRA-12868)
 * Nodetool should use a more sane max heap size (CASSANDRA-12739)
 * LocalToken ensures token values are cloned on heap (CASSANDRA-12651)
 * AnticompactionRequestSerializer serializedSize is incorrect (CASSANDRA-12934)
 * Prevent reloading of logback.xml from UDF sandbox (CASSANDRA-12535)
 * Reenable HeapPool (CASSANDRA-12900)
 * Disallow offheap_buffers memtable allocation (CASSANDRA-11039)
 * Fix CommitLogSegmentManagerTest (CASSANDRA-12283)
 * Pass root cause to CorruptBlockException when uncompression failed (CASSANDRA-12889)
 * Batch with multiple conditional updates for the same partition causes AssertionError (CASSANDRA-12867)
 * Make AbstractReplicationStrategy extendable from outside its package (CASSANDRA-12788)
 * Don't tell users to turn off consistent rangemovements during rebuild. (CASSANDRA-12296)
 * Fix CommitLogTest.testDeleteIfNotDirty (CASSANDRA-12854)
 * Avoid deadlock due to MV lock contention (CASSANDRA-12689)
 * Fix for KeyCacheCqlTest flakiness (CASSANDRA-12801)
 * Include SSTable filename in compacting large row message (CASSANDRA-12384)
 * Fix potential socket leak (CASSANDRA-12329, CASSANDRA-12330)
 * Fix ViewTest.testCompaction (CASSANDRA-12789)
 * Improve avg aggregate functions (CASSANDRA-12417)
 * Preserve quoted reserved keyword column names in MV creation (CASSANDRA-11803)
 * nodetool stopdaemon errors out (CASSANDRA-12646)
 * Split materialized view mutations on build to prevent OOM (CASSANDRA-12268)
 * mx4j does not work in 3.0.8 (CASSANDRA-12274)
 * Abort cqlsh copy-from in case of no answer after prolonged period of time (CASSANDRA-12740)
 * Avoid sstable corrupt exception due to dropped static column (CASSANDRA-12582)
 * Make stress use client mode to avoid checking commit log size on startup (CASSANDRA-12478)
 * Fix exceptions with new vnode allocation (CASSANDRA-12715)
 * Unify drain and shutdown processes (CASSANDRA-12509)
 * Fix NPE in ComponentOfSlice.isEQ() (CASSANDRA-12706)
 * Fix failure in LogTransactionTest (CASSANDRA-12632)
 * Fix potentially incomplete non-frozen UDT values when querying with the
   full primary key specified (CASSANDRA-12605)
 * Make sure repaired tombstones are dropped when only_purge_repaired_tombstones is enabled (CASSANDRA-12703)
 * Skip writing MV mutations to commitlog on mutation.applyUnsafe() (CASSANDRA-11670)
 * Establish consistent distinction between non-existing partition and NULL value for LWTs on static columns (CASSANDRA-12060)
 * Extend ColumnIdentifier.internedInstances key to include the type that generated the byte buffer (CASSANDRA-12516)
 * Handle composite prefixes with final EOC=0 as in 2.x and refactor LegacyLayout.decodeBound (CASSANDRA-12423)
 * select_distinct_with_deletions_test failing on non-vnode environments (CASSANDRA-11126)
 * Stack Overflow returned to queries while upgrading (CASSANDRA-12527)
 * Fix legacy regex for temporary files from 2.2 (CASSANDRA-12565)
 * Add option to state current gc_grace_seconds to tools/bin/sstablemetadata (CASSANDRA-12208)
 * Fix file system race condition that may cause LogAwareFileLister to fail to classify files (CASSANDRA-11889)
 * Fix file handle leaks due to simultaneous compaction/repair and
   listing snapshots, calculating snapshot sizes, or making schema
   changes (CASSANDRA-11594)
 * Fix nodetool repair exits with 0 for some errors (CASSANDRA-12508)
 * Do not shut down BatchlogManager twice during drain (CASSANDRA-12504)
 * Disk failure policy should not be invoked on out of space (CASSANDRA-12385)
 * Calculate last compacted key on startup (CASSANDRA-6216)
 * Add schema to snapshot manifest, add USING TIMESTAMP clause to ALTER TABLE statements (CASSANDRA-7190)
 * If CF has no clustering columns, any row cache is full partition cache (CASSANDRA-12499)
 * Correct log message for statistics of offheap memtable flush (CASSANDRA-12776)
 * Explicitly set locale for string validation (CASSANDRA-12541,CASSANDRA-12542,CASSANDRA-12543,CASSANDRA-12545)
Merged from 2.2:
 * Fix speculative retry bugs (CASSANDRA-13009)
 * Fix handling of nulls and unsets in IN conditions (CASSANDRA-12981)
 * Fix race causing infinite loop if Thrift server is stopped before it starts listening (CASSANDRA-12856)
 * CompactionTasks now correctly drops sstables out of compaction when not enough disk space is available (CASSANDRA-12979)
 * Fix DynamicEndpointSnitch noop in multi-datacenter situations (CASSANDRA-13074)
 * cqlsh copy-from: encode column names to avoid primary key parsing errors (CASSANDRA-12909)
 * Temporarily fix bug that creates commit log when running offline tools (CASSANDRA-8616)
 * Reduce granuality of OpOrder.Group during index build (CASSANDRA-12796)
 * Test bind parameters and unset parameters in InsertUpdateIfConditionTest (CASSANDRA-12980)
 * Use saved tokens when setting local tokens on StorageService.joinRing (CASSANDRA-12935)
 * cqlsh: fix DESC TYPES errors (CASSANDRA-12914)
 * Fix leak on skipped SSTables in sstableupgrade (CASSANDRA-12899)
 * Avoid blocking gossip during pending range calculation (CASSANDRA-12281)
 * Fix purgeability of tombstones with max timestamp (CASSANDRA-12792)
 * Fail repair if participant dies during sync or anticompaction (CASSANDRA-12901)
 * cqlsh COPY: unprotected pk values before converting them if not using prepared statements (CASSANDRA-12863)
 * Fix Util.spinAssertEquals (CASSANDRA-12283)
 * Fix potential NPE for compactionstats (CASSANDRA-12462)
 * Prepare legacy authenticate statement if credentials table initialised after node startup (CASSANDRA-12813)
 * Change cassandra.wait_for_tracing_events_timeout_secs default to 0 (CASSANDRA-12754)
 * Clean up permissions when a UDA is dropped (CASSANDRA-12720)
 * Limit colUpdateTimeDelta histogram updates to reasonable deltas (CASSANDRA-11117)
 * Fix leak errors and execution rejected exceptions when draining (CASSANDRA-12457)
 * Fix merkle tree depth calculation (CASSANDRA-12580)
 * Make Collections deserialization more robust (CASSANDRA-12618)
 * Fix exceptions when enabling gossip on nodes that haven't joined the ring (CASSANDRA-12253)
 * Fix authentication problem when invoking cqlsh copy from a SOURCE command (CASSANDRA-12642)
 * Decrement pending range calculator jobs counter in finally block
 * cqlshlib tests: increase default execute timeout (CASSANDRA-12481)
 * Forward writes to replacement node when replace_address != broadcast_address (CASSANDRA-8523)
 * Fail repair on non-existing table (CASSANDRA-12279)
 * Enable repair -pr and -local together (fix regression of CASSANDRA-7450) (CASSANDRA-12522)
 * Better handle invalid system roles table (CASSANDRA-12700)
 * Split consistent range movement flag correction (CASSANDRA-12786)
Merged from 2.1:
 * cqlsh copy-from: sort user type fields in csv (CASSANDRA-12959)
 * Don't skip sstables based on maxLocalDeletionTime (CASSANDRA-12765)


3.8, 3.9
 * Fix value skipping with counter columns (CASSANDRA-11726)
 * Fix nodetool tablestats miss SSTable count (CASSANDRA-12205)
 * Fixed flacky SSTablesIteratedTest (CASSANDRA-12282)
 * Fixed flacky SSTableRewriterTest: check file counts before calling validateCFS (CASSANDRA-12348)
 * cqlsh: Fix handling of $$-escaped strings (CASSANDRA-12189)
 * Fix SSL JMX requiring truststore containing server cert (CASSANDRA-12109)
 * RTE from new CDC column breaks in flight queries (CASSANDRA-12236)
 * Fix hdr logging for single operation workloads (CASSANDRA-12145)
 * Fix SASI PREFIX search in CONTAINS mode with partial terms (CASSANDRA-12073)
 * Increase size of flushExecutor thread pool (CASSANDRA-12071)
 * Partial revert of CASSANDRA-11971, cannot recycle buffer in SP.sendMessagesToNonlocalDC (CASSANDRA-11950)
 * Upgrade netty to 4.0.39 (CASSANDRA-12032, CASSANDRA-12034)
 * Improve details in compaction log message (CASSANDRA-12080)
 * Allow unset values in CQLSSTableWriter (CASSANDRA-11911)
 * Chunk cache to request compressor-compatible buffers if pool space is exhausted (CASSANDRA-11993)
 * Remove DatabaseDescriptor dependencies from SequentialWriter (CASSANDRA-11579)
 * Move skip_stop_words filter before stemming (CASSANDRA-12078)
 * Support seek() in EncryptedFileSegmentInputStream (CASSANDRA-11957)
 * SSTable tools mishandling LocalPartitioner (CASSANDRA-12002)
 * When SEPWorker assigned work, set thread name to match pool (CASSANDRA-11966)
 * Add cross-DC latency metrics (CASSANDRA-11596)
 * Allow terms in selection clause (CASSANDRA-10783)
 * Add bind variables to trace (CASSANDRA-11719)
 * Switch counter shards' clock to timestamps (CASSANDRA-9811)
 * Introduce HdrHistogram and response/service/wait separation to stress tool (CASSANDRA-11853)
 * entry-weighers in QueryProcessor should respect partitionKeyBindIndexes field (CASSANDRA-11718)
 * Support older ant versions (CASSANDRA-11807)
 * Estimate compressed on disk size when deciding if sstable size limit reached (CASSANDRA-11623)
 * cassandra-stress profiles should support case sensitive schemas (CASSANDRA-11546)
 * Remove DatabaseDescriptor dependency from FileUtils (CASSANDRA-11578)
 * Faster streaming (CASSANDRA-9766)
 * Add prepared query parameter to trace for "Execute CQL3 prepared query" session (CASSANDRA-11425)
 * Add repaired percentage metric (CASSANDRA-11503)
 * Add Change-Data-Capture (CASSANDRA-8844)
Merged from 3.0:
 * Fix paging for 2.x to 3.x upgrades (CASSANDRA-11195)
 * Fix clean interval not sent to commit log for empty memtable flush (CASSANDRA-12436)
 * Fix potential resource leak in RMIServerSocketFactoryImpl (CASSANDRA-12331)
 * Make sure compaction stats are updated when compaction is interrupted (CASSANDRA-12100)
 * Change commitlog and sstables to track dirty and clean intervals (CASSANDRA-11828)
 * NullPointerException during compaction on table with static columns (CASSANDRA-12336)
 * Fixed ConcurrentModificationException when reading metrics in GraphiteReporter (CASSANDRA-11823)
 * Fix upgrade of super columns on thrift (CASSANDRA-12335)
 * Fixed flacky BlacklistingCompactionsTest, switched to fixed size types and increased corruption size (CASSANDRA-12359)
 * Rerun ReplicationAwareTokenAllocatorTest on failure to avoid flakiness (CASSANDRA-12277)
 * Exception when computing read-repair for range tombstones (CASSANDRA-12263)
 * Lost counter writes in compact table and static columns (CASSANDRA-12219)
 * AssertionError with MVs on updating a row that isn't indexed due to a null value (CASSANDRA-12247)
 * Disable RR and speculative retry with EACH_QUORUM reads (CASSANDRA-11980)
 * Add option to override compaction space check (CASSANDRA-12180)
 * Faster startup by only scanning each directory for temporary files once (CASSANDRA-12114)
 * Respond with v1/v2 protocol header when responding to driver that attempts
   to connect with too low of a protocol version (CASSANDRA-11464)
 * NullPointerExpception when reading/compacting table (CASSANDRA-11988)
 * Fix problem with undeleteable rows on upgrade to new sstable format (CASSANDRA-12144)
 * Fix potential bad messaging service message for paged range reads
   within mixed-version 3.x clusters (CASSANDRA-12249)
 * Fix paging logic for deleted partitions with static columns (CASSANDRA-12107)
 * Wait until the message is being send to decide which serializer must be used (CASSANDRA-11393)
 * Fix migration of static thrift column names with non-text comparators (CASSANDRA-12147)
 * Fix upgrading sparse tables that are incorrectly marked as dense (CASSANDRA-11315)
 * Fix reverse queries ignoring range tombstones (CASSANDRA-11733)
 * Avoid potential race when rebuilding CFMetaData (CASSANDRA-12098)
 * Avoid missing sstables when getting the canonical sstables (CASSANDRA-11996)
 * Always select the live sstables when getting sstables in bounds (CASSANDRA-11944)
 * Fix column ordering of results with static columns for Thrift requests in
   a mixed 2.x/3.x cluster, also fix potential non-resolved duplication of
   those static columns in query results (CASSANDRA-12123)
 * Avoid digest mismatch with empty but static rows (CASSANDRA-12090)
 * Fix EOF exception when altering column type (CASSANDRA-11820)
 * Fix potential race in schema during new table creation (CASSANDRA-12083)
 * cqlsh: fix error handling in rare COPY FROM failure scenario (CASSANDRA-12070)
 * Disable autocompaction during drain (CASSANDRA-11878)
 * Add a metrics timer to MemtablePool and use it to track time spent blocked on memory in MemtableAllocator (CASSANDRA-11327)
 * Fix upgrading schema with super columns with non-text subcomparators (CASSANDRA-12023)
 * Add TimeWindowCompactionStrategy (CASSANDRA-9666)
 * Fix JsonTransformer output of partition with deletion info (CASSANDRA-12418)
 * Fix NPE in SSTableLoader when specifying partial directory path (CASSANDRA-12609)
Merged from 2.2:
 * Add local address entry in PropertyFileSnitch (CASSANDRA-11332)
 * cqlsh copy: fix missing counter values (CASSANDRA-12476)
 * Move migration tasks to non-periodic queue, assure flush executor shutdown after non-periodic executor (CASSANDRA-12251)
 * cqlsh copy: fixed possible race in initializing feeding thread (CASSANDRA-11701)
 * Only set broadcast_rpc_address on Ec2MultiRegionSnitch if it's not set (CASSANDRA-11357)
 * Update StorageProxy range metrics for timeouts, failures and unavailables (CASSANDRA-9507)
 * Add Sigar to classes included in clientutil.jar (CASSANDRA-11635)
 * Add decay to histograms and timers used for metrics (CASSANDRA-11752)
 * Fix hanging stream session (CASSANDRA-10992)
 * Fix INSERT JSON, fromJson() support of smallint, tinyint types (CASSANDRA-12371)
 * Restore JVM metric export for metric reporters (CASSANDRA-12312)
 * Release sstables of failed stream sessions only when outgoing transfers are finished (CASSANDRA-11345)
 * Wait for tracing events before returning response and query at same consistency level client side (CASSANDRA-11465)
 * cqlsh copyutil should get host metadata by connected address (CASSANDRA-11979)
 * Fixed cqlshlib.test.remove_test_db (CASSANDRA-12214)
 * Synchronize ThriftServer::stop() (CASSANDRA-12105)
 * Use dedicated thread for JMX notifications (CASSANDRA-12146)
 * Improve streaming synchronization and fault tolerance (CASSANDRA-11414)
 * MemoryUtil.getShort() should return an unsigned short also for architectures not supporting unaligned memory accesses (CASSANDRA-11973)
Merged from 2.1:
 * Fix queries with empty ByteBuffer values in clustering column restrictions (CASSANDRA-12127)
 * Disable passing control to post-flush after flush failure to prevent data loss (CASSANDRA-11828)
 * Allow STCS-in-L0 compactions to reduce scope with LCS (CASSANDRA-12040)
 * cannot use cql since upgrading python to 2.7.11+ (CASSANDRA-11850)
 * Fix filtering on clustering columns when 2i is used (CASSANDRA-11907)


3.0.8
 * Fix potential race in schema during new table creation (CASSANDRA-12083)
 * cqlsh: fix error handling in rare COPY FROM failure scenario (CASSANDRA-12070)
 * Disable autocompaction during drain (CASSANDRA-11878)
 * Add a metrics timer to MemtablePool and use it to track time spent blocked on memory in MemtableAllocator (CASSANDRA-11327)
 * Fix upgrading schema with super columns with non-text subcomparators (CASSANDRA-12023)
 * Add TimeWindowCompactionStrategy (CASSANDRA-9666)
Merged from 2.2:
 * Allow nodetool info to run with readonly JMX access (CASSANDRA-11755)
 * Validate bloom_filter_fp_chance against lowest supported
   value when the table is created (CASSANDRA-11920)
 * Don't send erroneous NEW_NODE notifications on restart (CASSANDRA-11038)
 * StorageService shutdown hook should use a volatile variable (CASSANDRA-11984)
Merged from 2.1:
 * Add system property to set the max number of native transport requests in queue (CASSANDRA-11363)
 * Fix queries with empty ByteBuffer values in clustering column restrictions (CASSANDRA-12127)
 * Disable passing control to post-flush after flush failure to prevent data loss (CASSANDRA-11828)
 * Allow STCS-in-L0 compactions to reduce scope with LCS (CASSANDRA-12040)
 * cannot use cql since upgrading python to 2.7.11+ (CASSANDRA-11850)
 * Fix filtering on clustering columns when 2i is used (CASSANDRA-11907)
 * Avoid stalling paxos when the paxos state expires (CASSANDRA-12043)
 * Remove finished incoming streaming connections from MessagingService (CASSANDRA-11854)
 * Don't try to get sstables for non-repairing column families (CASSANDRA-12077)
 * Avoid marking too many sstables as repaired (CASSANDRA-11696)
 * Prevent select statements with clustering key > 64k (CASSANDRA-11882)
 * Fix clock skew corrupting other nodes with paxos (CASSANDRA-11991)
 * Remove distinction between non-existing static columns and existing but null in LWTs (CASSANDRA-9842)
 * Cache local ranges when calculating repair neighbors (CASSANDRA-11934)
 * Allow LWT operation on static column with only partition keys (CASSANDRA-10532)
 * Create interval tree over canonical sstables to avoid missing sstables during streaming (CASSANDRA-11886)
 * cqlsh COPY FROM: shutdown parent cluster after forking, to avoid corrupting SSL connections (CASSANDRA-11749)


3.7
 * Support multiple folders for user defined compaction tasks (CASSANDRA-11765)
 * Fix race in CompactionStrategyManager's pause/resume (CASSANDRA-11922)
Merged from 3.0:
 * Fix legacy serialization of Thrift-generated non-compound range tombstones
   when communicating with 2.x nodes (CASSANDRA-11930)
 * Fix Directories instantiations where CFS.initialDirectories should be used (CASSANDRA-11849)
 * Avoid referencing DatabaseDescriptor in AbstractType (CASSANDRA-11912)
 * Don't use static dataDirectories field in Directories instances (CASSANDRA-11647)
 * Fix sstables not being protected from removal during index build (CASSANDRA-11905)
 * cqlsh: Suppress stack trace from Read/WriteFailures (CASSANDRA-11032)
 * Remove unneeded code to repair index summaries that have
   been improperly down-sampled (CASSANDRA-11127)
 * Avoid WriteTimeoutExceptions during commit log replay due to materialized
   view lock contention (CASSANDRA-11891)
 * Prevent OOM failures on SSTable corruption, improve tests for corruption detection (CASSANDRA-9530)
 * Use CFS.initialDirectories when clearing snapshots (CASSANDRA-11705)
 * Allow compaction strategies to disable early open (CASSANDRA-11754)
 * Refactor Materialized View code (CASSANDRA-11475)
 * Update Java Driver (CASSANDRA-11615)
Merged from 2.2:
 * Persist local metadata earlier in startup sequence (CASSANDRA-11742)
 * cqlsh: fix tab completion for case-sensitive identifiers (CASSANDRA-11664)
 * Avoid showing estimated key as -1 in tablestats (CASSANDRA-11587)
 * Fix possible race condition in CommitLog.recover (CASSANDRA-11743)
 * Enable client encryption in sstableloader with cli options (CASSANDRA-11708)
 * Possible memory leak in NIODataInputStream (CASSANDRA-11867)
 * Add seconds to cqlsh tracing session duration (CASSANDRA-11753)
 * Fix commit log replay after out-of-order flush completion (CASSANDRA-9669)
 * Prohibit Reversed Counter type as part of the PK (CASSANDRA-9395)
 * cqlsh: correctly handle non-ascii chars in error messages (CASSANDRA-11626)
Merged from 2.1:
 * Run CommitLog tests with different compression settings (CASSANDRA-9039)
 * cqlsh: apply current keyspace to source command (CASSANDRA-11152)
 * Clear out parent repair session if repair coordinator dies (CASSANDRA-11824)
 * Set default streaming_socket_timeout_in_ms to 24 hours (CASSANDRA-11840)
 * Do not consider local node a valid source during replace (CASSANDRA-11848)
 * Add message dropped tasks to nodetool netstats (CASSANDRA-11855)
 * Avoid holding SSTableReaders for duration of incremental repair (CASSANDRA-11739)


3.6
 * Correctly migrate schema for frozen UDTs during 2.x -> 3.x upgrades
   (does not affect any released versions) (CASSANDRA-11613)
 * Allow server startup if JMX is configured directly (CASSANDRA-11725)
 * Prevent direct memory OOM on buffer pool allocations (CASSANDRA-11710)
 * Enhanced Compaction Logging (CASSANDRA-10805)
 * Make prepared statement cache size configurable (CASSANDRA-11555)
 * Integrated JMX authentication and authorization (CASSANDRA-10091)
 * Add units to stress ouput (CASSANDRA-11352)
 * Fix PER PARTITION LIMIT for single and multi partitions queries (CASSANDRA-11603)
 * Add uncompressed chunk cache for RandomAccessReader (CASSANDRA-5863)
 * Clarify ClusteringPrefix hierarchy (CASSANDRA-11213)
 * Always perform collision check before joining ring (CASSANDRA-10134)
 * SSTableWriter output discrepancy (CASSANDRA-11646)
 * Fix potential timeout in NativeTransportService.testConcurrentDestroys (CASSANDRA-10756)
 * Support large partitions on the 3.0 sstable format (CASSANDRA-11206,11763)
 * Add support to rebuild from specific range (CASSANDRA-10406)
 * Optimize the overlapping lookup by calculating all the
   bounds in advance (CASSANDRA-11571)
 * Support json/yaml output in nodetool tablestats (CASSANDRA-5977)
 * (stress) Add datacenter option to -node options (CASSANDRA-11591)
 * Fix handling of empty slices (CASSANDRA-11513)
 * Make number of cores used by cqlsh COPY visible to testing code (CASSANDRA-11437)
 * Allow filtering on clustering columns for queries without secondary indexes (CASSANDRA-11310)
 * Refactor Restriction hierarchy (CASSANDRA-11354)
 * Eliminate allocations in R/W path (CASSANDRA-11421)
 * Update Netty to 4.0.36 (CASSANDRA-11567)
 * Fix PER PARTITION LIMIT for queries requiring post-query ordering (CASSANDRA-11556)
 * Allow instantiation of UDTs and tuples in UDFs (CASSANDRA-10818)
 * Support UDT in CQLSSTableWriter (CASSANDRA-10624)
 * Support for non-frozen user-defined types, updating
   individual fields of user-defined types (CASSANDRA-7423)
 * Make LZ4 compression level configurable (CASSANDRA-11051)
 * Allow per-partition LIMIT clause in CQL (CASSANDRA-7017)
 * Make custom filtering more extensible with UserExpression (CASSANDRA-11295)
 * Improve field-checking and error reporting in cassandra.yaml (CASSANDRA-10649)
 * Print CAS stats in nodetool proxyhistograms (CASSANDRA-11507)
 * More user friendly error when providing an invalid token to nodetool (CASSANDRA-9348)
 * Add static column support to SASI index (CASSANDRA-11183)
 * Support EQ/PREFIX queries in SASI CONTAINS mode without tokenization (CASSANDRA-11434)
 * Support LIKE operator in prepared statements (CASSANDRA-11456)
 * Add a command to see if a Materialized View has finished building (CASSANDRA-9967)
 * Log endpoint and port associated with streaming operation (CASSANDRA-8777)
 * Print sensible units for all log messages (CASSANDRA-9692)
 * Upgrade Netty to version 4.0.34 (CASSANDRA-11096)
 * Break the CQL grammar into separate Parser and Lexer (CASSANDRA-11372)
 * Compress only inter-dc traffic by default (CASSANDRA-8888)
 * Add metrics to track write amplification (CASSANDRA-11420)
 * cassandra-stress: cannot handle "value-less" tables (CASSANDRA-7739)
 * Add/drop multiple columns in one ALTER TABLE statement (CASSANDRA-10411)
 * Add require_endpoint_verification opt for internode encryption (CASSANDRA-9220)
 * Add auto import java.util for UDF code block (CASSANDRA-11392)
 * Add --hex-format option to nodetool getsstables (CASSANDRA-11337)
 * sstablemetadata should print sstable min/max token (CASSANDRA-7159)
 * Do not wrap CassandraException in TriggerExecutor (CASSANDRA-9421)
 * COPY TO should have higher double precision (CASSANDRA-11255)
 * Stress should exit with non-zero status after failure (CASSANDRA-10340)
 * Add client to cqlsh SHOW_SESSION (CASSANDRA-8958)
 * Fix nodetool tablestats keyspace level metrics (CASSANDRA-11226)
 * Store repair options in parent_repair_history (CASSANDRA-11244)
 * Print current leveling in sstableofflinerelevel (CASSANDRA-9588)
 * Change repair message for keyspaces with RF 1 (CASSANDRA-11203)
 * Remove hard-coded SSL cipher suites and protocols (CASSANDRA-10508)
 * Improve concurrency in CompactionStrategyManager (CASSANDRA-10099)
 * (cqlsh) interpret CQL type for formatting blobs (CASSANDRA-11274)
 * Refuse to start and print txn log information in case of disk
   corruption (CASSANDRA-10112)
 * Resolve some eclipse-warnings (CASSANDRA-11086)
 * (cqlsh) Show static columns in a different color (CASSANDRA-11059)
 * Allow to remove TTLs on table with default_time_to_live (CASSANDRA-11207)
Merged from 3.0:
 * Disallow creating view with a static column (CASSANDRA-11602)
 * Reduce the amount of object allocations caused by the getFunctions methods (CASSANDRA-11593)
 * Potential error replaying commitlog with smallint/tinyint/date/time types (CASSANDRA-11618)
 * Fix queries with filtering on counter columns (CASSANDRA-11629)
 * Improve tombstone printing in sstabledump (CASSANDRA-11655)
 * Fix paging for range queries where all clustering columns are specified (CASSANDRA-11669)
 * Don't require HEAP_NEW_SIZE to be set when using G1 (CASSANDRA-11600)
 * Fix sstabledump not showing cells after tombstone marker (CASSANDRA-11654)
 * Ignore all LocalStrategy keyspaces for streaming and other related
   operations (CASSANDRA-11627)
 * Ensure columnfilter covers indexed columns for thrift 2i queries (CASSANDRA-11523)
 * Only open one sstable scanner per sstable (CASSANDRA-11412)
 * Option to specify ProtocolVersion in cassandra-stress (CASSANDRA-11410)
 * ArithmeticException in avgFunctionForDecimal (CASSANDRA-11485)
 * LogAwareFileLister should only use OLD sstable files in current folder to determine disk consistency (CASSANDRA-11470)
 * Notify indexers of expired rows during compaction (CASSANDRA-11329)
 * Properly respond with ProtocolError when a v1/v2 native protocol
   header is received (CASSANDRA-11464)
 * Validate that num_tokens and initial_token are consistent with one another (CASSANDRA-10120)
Merged from 2.2:
 * Exit JVM if JMX server fails to startup (CASSANDRA-11540)
 * Produce a heap dump when exiting on OOM (CASSANDRA-9861)
 * Restore ability to filter on clustering columns when using a 2i (CASSANDRA-11510)
 * JSON datetime formatting needs timezone (CASSANDRA-11137)
 * Fix is_dense recalculation for Thrift-updated tables (CASSANDRA-11502)
 * Remove unnescessary file existence check during anticompaction (CASSANDRA-11660)
 * Add missing files to debian packages (CASSANDRA-11642)
 * Avoid calling Iterables::concat in loops during ModificationStatement::getFunctions (CASSANDRA-11621)
 * cqlsh: COPY FROM should use regular inserts for single statement batches and
   report errors correctly if workers processes crash on initialization (CASSANDRA-11474)
 * Always close cluster with connection in CqlRecordWriter (CASSANDRA-11553)
 * Allow only DISTINCT queries with partition keys restrictions (CASSANDRA-11339)
 * CqlConfigHelper no longer requires both a keystore and truststore to work (CASSANDRA-11532)
 * Make deprecated repair methods backward-compatible with previous notification service (CASSANDRA-11430)
 * IncomingStreamingConnection version check message wrong (CASSANDRA-11462)
Merged from 2.1:
 * Support mlockall on IBM POWER arch (CASSANDRA-11576)
 * Add option to disable use of severity in DynamicEndpointSnitch (CASSANDRA-11737)
 * cqlsh COPY FROM fails for null values with non-prepared statements (CASSANDRA-11631)
 * Make cython optional in pylib/setup.py (CASSANDRA-11630)
 * Change order of directory searching for cassandra.in.sh to favor local one (CASSANDRA-11628)
 * cqlsh COPY FROM fails with []{} chars in UDT/tuple fields/values (CASSANDRA-11633)
 * clqsh: COPY FROM throws TypeError with Cython extensions enabled (CASSANDRA-11574)
 * cqlsh: COPY FROM ignores NULL values in conversion (CASSANDRA-11549)
 * Validate levels when building LeveledScanner to avoid overlaps with orphaned sstables (CASSANDRA-9935)


3.5
 * StaticTokenTreeBuilder should respect posibility of duplicate tokens (CASSANDRA-11525)
 * Correctly fix potential assertion error during compaction (CASSANDRA-11353)
 * Avoid index segment stitching in RAM which lead to OOM on big SSTable files (CASSANDRA-11383)
 * Fix clustering and row filters for LIKE queries on clustering columns (CASSANDRA-11397)
Merged from 3.0:
 * Fix rare NPE on schema upgrade from 2.x to 3.x (CASSANDRA-10943)
 * Improve backoff policy for cqlsh COPY FROM (CASSANDRA-11320)
 * Improve IF NOT EXISTS check in CREATE INDEX (CASSANDRA-11131)
 * Upgrade ohc to 0.4.3
 * Enable SO_REUSEADDR for JMX RMI server sockets (CASSANDRA-11093)
 * Allocate merkletrees with the correct size (CASSANDRA-11390)
 * Support streaming pre-3.0 sstables (CASSANDRA-10990)
 * Add backpressure to compressed or encrypted commit log (CASSANDRA-10971)
 * SSTableExport supports secondary index tables (CASSANDRA-11330)
 * Fix sstabledump to include missing info in debug output (CASSANDRA-11321)
 * Establish and implement canonical bulk reading workload(s) (CASSANDRA-10331)
 * Fix paging for IN queries on tables without clustering columns (CASSANDRA-11208)
 * Remove recursive call from CompositesSearcher (CASSANDRA-11304)
 * Fix filtering on non-primary key columns for queries without index (CASSANDRA-6377)
 * Fix sstableloader fail when using materialized view (CASSANDRA-11275)
Merged from 2.2:
 * DatabaseDescriptor should log stacktrace in case of Eception during seed provider creation (CASSANDRA-11312)
 * Use canonical path for directory in SSTable descriptor (CASSANDRA-10587)
 * Add cassandra-stress keystore option (CASSANDRA-9325)
 * Dont mark sstables as repairing with sub range repairs (CASSANDRA-11451)
 * Notify when sstables change after cancelling compaction (CASSANDRA-11373)
 * cqlsh: COPY FROM should check that explicit column names are valid (CASSANDRA-11333)
 * Add -Dcassandra.start_gossip startup option (CASSANDRA-10809)
 * Fix UTF8Validator.validate() for modified UTF-8 (CASSANDRA-10748)
 * Clarify that now() function is calculated on the coordinator node in CQL documentation (CASSANDRA-10900)
 * Fix bloom filter sizing with LCS (CASSANDRA-11344)
 * (cqlsh) Fix error when result is 0 rows with EXPAND ON (CASSANDRA-11092)
 * Add missing newline at end of bin/cqlsh (CASSANDRA-11325)
 * Unresolved hostname leads to replace being ignored (CASSANDRA-11210)
 * Only log yaml config once, at startup (CASSANDRA-11217)
 * Reference leak with parallel repairs on the same table (CASSANDRA-11215)
Merged from 2.1:
 * Add a -j parameter to scrub/cleanup/upgradesstables to state how
   many threads to use (CASSANDRA-11179)
 * COPY FROM on large datasets: fix progress report and debug performance (CASSANDRA-11053)
 * InvalidateKeys should have a weak ref to key cache (CASSANDRA-11176)


3.4
 * (cqlsh) add cqlshrc option to always connect using ssl (CASSANDRA-10458)
 * Cleanup a few resource warnings (CASSANDRA-11085)
 * Allow custom tracing implementations (CASSANDRA-10392)
 * Extract LoaderOptions to be able to be used from outside (CASSANDRA-10637)
 * fix OnDiskIndexTest to properly treat empty ranges (CASSANDRA-11205)
 * fix TrackerTest to handle new notifications (CASSANDRA-11178)
 * add SASI validation for partitioner and complex columns (CASSANDRA-11169)
 * Add caching of encrypted credentials in PasswordAuthenticator (CASSANDRA-7715)
 * fix SASI memtable switching on flush (CASSANDRA-11159)
 * Remove duplicate offline compaction tracking (CASSANDRA-11148)
 * fix EQ semantics of analyzed SASI indexes (CASSANDRA-11130)
 * Support long name output for nodetool commands (CASSANDRA-7950)
 * Encrypted hints (CASSANDRA-11040)
 * SASI index options validation (CASSANDRA-11136)
 * Optimize disk seek using min/max column name meta data when the LIMIT clause is used
   (CASSANDRA-8180)
 * Add LIKE support to CQL3 (CASSANDRA-11067)
 * Generic Java UDF types (CASSANDRA-10819)
 * cqlsh: Include sub-second precision in timestamps by default (CASSANDRA-10428)
 * Set javac encoding to utf-8 (CASSANDRA-11077)
 * Integrate SASI index into Cassandra (CASSANDRA-10661)
 * Add --skip-flush option to nodetool snapshot
 * Skip values for non-queried columns (CASSANDRA-10657)
 * Add support for secondary indexes on static columns (CASSANDRA-8103)
 * CommitLogUpgradeTestMaker creates broken commit logs (CASSANDRA-11051)
 * Add metric for number of dropped mutations (CASSANDRA-10866)
 * Simplify row cache invalidation code (CASSANDRA-10396)
 * Support user-defined compaction through nodetool (CASSANDRA-10660)
 * Stripe view locks by key and table ID to reduce contention (CASSANDRA-10981)
 * Add nodetool gettimeout and settimeout commands (CASSANDRA-10953)
 * Add 3.0 metadata to sstablemetadata output (CASSANDRA-10838)
Merged from 3.0:
 * MV should only query complex columns included in the view (CASSANDRA-11069)
 * Failed aggregate creation breaks server permanently (CASSANDRA-11064)
 * Add sstabledump tool (CASSANDRA-7464)
 * Introduce backpressure for hints (CASSANDRA-10972)
 * Fix ClusteringPrefix not being able to read tombstone range boundaries (CASSANDRA-11158)
 * Prevent logging in sandboxed state (CASSANDRA-11033)
 * Disallow drop/alter operations of UDTs used by UDAs (CASSANDRA-10721)
 * Add query time validation method on Index (CASSANDRA-11043)
 * Avoid potential AssertionError in mixed version cluster (CASSANDRA-11128)
 * Properly handle hinted handoff after topology changes (CASSANDRA-5902)
 * AssertionError when listing sstable files on inconsistent disk state (CASSANDRA-11156)
 * Fix wrong rack counting and invalid conditions check for TokenAllocation
   (CASSANDRA-11139)
 * Avoid creating empty hint files (CASSANDRA-11090)
 * Fix leak detection strong reference loop using weak reference (CASSANDRA-11120)
 * Configurie BatchlogManager to stop delayed tasks on shutdown (CASSANDRA-11062)
 * Hadoop integration is incompatible with Cassandra Driver 3.0.0 (CASSANDRA-11001)
 * Add dropped_columns to the list of schema table so it gets handled
   properly (CASSANDRA-11050)
 * Fix NPE when using forceRepairRangeAsync without DC (CASSANDRA-11239)
Merged from 2.2:
 * Preserve order for preferred SSL cipher suites (CASSANDRA-11164)
 * Range.compareTo() violates the contract of Comparable (CASSANDRA-11216)
 * Avoid NPE when serializing ErrorMessage with null message (CASSANDRA-11167)
 * Replacing an aggregate with a new version doesn't reset INITCOND (CASSANDRA-10840)
 * (cqlsh) cqlsh cannot be called through symlink (CASSANDRA-11037)
 * fix ohc and java-driver pom dependencies in build.xml (CASSANDRA-10793)
 * Protect from keyspace dropped during repair (CASSANDRA-11065)
 * Handle adding fields to a UDT in SELECT JSON and toJson() (CASSANDRA-11146)
 * Better error message for cleanup (CASSANDRA-10991)
 * cqlsh pg-style-strings broken if line ends with ';' (CASSANDRA-11123)
 * Always persist upsampled index summaries (CASSANDRA-10512)
 * (cqlsh) Fix inconsistent auto-complete (CASSANDRA-10733)
 * Make SELECT JSON and toJson() threadsafe (CASSANDRA-11048)
 * Fix SELECT on tuple relations for mixed ASC/DESC clustering order (CASSANDRA-7281)
 * Use cloned TokenMetadata in size estimates to avoid race against membership check
   (CASSANDRA-10736)
 * (cqlsh) Support utf-8/cp65001 encoding on Windows (CASSANDRA-11030)
 * Fix paging on DISTINCT queries repeats result when first row in partition changes
   (CASSANDRA-10010)
 * (cqlsh) Support timezone conversion using pytz (CASSANDRA-10397)
 * cqlsh: change default encoding to UTF-8 (CASSANDRA-11124)
Merged from 2.1:
 * Checking if an unlogged batch is local is inefficient (CASSANDRA-11529)
 * Fix out-of-space error treatment in memtable flushing (CASSANDRA-11448).
 * Don't do defragmentation if reading from repaired sstables (CASSANDRA-10342)
 * Fix streaming_socket_timeout_in_ms not enforced (CASSANDRA-11286)
 * Avoid dropping message too quickly due to missing unit conversion (CASSANDRA-11302)
 * Don't remove FailureDetector history on removeEndpoint (CASSANDRA-10371)
 * Only notify if repair status changed (CASSANDRA-11172)
 * Use logback setting for 'cassandra -v' command (CASSANDRA-10767)
 * Fix sstableloader to unthrottle streaming by default (CASSANDRA-9714)
 * Fix incorrect warning in 'nodetool status' (CASSANDRA-10176)
 * Properly release sstable ref when doing offline scrub (CASSANDRA-10697)
 * Improve nodetool status performance for large cluster (CASSANDRA-7238)
 * Gossiper#isEnabled is not thread safe (CASSANDRA-11116)
 * Avoid major compaction mixing repaired and unrepaired sstables in DTCS (CASSANDRA-11113)
 * Make it clear what DTCS timestamp_resolution is used for (CASSANDRA-11041)
 * (cqlsh) Display milliseconds when datetime overflows (CASSANDRA-10625)


3.3
 * Avoid infinite loop if owned range is smaller than number of
   data dirs (CASSANDRA-11034)
 * Avoid bootstrap hanging when existing nodes have no data to stream (CASSANDRA-11010)
Merged from 3.0:
 * Remove double initialization of newly added tables (CASSANDRA-11027)
 * Filter keys searcher results by target range (CASSANDRA-11104)
 * Fix deserialization of legacy read commands (CASSANDRA-11087)
 * Fix incorrect computation of deletion time in sstable metadata (CASSANDRA-11102)
 * Avoid memory leak when collecting sstable metadata (CASSANDRA-11026)
 * Mutations do not block for completion under view lock contention (CASSANDRA-10779)
 * Invalidate legacy schema tables when unloading them (CASSANDRA-11071)
 * (cqlsh) handle INSERT and UPDATE statements with LWT conditions correctly
   (CASSANDRA-11003)
 * Fix DISTINCT queries in mixed version clusters (CASSANDRA-10762)
 * Migrate build status for indexes along with legacy schema (CASSANDRA-11046)
 * Ensure SSTables for legacy KEYS indexes can be read (CASSANDRA-11045)
 * Added support for IBM zSystems architecture (CASSANDRA-11054)
 * Update CQL documentation (CASSANDRA-10899)
 * Check the column name, not cell name, for dropped columns when reading
   legacy sstables (CASSANDRA-11018)
 * Don't attempt to index clustering values of static rows (CASSANDRA-11021)
 * Remove checksum files after replaying hints (CASSANDRA-10947)
 * Support passing base table metadata to custom 2i validation (CASSANDRA-10924)
 * Ensure stale index entries are purged during reads (CASSANDRA-11013)
 * (cqlsh) Also apply --connect-timeout to control connection
   timeout (CASSANDRA-10959)
 * Fix AssertionError when removing from list using UPDATE (CASSANDRA-10954)
 * Fix UnsupportedOperationException when reading old sstable with range
   tombstone (CASSANDRA-10743)
 * MV should use the maximum timestamp of the primary key (CASSANDRA-10910)
 * Fix potential assertion error during compaction (CASSANDRA-10944)
Merged from 2.2:
 * maxPurgeableTimestamp needs to check memtables too (CASSANDRA-9949)
 * Apply change to compaction throughput in real time (CASSANDRA-10025)
 * (cqlsh) encode input correctly when saving history
 * Fix potential NPE on ORDER BY queries with IN (CASSANDRA-10955)
 * Start L0 STCS-compactions even if there is a L0 -> L1 compaction
   going (CASSANDRA-10979)
 * Make UUID LSB unique per process (CASSANDRA-7925)
 * Avoid NPE when performing sstable tasks (scrub etc.) (CASSANDRA-10980)
 * Make sure client gets tombstone overwhelmed warning (CASSANDRA-9465)
 * Fix error streaming section more than 2GB (CASSANDRA-10961)
 * Histogram buckets exposed in jmx are sorted incorrectly (CASSANDRA-10975)
 * Enable GC logging by default (CASSANDRA-10140)
 * Optimize pending range computation (CASSANDRA-9258)
 * Skip commit log and saved cache directories in SSTable version startup check (CASSANDRA-10902)
 * drop/alter user should be case sensitive (CASSANDRA-10817)
Merged from 2.1:
 * test_bulk_round_trip_blogposts is failing occasionally (CASSANDRA-10938)
 * Fix isJoined return true only after becoming cluster member (CASANDRA-11007)
 * Fix bad gossip generation seen in long-running clusters (CASSANDRA-10969)
 * Avoid NPE when incremental repair fails (CASSANDRA-10909)
 * Unmark sstables compacting once they are done in cleanup/scrub/upgradesstables (CASSANDRA-10829)
 * Allow simultaneous bootstrapping with strict consistency when no vnodes are used (CASSANDRA-11005)
 * Log a message when major compaction does not result in a single file (CASSANDRA-10847)
 * (cqlsh) fix cqlsh_copy_tests when vnodes are disabled (CASSANDRA-10997)
 * (cqlsh) Add request timeout option to cqlsh (CASSANDRA-10686)
 * Avoid AssertionError while submitting hint with LWT (CASSANDRA-10477)
 * If CompactionMetadata is not in stats file, use index summary instead (CASSANDRA-10676)
 * Retry sending gossip syn multiple times during shadow round (CASSANDRA-8072)
 * Fix pending range calculation during moves (CASSANDRA-10887)
 * Sane default (200Mbps) for inter-DC streaming througput (CASSANDRA-8708)



3.2
 * Make sure tokens don't exist in several data directories (CASSANDRA-6696)
 * Add requireAuthorization method to IAuthorizer (CASSANDRA-10852)
 * Move static JVM options to conf/jvm.options file (CASSANDRA-10494)
 * Fix CassandraVersion to accept x.y version string (CASSANDRA-10931)
 * Add forceUserDefinedCleanup to allow more flexible cleanup (CASSANDRA-10708)
 * (cqlsh) allow setting TTL with COPY (CASSANDRA-9494)
 * Fix counting of received sstables in streaming (CASSANDRA-10949)
 * Implement hints compression (CASSANDRA-9428)
 * Fix potential assertion error when reading static columns (CASSANDRA-10903)
 * Fix EstimatedHistogram creation in nodetool tablehistograms (CASSANDRA-10859)
 * Establish bootstrap stream sessions sequentially (CASSANDRA-6992)
 * Sort compactionhistory output by timestamp (CASSANDRA-10464)
 * More efficient BTree removal (CASSANDRA-9991)
 * Make tablehistograms accept the same syntax as tablestats (CASSANDRA-10149)
 * Group pending compactions based on table (CASSANDRA-10718)
 * Add compressor name in sstablemetadata output (CASSANDRA-9879)
 * Fix type casting for counter columns (CASSANDRA-10824)
 * Prevent running Cassandra as root (CASSANDRA-8142)
 * bound maximum in-flight commit log replay mutation bytes to 64 megabytes (CASSANDRA-8639)
 * Normalize all scripts (CASSANDRA-10679)
 * Make compression ratio much more accurate (CASSANDRA-10225)
 * Optimize building of Clustering object when only one is created (CASSANDRA-10409)
 * Make index building pluggable (CASSANDRA-10681)
 * Add sstable flush observer (CASSANDRA-10678)
 * Improve NTS endpoints calculation (CASSANDRA-10200)
 * Improve performance of the folderSize function (CASSANDRA-10677)
 * Add support for type casting in selection clause (CASSANDRA-10310)
 * Added graphing option to cassandra-stress (CASSANDRA-7918)
 * Abort in-progress queries that time out (CASSANDRA-7392)
 * Add transparent data encryption core classes (CASSANDRA-9945)
Merged from 3.0:
 * Better handling of SSL connection errors inter-node (CASSANDRA-10816)
 * Avoid NoSuchElementException when executing empty batch (CASSANDRA-10711)
 * Avoid building PartitionUpdate in toString (CASSANDRA-10897)
 * Reduce heap spent when receiving many SSTables (CASSANDRA-10797)
 * Add back support for 3rd party auth providers to bulk loader (CASSANDRA-10873)
 * Eliminate the dependency on jgrapht for UDT resolution (CASSANDRA-10653)
 * (Hadoop) Close Clusters and Sessions in Hadoop Input/Output classes (CASSANDRA-10837)
 * Fix sstableloader not working with upper case keyspace name (CASSANDRA-10806)
Merged from 2.2:
 * jemalloc detection fails due to quoting issues in regexv (CASSANDRA-10946)
 * (cqlsh) show correct column names for empty result sets (CASSANDRA-9813)
 * Add new types to Stress (CASSANDRA-9556)
 * Add property to allow listening on broadcast interface (CASSANDRA-9748)
Merged from 2.1:
 * Match cassandra-loader options in COPY FROM (CASSANDRA-9303)
 * Fix binding to any address in CqlBulkRecordWriter (CASSANDRA-9309)
 * cqlsh fails to decode utf-8 characters for text typed columns (CASSANDRA-10875)
 * Log error when stream session fails (CASSANDRA-9294)
 * Fix bugs in commit log archiving startup behavior (CASSANDRA-10593)
 * (cqlsh) further optimise COPY FROM (CASSANDRA-9302)
 * Allow CREATE TABLE WITH ID (CASSANDRA-9179)
 * Make Stress compiles within eclipse (CASSANDRA-10807)
 * Cassandra Daemon should print JVM arguments (CASSANDRA-10764)
 * Allow cancellation of index summary redistribution (CASSANDRA-8805)


3.1.1
Merged from 3.0:
  * Fix upgrade data loss due to range tombstone deleting more data than then should
    (CASSANDRA-10822)


3.1
Merged from 3.0:
 * Avoid MV race during node decommission (CASSANDRA-10674)
 * Disable reloading of GossipingPropertyFileSnitch (CASSANDRA-9474)
 * Handle single-column deletions correction in materialized views
   when the column is part of the view primary key (CASSANDRA-10796)
 * Fix issue with datadir migration on upgrade (CASSANDRA-10788)
 * Fix bug with range tombstones on reverse queries and test coverage for
   AbstractBTreePartition (CASSANDRA-10059)
 * Remove 64k limit on collection elements (CASSANDRA-10374)
 * Remove unclear Indexer.indexes() method (CASSANDRA-10690)
 * Fix NPE on stream read error (CASSANDRA-10771)
 * Normalize cqlsh DESC output (CASSANDRA-10431)
 * Rejects partition range deletions when columns are specified (CASSANDRA-10739)
 * Fix error when saving cached key for old format sstable (CASSANDRA-10778)
 * Invalidate prepared statements on DROP INDEX (CASSANDRA-10758)
 * Fix SELECT statement with IN restrictions on partition key,
   ORDER BY and LIMIT (CASSANDRA-10729)
 * Improve stress performance over 1k threads (CASSANDRA-7217)
 * Wait for migration responses to complete before bootstrapping (CASSANDRA-10731)
 * Unable to create a function with argument of type Inet (CASSANDRA-10741)
 * Fix backward incompatibiliy in CqlInputFormat (CASSANDRA-10717)
 * Correctly preserve deletion info on updated rows when notifying indexers
   of single-row deletions (CASSANDRA-10694)
 * Notify indexers of partition delete during cleanup (CASSANDRA-10685)
 * Keep the file open in trySkipCache (CASSANDRA-10669)
 * Updated trigger example (CASSANDRA-10257)
Merged from 2.2:
 * Verify tables in pseudo-system keyspaces at startup (CASSANDRA-10761)
 * Fix IllegalArgumentException in DataOutputBuffer.reallocate for large buffers (CASSANDRA-10592)
 * Show CQL help in cqlsh in web browser (CASSANDRA-7225)
 * Serialize on disk the proper SSTable compression ratio (CASSANDRA-10775)
 * Reject index queries while the index is building (CASSANDRA-8505)
 * CQL.textile syntax incorrectly includes optional keyspace for aggregate SFUNC and FINALFUNC (CASSANDRA-10747)
 * Fix JSON update with prepared statements (CASSANDRA-10631)
 * Don't do anticompaction after subrange repair (CASSANDRA-10422)
 * Fix SimpleDateType type compatibility (CASSANDRA-10027)
 * (Hadoop) fix splits calculation (CASSANDRA-10640)
 * (Hadoop) ensure that Cluster instances are always closed (CASSANDRA-10058)
Merged from 2.1:
 * Fix Stress profile parsing on Windows (CASSANDRA-10808)
 * Fix incremental repair hang when replica is down (CASSANDRA-10288)
 * Optimize the way we check if a token is repaired in anticompaction (CASSANDRA-10768)
 * Add proper error handling to stream receiver (CASSANDRA-10774)
 * Warn or fail when changing cluster topology live (CASSANDRA-10243)
 * Status command in debian/ubuntu init script doesn't work (CASSANDRA-10213)
 * Some DROP ... IF EXISTS incorrectly result in exceptions on non-existing KS (CASSANDRA-10658)
 * DeletionTime.compareTo wrong in rare cases (CASSANDRA-10749)
 * Force encoding when computing statement ids (CASSANDRA-10755)
 * Properly reject counters as map keys (CASSANDRA-10760)
 * Fix the sstable-needs-cleanup check (CASSANDRA-10740)
 * (cqlsh) Print column names before COPY operation (CASSANDRA-8935)
 * Fix CompressedInputStream for proper cleanup (CASSANDRA-10012)
 * (cqlsh) Support counters in COPY commands (CASSANDRA-9043)
 * Try next replica if not possible to connect to primary replica on
   ColumnFamilyRecordReader (CASSANDRA-2388)
 * Limit window size in DTCS (CASSANDRA-10280)
 * sstableloader does not use MAX_HEAP_SIZE env parameter (CASSANDRA-10188)
 * (cqlsh) Improve COPY TO performance and error handling (CASSANDRA-9304)
 * Create compression chunk for sending file only (CASSANDRA-10680)
 * Forbid compact clustering column type changes in ALTER TABLE (CASSANDRA-8879)
 * Reject incremental repair with subrange repair (CASSANDRA-10422)
 * Add a nodetool command to refresh size_estimates (CASSANDRA-9579)
 * Invalidate cache after stream receive task is completed (CASSANDRA-10341)
 * Reject counter writes in CQLSSTableWriter (CASSANDRA-10258)
 * Remove superfluous COUNTER_MUTATION stage mapping (CASSANDRA-10605)


3.0
 * Fix AssertionError while flushing memtable due to materialized views
   incorrectly inserting empty rows (CASSANDRA-10614)
 * Store UDA initcond as CQL literal in the schema table, instead of a blob (CASSANDRA-10650)
 * Don't use -1 for the position of partition key in schema (CASSANDRA-10491)
 * Fix distinct queries in mixed version cluster (CASSANDRA-10573)
 * Skip sstable on clustering in names query (CASSANDRA-10571)
 * Remove value skipping as it breaks read-repair (CASSANDRA-10655)
 * Fix bootstrapping with MVs (CASSANDRA-10621)
 * Make sure EACH_QUORUM reads are using NTS (CASSANDRA-10584)
 * Fix MV replica filtering for non-NetworkTopologyStrategy (CASSANDRA-10634)
 * (Hadoop) fix CIF describeSplits() not handling 0 size estimates (CASSANDRA-10600)
 * Fix reading of legacy sstables (CASSANDRA-10590)
 * Use CQL type names in schema metadata tables (CASSANDRA-10365)
 * Guard batchlog replay against integer division by zero (CASSANDRA-9223)
 * Fix bug when adding a column to thrift with the same name than a primary key (CASSANDRA-10608)
 * Add client address argument to IAuthenticator::newSaslNegotiator (CASSANDRA-8068)
 * Fix implementation of LegacyLayout.LegacyBoundComparator (CASSANDRA-10602)
 * Don't use 'names query' read path for counters (CASSANDRA-10572)
 * Fix backward compatibility for counters (CASSANDRA-10470)
 * Remove memory_allocator paramter from cassandra.yaml (CASSANDRA-10581,10628)
 * Execute the metadata reload task of all registered indexes on CFS::reload (CASSANDRA-10604)
 * Fix thrift cas operations with defined columns (CASSANDRA-10576)
 * Fix PartitionUpdate.operationCount()for updates with static column operations (CASSANDRA-10606)
 * Fix thrift get() queries with defined columns (CASSANDRA-10586)
 * Fix marking of indexes as built and removed (CASSANDRA-10601)
 * Skip initialization of non-registered 2i instances, remove Index::getIndexName (CASSANDRA-10595)
 * Fix batches on multiple tables (CASSANDRA-10554)
 * Ensure compaction options are validated when updating KeyspaceMetadata (CASSANDRA-10569)
 * Flatten Iterator Transformation Hierarchy (CASSANDRA-9975)
 * Remove token generator (CASSANDRA-5261)
 * RolesCache should not be created for any authenticator that does not requireAuthentication (CASSANDRA-10562)
 * Fix LogTransaction checking only a single directory for files (CASSANDRA-10421)
 * Fix handling of range tombstones when reading old format sstables (CASSANDRA-10360)
 * Aggregate with Initial Condition fails with C* 3.0 (CASSANDRA-10367)
Merged from 2.2:
 * (cqlsh) show partial trace if incomplete after max_trace_wait (CASSANDRA-7645)
 * Use most up-to-date version of schema for system tables (CASSANDRA-10652)
 * Deprecate memory_allocator in cassandra.yaml (CASSANDRA-10581,10628)
 * Expose phi values from failure detector via JMX and tweak debug
   and trace logging (CASSANDRA-9526)
 * Fix IllegalArgumentException in DataOutputBuffer.reallocate for large buffers (CASSANDRA-10592)
Merged from 2.1:
 * Shutdown compaction in drain to prevent leak (CASSANDRA-10079)
 * (cqlsh) fix COPY using wrong variable name for time_format (CASSANDRA-10633)
 * Do not run SizeEstimatesRecorder if a node is not a member of the ring (CASSANDRA-9912)
 * Improve handling of dead nodes in gossip (CASSANDRA-10298)
 * Fix logback-tools.xml incorrectly configured for outputing to System.err
   (CASSANDRA-9937)
 * Fix streaming to catch exception so retry not fail (CASSANDRA-10557)
 * Add validation method to PerRowSecondaryIndex (CASSANDRA-10092)
 * Support encrypted and plain traffic on the same port (CASSANDRA-10559)
 * Do STCS in DTCS windows (CASSANDRA-10276)
 * Avoid repetition of JVM_OPTS in debian package (CASSANDRA-10251)
 * Fix potential NPE from handling result of SIM.highestSelectivityIndex (CASSANDRA-10550)
 * Fix paging issues with partitions containing only static columns data (CASSANDRA-10381)
 * Fix conditions on static columns (CASSANDRA-10264)
 * AssertionError: attempted to delete non-existing file CommitLog (CASSANDRA-10377)
 * Fix sorting for queries with an IN condition on partition key columns (CASSANDRA-10363)


3.0-rc2
 * Fix SELECT DISTINCT queries between 2.2.2 nodes and 3.0 nodes (CASSANDRA-10473)
 * Remove circular references in SegmentedFile (CASSANDRA-10543)
 * Ensure validation of indexed values only occurs once per-partition (CASSANDRA-10536)
 * Fix handling of static columns for range tombstones in thrift (CASSANDRA-10174)
 * Support empty ColumnFilter for backward compatility on empty IN (CASSANDRA-10471)
 * Remove Pig support (CASSANDRA-10542)
 * Fix LogFile throws Exception when assertion is disabled (CASSANDRA-10522)
 * Revert CASSANDRA-7486, make CMS default GC, move GC config to
   conf/jvm.options (CASSANDRA-10403)
 * Fix TeeingAppender causing some logs to be truncated/empty (CASSANDRA-10447)
 * Allow EACH_QUORUM for reads (CASSANDRA-9602)
 * Fix potential ClassCastException while upgrading (CASSANDRA-10468)
 * Fix NPE in MVs on update (CASSANDRA-10503)
 * Only include modified cell data in indexing deltas (CASSANDRA-10438)
 * Do not load keyspace when creating sstable writer (CASSANDRA-10443)
 * If node is not yet gossiping write all MV updates to batchlog only (CASSANDRA-10413)
 * Re-populate token metadata after commit log recovery (CASSANDRA-10293)
 * Provide additional metrics for materialized views (CASSANDRA-10323)
 * Flush system schema tables after local schema changes (CASSANDRA-10429)
Merged from 2.2:
 * Reduce contention getting instances of CompositeType (CASSANDRA-10433)
 * Fix the regression when using LIMIT with aggregates (CASSANDRA-10487)
 * Avoid NoClassDefFoundError during DataDescriptor initialization on windows (CASSANDRA-10412)
 * Preserve case of quoted Role & User names (CASSANDRA-10394)
 * cqlsh pg-style-strings broken (CASSANDRA-10484)
 * cqlsh prompt includes name of keyspace after failed `use` statement (CASSANDRA-10369)
Merged from 2.1:
 * (cqlsh) Distinguish negative and positive infinity in output (CASSANDRA-10523)
 * (cqlsh) allow custom time_format for COPY TO (CASSANDRA-8970)
 * Don't allow startup if the node's rack has changed (CASSANDRA-10242)
 * (cqlsh) show partial trace if incomplete after max_trace_wait (CASSANDRA-7645)
 * Allow LOCAL_JMX to be easily overridden (CASSANDRA-10275)
 * Mark nodes as dead even if they've already left (CASSANDRA-10205)


3.0.0-rc1
 * Fix mixed version read request compatibility for compact static tables
   (CASSANDRA-10373)
 * Fix paging of DISTINCT with static and IN (CASSANDRA-10354)
 * Allow MATERIALIZED VIEW's SELECT statement to restrict primary key
   columns (CASSANDRA-9664)
 * Move crc_check_chance out of compression options (CASSANDRA-9839)
 * Fix descending iteration past end of BTreeSearchIterator (CASSANDRA-10301)
 * Transfer hints to a different node on decommission (CASSANDRA-10198)
 * Check partition keys for CAS operations during stmt validation (CASSANDRA-10338)
 * Add custom query expressions to SELECT (CASSANDRA-10217)
 * Fix minor bugs in MV handling (CASSANDRA-10362)
 * Allow custom indexes with 0,1 or multiple target columns (CASSANDRA-10124)
 * Improve MV schema representation (CASSANDRA-9921)
 * Add flag to enable/disable coordinator batchlog for MV writes (CASSANDRA-10230)
 * Update cqlsh COPY for new internal driver serialization interface (CASSANDRA-10318)
 * Give index implementations more control over rebuild operations (CASSANDRA-10312)
 * Update index file format (CASSANDRA-10314)
 * Add "shadowable" row tombstones to deal with mv timestamp issues (CASSANDRA-10261)
 * CFS.loadNewSSTables() broken for pre-3.0 sstables
 * Cache selected index in read command to reduce lookups (CASSANDRA-10215)
 * Small optimizations of sstable index serialization (CASSANDRA-10232)
 * Support for both encrypted and unencrypted native transport connections (CASSANDRA-9590)
Merged from 2.2:
 * Configurable page size in cqlsh (CASSANDRA-9855)
 * Defer default role manager setup until all nodes are on 2.2+ (CASSANDRA-9761)
 * Handle missing RoleManager in config after upgrade to 2.2 (CASSANDRA-10209)
Merged from 2.1:
 * Bulk Loader API could not tolerate even node failure (CASSANDRA-10347)
 * Avoid misleading pushed notifications when multiple nodes
   share an rpc_address (CASSANDRA-10052)
 * Fix dropping undroppable when message queue is full (CASSANDRA-10113)
 * Fix potential ClassCastException during paging (CASSANDRA-10352)
 * Prevent ALTER TYPE from creating circular references (CASSANDRA-10339)
 * Fix cache handling of 2i and base tables (CASSANDRA-10155, 10359)
 * Fix NPE in nodetool compactionhistory (CASSANDRA-9758)
 * (Pig) support BulkOutputFormat as a URL parameter (CASSANDRA-7410)
 * BATCH statement is broken in cqlsh (CASSANDRA-10272)
 * (cqlsh) Make cqlsh PEP8 Compliant (CASSANDRA-10066)
 * (cqlsh) Fix error when starting cqlsh with --debug (CASSANDRA-10282)
 * Scrub, Cleanup and Upgrade do not unmark compacting until all operations
   have completed, regardless of the occurence of exceptions (CASSANDRA-10274)


3.0.0-beta2
 * Fix columns returned by AbstractBtreePartitions (CASSANDRA-10220)
 * Fix backward compatibility issue due to AbstractBounds serialization bug (CASSANDRA-9857)
 * Fix startup error when upgrading nodes (CASSANDRA-10136)
 * Base table PRIMARY KEY can be assumed to be NOT NULL in MV creation (CASSANDRA-10147)
 * Improve batchlog write patch (CASSANDRA-9673)
 * Re-apply MaterializedView updates on commitlog replay (CASSANDRA-10164)
 * Require AbstractType.isByteOrderComparable declaration in constructor (CASSANDRA-9901)
 * Avoid digest mismatch on upgrade to 3.0 (CASSANDRA-9554)
 * Fix Materialized View builder when adding multiple MVs (CASSANDRA-10156)
 * Choose better poolingOptions for protocol v4 in cassandra-stress (CASSANDRA-10182)
 * Fix LWW bug affecting Materialized Views (CASSANDRA-10197)
 * Ensures frozen sets and maps are always sorted (CASSANDRA-10162)
 * Don't deadlock when flushing CFS backed custom indexes (CASSANDRA-10181)
 * Fix double flushing of secondary index tables (CASSANDRA-10180)
 * Fix incorrect handling of range tombstones in thrift (CASSANDRA-10046)
 * Only use batchlog when paired materialized view replica is remote (CASSANDRA-10061)
 * Reuse TemporalRow when updating multiple MaterializedViews (CASSANDRA-10060)
 * Validate gc_grace_seconds for batchlog writes and MVs (CASSANDRA-9917)
 * Fix sstablerepairedset (CASSANDRA-10132)
Merged from 2.2:
 * Cancel transaction for sstables we wont redistribute index summary
   for (CASSANDRA-10270)
 * Retry snapshot deletion after compaction and gc on Windows (CASSANDRA-10222)
 * Fix failure to start with space in directory path on Windows (CASSANDRA-10239)
 * Fix repair hang when snapshot failed (CASSANDRA-10057)
 * Fall back to 1/4 commitlog volume for commitlog_total_space on small disks
   (CASSANDRA-10199)
Merged from 2.1:
 * Added configurable warning threshold for GC duration (CASSANDRA-8907)
 * Fix handling of streaming EOF (CASSANDRA-10206)
 * Only check KeyCache when it is enabled
 * Change streaming_socket_timeout_in_ms default to 1 hour (CASSANDRA-8611)
 * (cqlsh) update list of CQL keywords (CASSANDRA-9232)
 * Add nodetool gettraceprobability command (CASSANDRA-10234)
Merged from 2.0:
 * Fix rare race where older gossip states can be shadowed (CASSANDRA-10366)
 * Fix consolidating racks violating the RF contract (CASSANDRA-10238)
 * Disallow decommission when node is in drained state (CASSANDRA-8741)


2.2.1
 * Fix race during construction of commit log (CASSANDRA-10049)
 * Fix LeveledCompactionStrategyTest (CASSANDRA-9757)
 * Fix broken UnbufferedDataOutputStreamPlus.writeUTF (CASSANDRA-10203)
 * (cqlsh) default load-from-file encoding to utf-8 (CASSANDRA-9898)
 * Avoid returning Permission.NONE when failing to query users table (CASSANDRA-10168)
 * (cqlsh) add CLEAR command (CASSANDRA-10086)
 * Support string literals as Role names for compatibility (CASSANDRA-10135)
Merged from 2.1:
 * Only check KeyCache when it is enabled
 * Change streaming_socket_timeout_in_ms default to 1 hour (CASSANDRA-8611)
 * (cqlsh) update list of CQL keywords (CASSANDRA-9232)


3.0.0-beta1
 * Redesign secondary index API (CASSANDRA-9459, 7771, 9041)
 * Fix throwing ReadFailure instead of ReadTimeout on range queries (CASSANDRA-10125)
 * Rewrite hinted handoff (CASSANDRA-6230)
 * Fix query on static compact tables (CASSANDRA-10093)
 * Fix race during construction of commit log (CASSANDRA-10049)
 * Add option to only purge repaired tombstones (CASSANDRA-6434)
 * Change authorization handling for MVs (CASSANDRA-9927)
 * Add custom JMX enabled executor for UDF sandbox (CASSANDRA-10026)
 * Fix row deletion bug for Materialized Views (CASSANDRA-10014)
 * Support mixed-version clusters with Cassandra 2.1 and 2.2 (CASSANDRA-9704)
 * Fix multiple slices on RowSearchers (CASSANDRA-10002)
 * Fix bug in merging of collections (CASSANDRA-10001)
 * Optimize batchlog replay to avoid full scans (CASSANDRA-7237)
 * Repair improvements when using vnodes (CASSANDRA-5220)
 * Disable scripted UDFs by default (CASSANDRA-9889)
 * Bytecode inspection for Java-UDFs (CASSANDRA-9890)
 * Use byte to serialize MT hash length (CASSANDRA-9792)
 * Replace usage of Adler32 with CRC32 (CASSANDRA-8684)
 * Fix migration to new format from 2.1 SSTable (CASSANDRA-10006)
 * SequentialWriter should extend BufferedDataOutputStreamPlus (CASSANDRA-9500)
 * Use the same repairedAt timestamp within incremental repair session (CASSANDRA-9111)
Merged from 2.2:
 * Allow count(*) and count(1) to be use as normal aggregation (CASSANDRA-10114)
 * An NPE is thrown if the column name is unknown for an IN relation (CASSANDRA-10043)
 * Apply commit_failure_policy to more errors on startup (CASSANDRA-9749)
 * Fix histogram overflow exception (CASSANDRA-9973)
 * Route gossip messages over dedicated socket (CASSANDRA-9237)
 * Add checksum to saved cache files (CASSANDRA-9265)
 * Log warning when using an aggregate without partition key (CASSANDRA-9737)
Merged from 2.1:
 * (cqlsh) Allow encoding to be set through command line (CASSANDRA-10004)
 * Add new JMX methods to change local compaction strategy (CASSANDRA-9965)
 * Write hints for paxos commits (CASSANDRA-7342)
 * (cqlsh) Fix timestamps before 1970 on Windows, always
   use UTC for timestamp display (CASSANDRA-10000)
 * (cqlsh) Avoid overwriting new config file with old config
   when both exist (CASSANDRA-9777)
 * Release snapshot selfRef when doing snapshot repair (CASSANDRA-9998)
 * Cannot replace token does not exist - DN node removed as Fat Client (CASSANDRA-9871)
Merged from 2.0:
 * Don't cast expected bf size to an int (CASSANDRA-9959)
 * Make getFullyExpiredSSTables less expensive (CASSANDRA-9882)


3.0.0-alpha1
 * Implement proper sandboxing for UDFs (CASSANDRA-9402)
 * Simplify (and unify) cleanup of compaction leftovers (CASSANDRA-7066)
 * Allow extra schema definitions in cassandra-stress yaml (CASSANDRA-9850)
 * Metrics should use up to date nomenclature (CASSANDRA-9448)
 * Change CREATE/ALTER TABLE syntax for compression (CASSANDRA-8384)
 * Cleanup crc and adler code for java 8 (CASSANDRA-9650)
 * Storage engine refactor (CASSANDRA-8099, 9743, 9746, 9759, 9781, 9808, 9825,
   9848, 9705, 9859, 9867, 9874, 9828, 9801)
 * Update Guava to 18.0 (CASSANDRA-9653)
 * Bloom filter false positive ratio is not honoured (CASSANDRA-8413)
 * New option for cassandra-stress to leave a ratio of columns null (CASSANDRA-9522)
 * Change hinted_handoff_enabled yaml setting, JMX (CASSANDRA-9035)
 * Add algorithmic token allocation (CASSANDRA-7032)
 * Add nodetool command to replay batchlog (CASSANDRA-9547)
 * Make file buffer cache independent of paths being read (CASSANDRA-8897)
 * Remove deprecated legacy Hadoop code (CASSANDRA-9353)
 * Decommissioned nodes will not rejoin the cluster (CASSANDRA-8801)
 * Change gossip stabilization to use endpoit size (CASSANDRA-9401)
 * Change default garbage collector to G1 (CASSANDRA-7486)
 * Populate TokenMetadata early during startup (CASSANDRA-9317)
 * Undeprecate cache recentHitRate (CASSANDRA-6591)
 * Add support for selectively varint encoding fields (CASSANDRA-9499, 9865)
 * Materialized Views (CASSANDRA-6477)
Merged from 2.2:
 * Avoid grouping sstables for anticompaction with DTCS (CASSANDRA-9900)
 * UDF / UDA execution time in trace (CASSANDRA-9723)
 * Fix broken internode SSL (CASSANDRA-9884)
Merged from 2.1:
 * Add new JMX methods to change local compaction strategy (CASSANDRA-9965)
 * Fix handling of enable/disable autocompaction (CASSANDRA-9899)
 * Add consistency level to tracing ouput (CASSANDRA-9827)
 * Remove repair snapshot leftover on startup (CASSANDRA-7357)
 * Use random nodes for batch log when only 2 racks (CASSANDRA-8735)
 * Ensure atomicity inside thrift and stream session (CASSANDRA-7757)
 * Fix nodetool info error when the node is not joined (CASSANDRA-9031)
Merged from 2.0:
 * Log when messages are dropped due to cross_node_timeout (CASSANDRA-9793)
 * Don't track hotness when opening from snapshot for validation (CASSANDRA-9382)


2.2.0
 * Allow the selection of columns together with aggregates (CASSANDRA-9767)
 * Fix cqlsh copy methods and other windows specific issues (CASSANDRA-9795)
 * Don't wrap byte arrays in SequentialWriter (CASSANDRA-9797)
 * sum() and avg() functions missing for smallint and tinyint types (CASSANDRA-9671)
 * Revert CASSANDRA-9542 (allow native functions in UDA) (CASSANDRA-9771)
Merged from 2.1:
 * Fix MarshalException when upgrading superColumn family (CASSANDRA-9582)
 * Fix broken logging for "empty" flushes in Memtable (CASSANDRA-9837)
 * Handle corrupt files on startup (CASSANDRA-9686)
 * Fix clientutil jar and tests (CASSANDRA-9760)
 * (cqlsh) Allow the SSL protocol version to be specified through the
    config file or environment variables (CASSANDRA-9544)
Merged from 2.0:
 * Add tool to find why expired sstables are not getting dropped (CASSANDRA-10015)
 * Remove erroneous pending HH tasks from tpstats/jmx (CASSANDRA-9129)
 * Don't cast expected bf size to an int (CASSANDRA-9959)
 * checkForEndpointCollision fails for legitimate collisions (CASSANDRA-9765)
 * Complete CASSANDRA-8448 fix (CASSANDRA-9519)
 * Don't include auth credentials in debug log (CASSANDRA-9682)
 * Can't transition from write survey to normal mode (CASSANDRA-9740)
 * Scrub (recover) sstables even when -Index.db is missing (CASSANDRA-9591)
 * Fix growing pending background compaction (CASSANDRA-9662)


2.2.0-rc2
 * Re-enable memory-mapped I/O on Windows (CASSANDRA-9658)
 * Warn when an extra-large partition is compacted (CASSANDRA-9643)
 * (cqlsh) Allow setting the initial connection timeout (CASSANDRA-9601)
 * BulkLoader has --transport-factory option but does not use it (CASSANDRA-9675)
 * Allow JMX over SSL directly from nodetool (CASSANDRA-9090)
 * Update cqlsh for UDFs (CASSANDRA-7556)
 * Change Windows kernel default timer resolution (CASSANDRA-9634)
 * Deprected sstable2json and json2sstable (CASSANDRA-9618)
 * Allow native functions in user-defined aggregates (CASSANDRA-9542)
 * Don't repair system_distributed by default (CASSANDRA-9621)
 * Fix mixing min, max, and count aggregates for blob type (CASSANRA-9622)
 * Rename class for DATE type in Java driver (CASSANDRA-9563)
 * Duplicate compilation of UDFs on coordinator (CASSANDRA-9475)
 * Fix connection leak in CqlRecordWriter (CASSANDRA-9576)
 * Mlockall before opening system sstables & remove boot_without_jna option (CASSANDRA-9573)
 * Add functions to convert timeuuid to date or time, deprecate dateOf and unixTimestampOf (CASSANDRA-9229)
 * Make sure we cancel non-compacting sstables from LifecycleTransaction (CASSANDRA-9566)
 * Fix deprecated repair JMX API (CASSANDRA-9570)
 * Add logback metrics (CASSANDRA-9378)
 * Update and refactor ant test/test-compression to run the tests in parallel (CASSANDRA-9583)
 * Fix upgrading to new directory for secondary index (CASSANDRA-9687)
Merged from 2.1:
 * (cqlsh) Fix bad check for CQL compatibility when DESCRIBE'ing
   COMPACT STORAGE tables with no clustering columns
 * Eliminate strong self-reference chains in sstable ref tidiers (CASSANDRA-9656)
 * Ensure StreamSession uses canonical sstable reader instances (CASSANDRA-9700)
 * Ensure memtable book keeping is not corrupted in the event we shrink usage (CASSANDRA-9681)
 * Update internal python driver for cqlsh (CASSANDRA-9064)
 * Fix IndexOutOfBoundsException when inserting tuple with too many
   elements using the string literal notation (CASSANDRA-9559)
 * Enable describe on indices (CASSANDRA-7814)
 * Fix incorrect result for IN queries where column not found (CASSANDRA-9540)
 * ColumnFamilyStore.selectAndReference may block during compaction (CASSANDRA-9637)
 * Fix bug in cardinality check when compacting (CASSANDRA-9580)
 * Fix memory leak in Ref due to ConcurrentLinkedQueue.remove() behaviour (CASSANDRA-9549)
 * Make rebuild only run one at a time (CASSANDRA-9119)
Merged from 2.0:
 * Avoid NPE in AuthSuccess#decode (CASSANDRA-9727)
 * Add listen_address to system.local (CASSANDRA-9603)
 * Bug fixes to resultset metadata construction (CASSANDRA-9636)
 * Fix setting 'durable_writes' in ALTER KEYSPACE (CASSANDRA-9560)
 * Avoids ballot clash in Paxos (CASSANDRA-9649)
 * Improve trace messages for RR (CASSANDRA-9479)
 * Fix suboptimal secondary index selection when restricted
   clustering column is also indexed (CASSANDRA-9631)
 * (cqlsh) Add min_threshold to DTCS option autocomplete (CASSANDRA-9385)
 * Fix error message when attempting to create an index on a column
   in a COMPACT STORAGE table with clustering columns (CASSANDRA-9527)
 * 'WITH WITH' in alter keyspace statements causes NPE (CASSANDRA-9565)
 * Expose some internals of SelectStatement for inspection (CASSANDRA-9532)
 * ArrivalWindow should use primitives (CASSANDRA-9496)
 * Periodically submit background compaction tasks (CASSANDRA-9592)
 * Set HAS_MORE_PAGES flag to false when PagingState is null (CASSANDRA-9571)


2.2.0-rc1
 * Compressed commit log should measure compressed space used (CASSANDRA-9095)
 * Fix comparison bug in CassandraRoleManager#collectRoles (CASSANDRA-9551)
 * Add tinyint,smallint,time,date support for UDFs (CASSANDRA-9400)
 * Deprecates SSTableSimpleWriter and SSTableSimpleUnsortedWriter (CASSANDRA-9546)
 * Empty INITCOND treated as null in aggregate (CASSANDRA-9457)
 * Remove use of Cell in Thrift MapReduce classes (CASSANDRA-8609)
 * Integrate pre-release Java Driver 2.2-rc1, custom build (CASSANDRA-9493)
 * Clean up gossiper logic for old versions (CASSANDRA-9370)
 * Fix custom payload coding/decoding to match the spec (CASSANDRA-9515)
 * ant test-all results incomplete when parsed (CASSANDRA-9463)
 * Disallow frozen<> types in function arguments and return types for
   clarity (CASSANDRA-9411)
 * Static Analysis to warn on unsafe use of Autocloseable instances (CASSANDRA-9431)
 * Update commitlog archiving examples now that commitlog segments are
   not recycled (CASSANDRA-9350)
 * Extend Transactional API to sstable lifecycle management (CASSANDRA-8568)
 * (cqlsh) Add support for native protocol 4 (CASSANDRA-9399)
 * Ensure that UDF and UDAs are keyspace-isolated (CASSANDRA-9409)
 * Revert CASSANDRA-7807 (tracing completion client notifications) (CASSANDRA-9429)
 * Add ability to stop compaction by ID (CASSANDRA-7207)
 * Let CassandraVersion handle SNAPSHOT version (CASSANDRA-9438)
Merged from 2.1:
 * (cqlsh) Fix using COPY through SOURCE or -f (CASSANDRA-9083)
 * Fix occasional lack of `system` keyspace in schema tables (CASSANDRA-8487)
 * Use ProtocolError code instead of ServerError code for native protocol
   error responses to unsupported protocol versions (CASSANDRA-9451)
 * Default commitlog_sync_batch_window_in_ms changed to 2ms (CASSANDRA-9504)
 * Fix empty partition assertion in unsorted sstable writing tools (CASSANDRA-9071)
 * Ensure truncate without snapshot cannot produce corrupt responses (CASSANDRA-9388)
 * Consistent error message when a table mixes counter and non-counter
   columns (CASSANDRA-9492)
 * Avoid getting unreadable keys during anticompaction (CASSANDRA-9508)
 * (cqlsh) Better float precision by default (CASSANDRA-9224)
 * Improve estimated row count (CASSANDRA-9107)
 * Optimize range tombstone memory footprint (CASSANDRA-8603)
 * Use configured gcgs in anticompaction (CASSANDRA-9397)
Merged from 2.0:
 * Don't accumulate more range than necessary in RangeTombstone.Tracker (CASSANDRA-9486)
 * Add broadcast and rpc addresses to system.local (CASSANDRA-9436)
 * Always mark sstable suspect when corrupted (CASSANDRA-9478)
 * Add database users and permissions to CQL3 documentation (CASSANDRA-7558)
 * Allow JVM_OPTS to be passed to standalone tools (CASSANDRA-5969)
 * Fix bad condition in RangeTombstoneList (CASSANDRA-9485)
 * Fix potential StackOverflow when setting CrcCheckChance over JMX (CASSANDRA-9488)
 * Fix null static columns in pages after the first, paged reversed
   queries (CASSANDRA-8502)
 * Fix counting cache serialization in request metrics (CASSANDRA-9466)
 * Add option not to validate atoms during scrub (CASSANDRA-9406)


2.2.0-beta1
 * Introduce Transactional API for internal state changes (CASSANDRA-8984)
 * Add a flag in cassandra.yaml to enable UDFs (CASSANDRA-9404)
 * Better support of null for UDF (CASSANDRA-8374)
 * Use ecj instead of javassist for UDFs (CASSANDRA-8241)
 * faster async logback configuration for tests (CASSANDRA-9376)
 * Add `smallint` and `tinyint` data types (CASSANDRA-8951)
 * Avoid thrift schema creation when native driver is used in stress tool (CASSANDRA-9374)
 * Make Functions.declared thread-safe
 * Add client warnings to native protocol v4 (CASSANDRA-8930)
 * Allow roles cache to be invalidated (CASSANDRA-8967)
 * Upgrade Snappy (CASSANDRA-9063)
 * Don't start Thrift rpc by default (CASSANDRA-9319)
 * Only stream from unrepaired sstables with incremental repair (CASSANDRA-8267)
 * Aggregate UDFs allow SFUNC return type to differ from STYPE if FFUNC specified (CASSANDRA-9321)
 * Remove Thrift dependencies in bundled tools (CASSANDRA-8358)
 * Disable memory mapping of hsperfdata file for JVM statistics (CASSANDRA-9242)
 * Add pre-startup checks to detect potential incompatibilities (CASSANDRA-8049)
 * Distinguish between null and unset in protocol v4 (CASSANDRA-7304)
 * Add user/role permissions for user-defined functions (CASSANDRA-7557)
 * Allow cassandra config to be updated to restart daemon without unloading classes (CASSANDRA-9046)
 * Don't initialize compaction writer before checking if iter is empty (CASSANDRA-9117)
 * Don't execute any functions at prepare-time (CASSANDRA-9037)
 * Share file handles between all instances of a SegmentedFile (CASSANDRA-8893)
 * Make it possible to major compact LCS (CASSANDRA-7272)
 * Make FunctionExecutionException extend RequestExecutionException
   (CASSANDRA-9055)
 * Add support for SELECT JSON, INSERT JSON syntax and new toJson(), fromJson()
   functions (CASSANDRA-7970)
 * Optimise max purgeable timestamp calculation in compaction (CASSANDRA-8920)
 * Constrain internode message buffer sizes, and improve IO class hierarchy (CASSANDRA-8670)
 * New tool added to validate all sstables in a node (CASSANDRA-5791)
 * Push notification when tracing completes for an operation (CASSANDRA-7807)
 * Delay "node up" and "node added" notifications until native protocol server is started (CASSANDRA-8236)
 * Compressed Commit Log (CASSANDRA-6809)
 * Optimise IntervalTree (CASSANDRA-8988)
 * Add a key-value payload for third party usage (CASSANDRA-8553, 9212)
 * Bump metrics-reporter-config dependency for metrics 3.0 (CASSANDRA-8149)
 * Partition intra-cluster message streams by size, not type (CASSANDRA-8789)
 * Add WriteFailureException to native protocol, notify coordinator of
   write failures (CASSANDRA-8592)
 * Convert SequentialWriter to nio (CASSANDRA-8709)
 * Add role based access control (CASSANDRA-7653, 8650, 7216, 8760, 8849, 8761, 8850)
 * Record client ip address in tracing sessions (CASSANDRA-8162)
 * Indicate partition key columns in response metadata for prepared
   statements (CASSANDRA-7660)
 * Merge UUIDType and TimeUUIDType parse logic (CASSANDRA-8759)
 * Avoid memory allocation when searching index summary (CASSANDRA-8793)
 * Optimise (Time)?UUIDType Comparisons (CASSANDRA-8730)
 * Make CRC32Ex into a separate maven dependency (CASSANDRA-8836)
 * Use preloaded jemalloc w/ Unsafe (CASSANDRA-8714, 9197)
 * Avoid accessing partitioner through StorageProxy (CASSANDRA-8244, 8268)
 * Upgrade Metrics library and remove depricated metrics (CASSANDRA-5657)
 * Serializing Row cache alternative, fully off heap (CASSANDRA-7438)
 * Duplicate rows returned when in clause has repeated values (CASSANDRA-6706)
 * Make CassandraException unchecked, extend RuntimeException (CASSANDRA-8560)
 * Support direct buffer decompression for reads (CASSANDRA-8464)
 * DirectByteBuffer compatible LZ4 methods (CASSANDRA-7039)
 * Group sstables for anticompaction correctly (CASSANDRA-8578)
 * Add ReadFailureException to native protocol, respond
   immediately when replicas encounter errors while handling
   a read request (CASSANDRA-7886)
 * Switch CommitLogSegment from RandomAccessFile to nio (CASSANDRA-8308)
 * Allow mixing token and partition key restrictions (CASSANDRA-7016)
 * Support index key/value entries on map collections (CASSANDRA-8473)
 * Modernize schema tables (CASSANDRA-8261)
 * Support for user-defined aggregation functions (CASSANDRA-8053)
 * Fix NPE in SelectStatement with empty IN values (CASSANDRA-8419)
 * Refactor SelectStatement, return IN results in natural order instead
   of IN value list order and ignore duplicate values in partition key IN restrictions (CASSANDRA-7981)
 * Support UDTs, tuples, and collections in user-defined
   functions (CASSANDRA-7563)
 * Fix aggregate fn results on empty selection, result column name,
   and cqlsh parsing (CASSANDRA-8229)
 * Mark sstables as repaired after full repair (CASSANDRA-7586)
 * Extend Descriptor to include a format value and refactor reader/writer
   APIs (CASSANDRA-7443)
 * Integrate JMH for microbenchmarks (CASSANDRA-8151)
 * Keep sstable levels when bootstrapping (CASSANDRA-7460)
 * Add Sigar library and perform basic OS settings check on startup (CASSANDRA-7838)
 * Support for aggregation functions (CASSANDRA-4914)
 * Remove cassandra-cli (CASSANDRA-7920)
 * Accept dollar quoted strings in CQL (CASSANDRA-7769)
 * Make assassinate a first class command (CASSANDRA-7935)
 * Support IN clause on any partition key column (CASSANDRA-7855)
 * Support IN clause on any clustering column (CASSANDRA-4762)
 * Improve compaction logging (CASSANDRA-7818)
 * Remove YamlFileNetworkTopologySnitch (CASSANDRA-7917)
 * Do anticompaction in groups (CASSANDRA-6851)
 * Support user-defined functions (CASSANDRA-7395, 7526, 7562, 7740, 7781, 7929,
   7924, 7812, 8063, 7813, 7708)
 * Permit configurable timestamps with cassandra-stress (CASSANDRA-7416)
 * Move sstable RandomAccessReader to nio2, which allows using the
   FILE_SHARE_DELETE flag on Windows (CASSANDRA-4050)
 * Remove CQL2 (CASSANDRA-5918)
 * Optimize fetching multiple cells by name (CASSANDRA-6933)
 * Allow compilation in java 8 (CASSANDRA-7028)
 * Make incremental repair default (CASSANDRA-7250)
 * Enable code coverage thru JaCoCo (CASSANDRA-7226)
 * Switch external naming of 'column families' to 'tables' (CASSANDRA-4369)
 * Shorten SSTable path (CASSANDRA-6962)
 * Use unsafe mutations for most unit tests (CASSANDRA-6969)
 * Fix race condition during calculation of pending ranges (CASSANDRA-7390)
 * Fail on very large batch sizes (CASSANDRA-8011)
 * Improve concurrency of repair (CASSANDRA-6455, 8208, 9145)
 * Select optimal CRC32 implementation at runtime (CASSANDRA-8614)
 * Evaluate MurmurHash of Token once per query (CASSANDRA-7096)
 * Generalize progress reporting (CASSANDRA-8901)
 * Resumable bootstrap streaming (CASSANDRA-8838, CASSANDRA-8942)
 * Allow scrub for secondary index (CASSANDRA-5174)
 * Save repair data to system table (CASSANDRA-5839)
 * fix nodetool names that reference column families (CASSANDRA-8872)
 Merged from 2.1:
 * Warn on misuse of unlogged batches (CASSANDRA-9282)
 * Failure detector detects and ignores local pauses (CASSANDRA-9183)
 * Add utility class to support for rate limiting a given log statement (CASSANDRA-9029)
 * Add missing consistency levels to cassandra-stess (CASSANDRA-9361)
 * Fix commitlog getCompletedTasks to not increment (CASSANDRA-9339)
 * Fix for harmless exceptions logged as ERROR (CASSANDRA-8564)
 * Delete processed sstables in sstablesplit/sstableupgrade (CASSANDRA-8606)
 * Improve sstable exclusion from partition tombstones (CASSANDRA-9298)
 * Validate the indexed column rather than the cell's contents for 2i (CASSANDRA-9057)
 * Add support for top-k custom 2i queries (CASSANDRA-8717)
 * Fix error when dropping table during compaction (CASSANDRA-9251)
 * cassandra-stress supports validation operations over user profiles (CASSANDRA-8773)
 * Add support for rate limiting log messages (CASSANDRA-9029)
 * Log the partition key with tombstone warnings (CASSANDRA-8561)
 * Reduce runWithCompactionsDisabled poll interval to 1ms (CASSANDRA-9271)
 * Fix PITR commitlog replay (CASSANDRA-9195)
 * GCInspector logs very different times (CASSANDRA-9124)
 * Fix deleting from an empty list (CASSANDRA-9198)
 * Update tuple and collection types that use a user-defined type when that UDT
   is modified (CASSANDRA-9148, CASSANDRA-9192)
 * Use higher timeout for prepair and snapshot in repair (CASSANDRA-9261)
 * Fix anticompaction blocking ANTI_ENTROPY stage (CASSANDRA-9151)
 * Repair waits for anticompaction to finish (CASSANDRA-9097)
 * Fix streaming not holding ref when stream error (CASSANDRA-9295)
 * Fix canonical view returning early opened SSTables (CASSANDRA-9396)
Merged from 2.0:
 * (cqlsh) Add LOGIN command to switch users (CASSANDRA-7212)
 * Clone SliceQueryFilter in AbstractReadCommand implementations (CASSANDRA-8940)
 * Push correct protocol notification for DROP INDEX (CASSANDRA-9310)
 * token-generator - generated tokens too long (CASSANDRA-9300)
 * Fix counting of tombstones for TombstoneOverwhelmingException (CASSANDRA-9299)
 * Fix ReconnectableSnitch reconnecting to peers during upgrade (CASSANDRA-6702)
 * Include keyspace and table name in error log for collections over the size
   limit (CASSANDRA-9286)
 * Avoid potential overlap in LCS with single-partition sstables (CASSANDRA-9322)
 * Log warning message when a table is queried before the schema has fully
   propagated (CASSANDRA-9136)
 * Overload SecondaryIndex#indexes to accept the column definition (CASSANDRA-9314)
 * (cqlsh) Add SERIAL and LOCAL_SERIAL consistency levels (CASSANDRA-8051)
 * Fix index selection during rebuild with certain table layouts (CASSANDRA-9281)
 * Fix partition-level-delete-only workload accounting (CASSANDRA-9194)
 * Allow scrub to handle corrupted compressed chunks (CASSANDRA-9140)
 * Fix assertion error when resetlocalschema is run during repair (CASSANDRA-9249)
 * Disable single sstable tombstone compactions for DTCS by default (CASSANDRA-9234)
 * IncomingTcpConnection thread is not named (CASSANDRA-9262)
 * Close incoming connections when MessagingService is stopped (CASSANDRA-9238)
 * Fix streaming hang when retrying (CASSANDRA-9132)


2.1.5
 * Re-add deprecated cold_reads_to_omit param for backwards compat (CASSANDRA-9203)
 * Make anticompaction visible in compactionstats (CASSANDRA-9098)
 * Improve nodetool getendpoints documentation about the partition
   key parameter (CASSANDRA-6458)
 * Don't check other keyspaces for schema changes when an user-defined
   type is altered (CASSANDRA-9187)
 * Add generate-idea-files target to build.xml (CASSANDRA-9123)
 * Allow takeColumnFamilySnapshot to take a list of tables (CASSANDRA-8348)
 * Limit major sstable operations to their canonical representation (CASSANDRA-8669)
 * cqlsh: Add tests for INSERT and UPDATE tab completion (CASSANDRA-9125)
 * cqlsh: quote column names when needed in COPY FROM inserts (CASSANDRA-9080)
 * Do not load read meter for offline operations (CASSANDRA-9082)
 * cqlsh: Make CompositeType data readable (CASSANDRA-8919)
 * cqlsh: Fix display of triggers (CASSANDRA-9081)
 * Fix NullPointerException when deleting or setting an element by index on
   a null list collection (CASSANDRA-9077)
 * Buffer bloom filter serialization (CASSANDRA-9066)
 * Fix anti-compaction target bloom filter size (CASSANDRA-9060)
 * Make FROZEN and TUPLE unreserved keywords in CQL (CASSANDRA-9047)
 * Prevent AssertionError from SizeEstimatesRecorder (CASSANDRA-9034)
 * Avoid overwriting index summaries for sstables with an older format that
   does not support downsampling; rebuild summaries on startup when this
   is detected (CASSANDRA-8993)
 * Fix potential data loss in CompressedSequentialWriter (CASSANDRA-8949)
 * Make PasswordAuthenticator number of hashing rounds configurable (CASSANDRA-8085)
 * Fix AssertionError when binding nested collections in DELETE (CASSANDRA-8900)
 * Check for overlap with non-early sstables in LCS (CASSANDRA-8739)
 * Only calculate max purgable timestamp if we have to (CASSANDRA-8914)
 * (cqlsh) Greatly improve performance of COPY FROM (CASSANDRA-8225)
 * IndexSummary effectiveIndexInterval is now a guideline, not a rule (CASSANDRA-8993)
 * Use correct bounds for page cache eviction of compressed files (CASSANDRA-8746)
 * SSTableScanner enforces its bounds (CASSANDRA-8946)
 * Cleanup cell equality (CASSANDRA-8947)
 * Introduce intra-cluster message coalescing (CASSANDRA-8692)
 * DatabaseDescriptor throws NPE when rpc_interface is used (CASSANDRA-8839)
 * Don't check if an sstable is live for offline compactions (CASSANDRA-8841)
 * Don't set clientMode in SSTableLoader (CASSANDRA-8238)
 * Fix SSTableRewriter with disabled early open (CASSANDRA-8535)
 * Fix cassandra-stress so it respects the CL passed in user mode (CASSANDRA-8948)
 * Fix rare NPE in ColumnDefinition#hasIndexOption() (CASSANDRA-8786)
 * cassandra-stress reports per-operation statistics, plus misc (CASSANDRA-8769)
 * Add SimpleDate (cql date) and Time (cql time) types (CASSANDRA-7523)
 * Use long for key count in cfstats (CASSANDRA-8913)
 * Make SSTableRewriter.abort() more robust to failure (CASSANDRA-8832)
 * Remove cold_reads_to_omit from STCS (CASSANDRA-8860)
 * Make EstimatedHistogram#percentile() use ceil instead of floor (CASSANDRA-8883)
 * Fix top partitions reporting wrong cardinality (CASSANDRA-8834)
 * Fix rare NPE in KeyCacheSerializer (CASSANDRA-8067)
 * Pick sstables for validation as late as possible inc repairs (CASSANDRA-8366)
 * Fix commitlog getPendingTasks to not increment (CASSANDRA-8862)
 * Fix parallelism adjustment in range and secondary index queries
   when the first fetch does not satisfy the limit (CASSANDRA-8856)
 * Check if the filtered sstables is non-empty in STCS (CASSANDRA-8843)
 * Upgrade java-driver used for cassandra-stress (CASSANDRA-8842)
 * Fix CommitLog.forceRecycleAllSegments() memory access error (CASSANDRA-8812)
 * Improve assertions in Memory (CASSANDRA-8792)
 * Fix SSTableRewriter cleanup (CASSANDRA-8802)
 * Introduce SafeMemory for CompressionMetadata.Writer (CASSANDRA-8758)
 * 'nodetool info' prints exception against older node (CASSANDRA-8796)
 * Ensure SSTableReader.last corresponds exactly with the file end (CASSANDRA-8750)
 * Make SSTableWriter.openEarly more robust and obvious (CASSANDRA-8747)
 * Enforce SSTableReader.first/last (CASSANDRA-8744)
 * Cleanup SegmentedFile API (CASSANDRA-8749)
 * Avoid overlap with early compaction replacement (CASSANDRA-8683)
 * Safer Resource Management++ (CASSANDRA-8707)
 * Write partition size estimates into a system table (CASSANDRA-7688)
 * cqlsh: Fix keys() and full() collection indexes in DESCRIBE output
   (CASSANDRA-8154)
 * Show progress of streaming in nodetool netstats (CASSANDRA-8886)
 * IndexSummaryBuilder utilises offheap memory, and shares data between
   each IndexSummary opened from it (CASSANDRA-8757)
 * markCompacting only succeeds if the exact SSTableReader instances being
   marked are in the live set (CASSANDRA-8689)
 * cassandra-stress support for varint (CASSANDRA-8882)
 * Fix Adler32 digest for compressed sstables (CASSANDRA-8778)
 * Add nodetool statushandoff/statusbackup (CASSANDRA-8912)
 * Use stdout for progress and stats in sstableloader (CASSANDRA-8982)
 * Correctly identify 2i datadir from older versions (CASSANDRA-9116)
Merged from 2.0:
 * Ignore gossip SYNs after shutdown (CASSANDRA-9238)
 * Avoid overflow when calculating max sstable size in LCS (CASSANDRA-9235)
 * Make sstable blacklisting work with compression (CASSANDRA-9138)
 * Do not attempt to rebuild indexes if no index accepts any column (CASSANDRA-9196)
 * Don't initiate snitch reconnection for dead states (CASSANDRA-7292)
 * Fix ArrayIndexOutOfBoundsException in CQLSSTableWriter (CASSANDRA-8978)
 * Add shutdown gossip state to prevent timeouts during rolling restarts (CASSANDRA-8336)
 * Fix running with java.net.preferIPv6Addresses=true (CASSANDRA-9137)
 * Fix failed bootstrap/replace attempts being persisted in system.peers (CASSANDRA-9180)
 * Flush system.IndexInfo after marking index built (CASSANDRA-9128)
 * Fix updates to min/max_compaction_threshold through cassandra-cli
   (CASSANDRA-8102)
 * Don't include tmp files when doing offline relevel (CASSANDRA-9088)
 * Use the proper CAS WriteType when finishing a previous round during Paxos
   preparation (CASSANDRA-8672)
 * Avoid race in cancelling compactions (CASSANDRA-9070)
 * More aggressive check for expired sstables in DTCS (CASSANDRA-8359)
 * Fix ignored index_interval change in ALTER TABLE statements (CASSANDRA-7976)
 * Do more aggressive compaction in old time windows in DTCS (CASSANDRA-8360)
 * java.lang.AssertionError when reading saved cache (CASSANDRA-8740)
 * "disk full" when running cleanup (CASSANDRA-9036)
 * Lower logging level from ERROR to DEBUG when a scheduled schema pull
   cannot be completed due to a node being down (CASSANDRA-9032)
 * Fix MOVED_NODE client event (CASSANDRA-8516)
 * Allow overriding MAX_OUTSTANDING_REPLAY_COUNT (CASSANDRA-7533)
 * Fix malformed JMX ObjectName containing IPv6 addresses (CASSANDRA-9027)
 * (cqlsh) Allow increasing CSV field size limit through
   cqlshrc config option (CASSANDRA-8934)
 * Stop logging range tombstones when exceeding the threshold
   (CASSANDRA-8559)
 * Fix NullPointerException when nodetool getendpoints is run
   against invalid keyspaces or tables (CASSANDRA-8950)
 * Allow specifying the tmp dir (CASSANDRA-7712)
 * Improve compaction estimated tasks estimation (CASSANDRA-8904)
 * Fix duplicate up/down messages sent to native clients (CASSANDRA-7816)
 * Expose commit log archive status via JMX (CASSANDRA-8734)
 * Provide better exceptions for invalid replication strategy parameters
   (CASSANDRA-8909)
 * Fix regression in mixed single and multi-column relation support for
   SELECT statements (CASSANDRA-8613)
 * Add ability to limit number of native connections (CASSANDRA-8086)
 * Fix CQLSSTableWriter throwing exception and spawning threads
   (CASSANDRA-8808)
 * Fix MT mismatch between empty and GC-able data (CASSANDRA-8979)
 * Fix incorrect validation when snapshotting single table (CASSANDRA-8056)
 * Add offline tool to relevel sstables (CASSANDRA-8301)
 * Preserve stream ID for more protocol errors (CASSANDRA-8848)
 * Fix combining token() function with multi-column relations on
   clustering columns (CASSANDRA-8797)
 * Make CFS.markReferenced() resistant to bad refcounting (CASSANDRA-8829)
 * Fix StreamTransferTask abort/complete bad refcounting (CASSANDRA-8815)
 * Fix AssertionError when querying a DESC clustering ordered
   table with ASC ordering and paging (CASSANDRA-8767)
 * AssertionError: "Memory was freed" when running cleanup (CASSANDRA-8716)
 * Make it possible to set max_sstable_age to fractional days (CASSANDRA-8406)
 * Fix some multi-column relations with indexes on some clustering
   columns (CASSANDRA-8275)
 * Fix memory leak in SSTableSimple*Writer and SSTableReader.validate()
   (CASSANDRA-8748)
 * Throw OOM if allocating memory fails to return a valid pointer (CASSANDRA-8726)
 * Fix SSTableSimpleUnsortedWriter ConcurrentModificationException (CASSANDRA-8619)
 * 'nodetool info' prints exception against older node (CASSANDRA-8796)
 * Ensure SSTableSimpleUnsortedWriter.close() terminates if
   disk writer has crashed (CASSANDRA-8807)


2.1.4
 * Bind JMX to localhost unless explicitly configured otherwise (CASSANDRA-9085)


2.1.3
 * Fix HSHA/offheap_objects corruption (CASSANDRA-8719)
 * Upgrade libthrift to 0.9.2 (CASSANDRA-8685)
 * Don't use the shared ref in sstableloader (CASSANDRA-8704)
 * Purge internal prepared statements if related tables or
   keyspaces are dropped (CASSANDRA-8693)
 * (cqlsh) Handle unicode BOM at start of files (CASSANDRA-8638)
 * Stop compactions before exiting offline tools (CASSANDRA-8623)
 * Update tools/stress/README.txt to match current behaviour (CASSANDRA-7933)
 * Fix schema from Thrift conversion with empty metadata (CASSANDRA-8695)
 * Safer Resource Management (CASSANDRA-7705)
 * Make sure we compact highly overlapping cold sstables with
   STCS (CASSANDRA-8635)
 * rpc_interface and listen_interface generate NPE on startup when specified
   interface doesn't exist (CASSANDRA-8677)
 * Fix ArrayIndexOutOfBoundsException in nodetool cfhistograms (CASSANDRA-8514)
 * Switch from yammer metrics for nodetool cf/proxy histograms (CASSANDRA-8662)
 * Make sure we don't add tmplink files to the compaction
   strategy (CASSANDRA-8580)
 * (cqlsh) Handle maps with blob keys (CASSANDRA-8372)
 * (cqlsh) Handle DynamicCompositeType schemas correctly (CASSANDRA-8563)
 * Duplicate rows returned when in clause has repeated values (CASSANDRA-6706)
 * Add tooling to detect hot partitions (CASSANDRA-7974)
 * Fix cassandra-stress user-mode truncation of partition generation (CASSANDRA-8608)
 * Only stream from unrepaired sstables during inc repair (CASSANDRA-8267)
 * Don't allow starting multiple inc repairs on the same sstables (CASSANDRA-8316)
 * Invalidate prepared BATCH statements when related tables
   or keyspaces are dropped (CASSANDRA-8652)
 * Fix missing results in secondary index queries on collections
   with ALLOW FILTERING (CASSANDRA-8421)
 * Expose EstimatedHistogram metrics for range slices (CASSANDRA-8627)
 * (cqlsh) Escape clqshrc passwords properly (CASSANDRA-8618)
 * Fix NPE when passing wrong argument in ALTER TABLE statement (CASSANDRA-8355)
 * Pig: Refactor and deprecate CqlStorage (CASSANDRA-8599)
 * Don't reuse the same cleanup strategy for all sstables (CASSANDRA-8537)
 * Fix case-sensitivity of index name on CREATE and DROP INDEX
   statements (CASSANDRA-8365)
 * Better detection/logging for corruption in compressed sstables (CASSANDRA-8192)
 * Use the correct repairedAt value when closing writer (CASSANDRA-8570)
 * (cqlsh) Handle a schema mismatch being detected on startup (CASSANDRA-8512)
 * Properly calculate expected write size during compaction (CASSANDRA-8532)
 * Invalidate affected prepared statements when a table's columns
   are altered (CASSANDRA-7910)
 * Stress - user defined writes should populate sequentally (CASSANDRA-8524)
 * Fix regression in SSTableRewriter causing some rows to become unreadable
   during compaction (CASSANDRA-8429)
 * Run major compactions for repaired/unrepaired in parallel (CASSANDRA-8510)
 * (cqlsh) Fix compression options in DESCRIBE TABLE output when compression
   is disabled (CASSANDRA-8288)
 * (cqlsh) Fix DESCRIBE output after keyspaces are altered (CASSANDRA-7623)
 * Make sure we set lastCompactedKey correctly (CASSANDRA-8463)
 * (cqlsh) Fix output of CONSISTENCY command (CASSANDRA-8507)
 * (cqlsh) Fixed the handling of LIST statements (CASSANDRA-8370)
 * Make sstablescrub check leveled manifest again (CASSANDRA-8432)
 * Check first/last keys in sstable when giving out positions (CASSANDRA-8458)
 * Disable mmap on Windows (CASSANDRA-6993)
 * Add missing ConsistencyLevels to cassandra-stress (CASSANDRA-8253)
 * Add auth support to cassandra-stress (CASSANDRA-7985)
 * Fix ArrayIndexOutOfBoundsException when generating error message
   for some CQL syntax errors (CASSANDRA-8455)
 * Scale memtable slab allocation logarithmically (CASSANDRA-7882)
 * cassandra-stress simultaneous inserts over same seed (CASSANDRA-7964)
 * Reduce cassandra-stress sampling memory requirements (CASSANDRA-7926)
 * Ensure memtable flush cannot expire commit log entries from its future (CASSANDRA-8383)
 * Make read "defrag" async to reclaim memtables (CASSANDRA-8459)
 * Remove tmplink files for offline compactions (CASSANDRA-8321)
 * Reduce maxHintsInProgress (CASSANDRA-8415)
 * BTree updates may call provided update function twice (CASSANDRA-8018)
 * Release sstable references after anticompaction (CASSANDRA-8386)
 * Handle abort() in SSTableRewriter properly (CASSANDRA-8320)
 * Centralize shared executors (CASSANDRA-8055)
 * Fix filtering for CONTAINS (KEY) relations on frozen collection
   clustering columns when the query is restricted to a single
   partition (CASSANDRA-8203)
 * Do more aggressive entire-sstable TTL expiry checks (CASSANDRA-8243)
 * Add more log info if readMeter is null (CASSANDRA-8238)
 * add check of the system wall clock time at startup (CASSANDRA-8305)
 * Support for frozen collections (CASSANDRA-7859)
 * Fix overflow on histogram computation (CASSANDRA-8028)
 * Have paxos reuse the timestamp generation of normal queries (CASSANDRA-7801)
 * Fix incremental repair not remove parent session on remote (CASSANDRA-8291)
 * Improve JBOD disk utilization (CASSANDRA-7386)
 * Log failed host when preparing incremental repair (CASSANDRA-8228)
 * Force config client mode in CQLSSTableWriter (CASSANDRA-8281)
 * Fix sstableupgrade throws exception (CASSANDRA-8688)
 * Fix hang when repairing empty keyspace (CASSANDRA-8694)
Merged from 2.0:
 * Fix IllegalArgumentException in dynamic snitch (CASSANDRA-8448)
 * Add support for UPDATE ... IF EXISTS (CASSANDRA-8610)
 * Fix reversal of list prepends (CASSANDRA-8733)
 * Prevent non-zero default_time_to_live on tables with counters
   (CASSANDRA-8678)
 * Fix SSTableSimpleUnsortedWriter ConcurrentModificationException
   (CASSANDRA-8619)
 * Round up time deltas lower than 1ms in BulkLoader (CASSANDRA-8645)
 * Add batch remove iterator to ABSC (CASSANDRA-8414, 8666)
 * Round up time deltas lower than 1ms in BulkLoader (CASSANDRA-8645)
 * Fix isClientMode check in Keyspace (CASSANDRA-8687)
 * Use more efficient slice size for querying internal secondary
   index tables (CASSANDRA-8550)
 * Fix potentially returning deleted rows with range tombstone (CASSANDRA-8558)
 * Check for available disk space before starting a compaction (CASSANDRA-8562)
 * Fix DISTINCT queries with LIMITs or paging when some partitions
   contain only tombstones (CASSANDRA-8490)
 * Introduce background cache refreshing to permissions cache
   (CASSANDRA-8194)
 * Fix race condition in StreamTransferTask that could lead to
   infinite loops and premature sstable deletion (CASSANDRA-7704)
 * Add an extra version check to MigrationTask (CASSANDRA-8462)
 * Ensure SSTableWriter cleans up properly after failure (CASSANDRA-8499)
 * Increase bf true positive count on key cache hit (CASSANDRA-8525)
 * Move MeteredFlusher to its own thread (CASSANDRA-8485)
 * Fix non-distinct results in DISTNCT queries on static columns when
   paging is enabled (CASSANDRA-8087)
 * Move all hints related tasks to hints internal executor (CASSANDRA-8285)
 * Fix paging for multi-partition IN queries (CASSANDRA-8408)
 * Fix MOVED_NODE topology event never being emitted when a node
   moves its token (CASSANDRA-8373)
 * Fix validation of indexes in COMPACT tables (CASSANDRA-8156)
 * Avoid StackOverflowError when a large list of IN values
   is used for a clustering column (CASSANDRA-8410)
 * Fix NPE when writetime() or ttl() calls are wrapped by
   another function call (CASSANDRA-8451)
 * Fix NPE after dropping a keyspace (CASSANDRA-8332)
 * Fix error message on read repair timeouts (CASSANDRA-7947)
 * Default DTCS base_time_seconds changed to 60 (CASSANDRA-8417)
 * Refuse Paxos operation with more than one pending endpoint (CASSANDRA-8346, 8640)
 * Throw correct exception when trying to bind a keyspace or table
   name (CASSANDRA-6952)
 * Make HHOM.compact synchronized (CASSANDRA-8416)
 * cancel latency-sampling task when CF is dropped (CASSANDRA-8401)
 * don't block SocketThread for MessagingService (CASSANDRA-8188)
 * Increase quarantine delay on replacement (CASSANDRA-8260)
 * Expose off-heap memory usage stats (CASSANDRA-7897)
 * Ignore Paxos commits for truncated tables (CASSANDRA-7538)
 * Validate size of indexed column values (CASSANDRA-8280)
 * Make LCS split compaction results over all data directories (CASSANDRA-8329)
 * Fix some failing queries that use multi-column relations
   on COMPACT STORAGE tables (CASSANDRA-8264)
 * Fix InvalidRequestException with ORDER BY (CASSANDRA-8286)
 * Disable SSLv3 for POODLE (CASSANDRA-8265)
 * Fix millisecond timestamps in Tracing (CASSANDRA-8297)
 * Include keyspace name in error message when there are insufficient
   live nodes to stream from (CASSANDRA-8221)
 * Avoid overlap in L1 when L0 contains many nonoverlapping
   sstables (CASSANDRA-8211)
 * Improve PropertyFileSnitch logging (CASSANDRA-8183)
 * Add DC-aware sequential repair (CASSANDRA-8193)
 * Use live sstables in snapshot repair if possible (CASSANDRA-8312)
 * Fix hints serialized size calculation (CASSANDRA-8587)


2.1.2
 * (cqlsh) parse_for_table_meta errors out on queries with undefined
   grammars (CASSANDRA-8262)
 * (cqlsh) Fix SELECT ... TOKEN() function broken in C* 2.1.1 (CASSANDRA-8258)
 * Fix Cassandra crash when running on JDK8 update 40 (CASSANDRA-8209)
 * Optimize partitioner tokens (CASSANDRA-8230)
 * Improve compaction of repaired/unrepaired sstables (CASSANDRA-8004)
 * Make cache serializers pluggable (CASSANDRA-8096)
 * Fix issues with CONTAINS (KEY) queries on secondary indexes
   (CASSANDRA-8147)
 * Fix read-rate tracking of sstables for some queries (CASSANDRA-8239)
 * Fix default timestamp in QueryOptions (CASSANDRA-8246)
 * Set socket timeout when reading remote version (CASSANDRA-8188)
 * Refactor how we track live size (CASSANDRA-7852)
 * Make sure unfinished compaction files are removed (CASSANDRA-8124)
 * Fix shutdown when run as Windows service (CASSANDRA-8136)
 * Fix DESCRIBE TABLE with custom indexes (CASSANDRA-8031)
 * Fix race in RecoveryManagerTest (CASSANDRA-8176)
 * Avoid IllegalArgumentException while sorting sstables in
   IndexSummaryManager (CASSANDRA-8182)
 * Shutdown JVM on file descriptor exhaustion (CASSANDRA-7579)
 * Add 'die' policy for commit log and disk failure (CASSANDRA-7927)
 * Fix installing as service on Windows (CASSANDRA-8115)
 * Fix CREATE TABLE for CQL2 (CASSANDRA-8144)
 * Avoid boxing in ColumnStats min/max trackers (CASSANDRA-8109)
Merged from 2.0:
 * Correctly handle non-text column names in cql3 (CASSANDRA-8178)
 * Fix deletion for indexes on primary key columns (CASSANDRA-8206)
 * Add 'nodetool statusgossip' (CASSANDRA-8125)
 * Improve client notification that nodes are ready for requests (CASSANDRA-7510)
 * Handle negative timestamp in writetime method (CASSANDRA-8139)
 * Pig: Remove errant LIMIT clause in CqlNativeStorage (CASSANDRA-8166)
 * Throw ConfigurationException when hsha is used with the default
   rpc_max_threads setting of 'unlimited' (CASSANDRA-8116)
 * Allow concurrent writing of the same table in the same JVM using
   CQLSSTableWriter (CASSANDRA-7463)
 * Fix totalDiskSpaceUsed calculation (CASSANDRA-8205)


2.1.1
 * Fix spin loop in AtomicSortedColumns (CASSANDRA-7546)
 * Dont notify when replacing tmplink files (CASSANDRA-8157)
 * Fix validation with multiple CONTAINS clause (CASSANDRA-8131)
 * Fix validation of collections in TriggerExecutor (CASSANDRA-8146)
 * Fix IllegalArgumentException when a list of IN values containing tuples
   is passed as a single arg to a prepared statement with the v1 or v2
   protocol (CASSANDRA-8062)
 * Fix ClassCastException in DISTINCT query on static columns with
   query paging (CASSANDRA-8108)
 * Fix NPE on null nested UDT inside a set (CASSANDRA-8105)
 * Fix exception when querying secondary index on set items or map keys
   when some clustering columns are specified (CASSANDRA-8073)
 * Send proper error response when there is an error during native
   protocol message decode (CASSANDRA-8118)
 * Gossip should ignore generation numbers too far in the future (CASSANDRA-8113)
 * Fix NPE when creating a table with frozen sets, lists (CASSANDRA-8104)
 * Fix high memory use due to tracking reads on incrementally opened sstable
   readers (CASSANDRA-8066)
 * Fix EXECUTE request with skipMetadata=false returning no metadata
   (CASSANDRA-8054)
 * Allow concurrent use of CQLBulkOutputFormat (CASSANDRA-7776)
 * Shutdown JVM on OOM (CASSANDRA-7507)
 * Upgrade netty version and enable epoll event loop (CASSANDRA-7761)
 * Don't duplicate sstables smaller than split size when using
   the sstablesplitter tool (CASSANDRA-7616)
 * Avoid re-parsing already prepared statements (CASSANDRA-7923)
 * Fix some Thrift slice deletions and updates of COMPACT STORAGE
   tables with some clustering columns omitted (CASSANDRA-7990)
 * Fix filtering for CONTAINS on sets (CASSANDRA-8033)
 * Properly track added size (CASSANDRA-7239)
 * Allow compilation in java 8 (CASSANDRA-7208)
 * Fix Assertion error on RangeTombstoneList diff (CASSANDRA-8013)
 * Release references to overlapping sstables during compaction (CASSANDRA-7819)
 * Send notification when opening compaction results early (CASSANDRA-8034)
 * Make native server start block until properly bound (CASSANDRA-7885)
 * (cqlsh) Fix IPv6 support (CASSANDRA-7988)
 * Ignore fat clients when checking for endpoint collision (CASSANDRA-7939)
 * Make sstablerepairedset take a list of files (CASSANDRA-7995)
 * (cqlsh) Tab completeion for indexes on map keys (CASSANDRA-7972)
 * (cqlsh) Fix UDT field selection in select clause (CASSANDRA-7891)
 * Fix resource leak in event of corrupt sstable
 * (cqlsh) Add command line option for cqlshrc file path (CASSANDRA-7131)
 * Provide visibility into prepared statements churn (CASSANDRA-7921, CASSANDRA-7930)
 * Invalidate prepared statements when their keyspace or table is
   dropped (CASSANDRA-7566)
 * cassandra-stress: fix support for NetworkTopologyStrategy (CASSANDRA-7945)
 * Fix saving caches when a table is dropped (CASSANDRA-7784)
 * Add better error checking of new stress profile (CASSANDRA-7716)
 * Use ThreadLocalRandom and remove FBUtilities.threadLocalRandom (CASSANDRA-7934)
 * Prevent operator mistakes due to simultaneous bootstrap (CASSANDRA-7069)
 * cassandra-stress supports whitelist mode for node config (CASSANDRA-7658)
 * GCInspector more closely tracks GC; cassandra-stress and nodetool report it (CASSANDRA-7916)
 * nodetool won't output bogus ownership info without a keyspace (CASSANDRA-7173)
 * Add human readable option to nodetool commands (CASSANDRA-5433)
 * Don't try to set repairedAt on old sstables (CASSANDRA-7913)
 * Add metrics for tracking PreparedStatement use (CASSANDRA-7719)
 * (cqlsh) tab-completion for triggers (CASSANDRA-7824)
 * (cqlsh) Support for query paging (CASSANDRA-7514)
 * (cqlsh) Show progress of COPY operations (CASSANDRA-7789)
 * Add syntax to remove multiple elements from a map (CASSANDRA-6599)
 * Support non-equals conditions in lightweight transactions (CASSANDRA-6839)
 * Add IF [NOT] EXISTS to create/drop triggers (CASSANDRA-7606)
 * (cqlsh) Display the current logged-in user (CASSANDRA-7785)
 * (cqlsh) Don't ignore CTRL-C during COPY FROM execution (CASSANDRA-7815)
 * (cqlsh) Order UDTs according to cross-type dependencies in DESCRIBE
   output (CASSANDRA-7659)
 * (cqlsh) Fix handling of CAS statement results (CASSANDRA-7671)
 * (cqlsh) COPY TO/FROM improvements (CASSANDRA-7405)
 * Support list index operations with conditions (CASSANDRA-7499)
 * Add max live/tombstoned cells to nodetool cfstats output (CASSANDRA-7731)
 * Validate IPv6 wildcard addresses properly (CASSANDRA-7680)
 * (cqlsh) Error when tracing query (CASSANDRA-7613)
 * Avoid IOOBE when building SyntaxError message snippet (CASSANDRA-7569)
 * SSTableExport uses correct validator to create string representation of partition
   keys (CASSANDRA-7498)
 * Avoid NPEs when receiving type changes for an unknown keyspace (CASSANDRA-7689)
 * Add support for custom 2i validation (CASSANDRA-7575)
 * Pig support for hadoop CqlInputFormat (CASSANDRA-6454)
 * Add duration mode to cassandra-stress (CASSANDRA-7468)
 * Add listen_interface and rpc_interface options (CASSANDRA-7417)
 * Improve schema merge performance (CASSANDRA-7444)
 * Adjust MT depth based on # of partition validating (CASSANDRA-5263)
 * Optimise NativeCell comparisons (CASSANDRA-6755)
 * Configurable client timeout for cqlsh (CASSANDRA-7516)
 * Include snippet of CQL query near syntax error in messages (CASSANDRA-7111)
 * Make repair -pr work with -local (CASSANDRA-7450)
 * Fix error in sstableloader with -cph > 1 (CASSANDRA-8007)
 * Fix snapshot repair error on indexed tables (CASSANDRA-8020)
 * Do not exit nodetool repair when receiving JMX NOTIF_LOST (CASSANDRA-7909)
 * Stream to private IP when available (CASSANDRA-8084)
Merged from 2.0:
 * Reject conditions on DELETE unless full PK is given (CASSANDRA-6430)
 * Properly reject the token function DELETE (CASSANDRA-7747)
 * Force batchlog replay before decommissioning a node (CASSANDRA-7446)
 * Fix hint replay with many accumulated expired hints (CASSANDRA-6998)
 * Fix duplicate results in DISTINCT queries on static columns with query
   paging (CASSANDRA-8108)
 * Add DateTieredCompactionStrategy (CASSANDRA-6602)
 * Properly validate ascii and utf8 string literals in CQL queries (CASSANDRA-8101)
 * (cqlsh) Fix autocompletion for alter keyspace (CASSANDRA-8021)
 * Create backup directories for commitlog archiving during startup (CASSANDRA-8111)
 * Reduce totalBlockFor() for LOCAL_* consistency levels (CASSANDRA-8058)
 * Fix merging schemas with re-dropped keyspaces (CASSANDRA-7256)
 * Fix counters in supercolumns during live upgrades from 1.2 (CASSANDRA-7188)
 * Notify DT subscribers when a column family is truncated (CASSANDRA-8088)
 * Add sanity check of $JAVA on startup (CASSANDRA-7676)
 * Schedule fat client schema pull on join (CASSANDRA-7993)
 * Don't reset nodes' versions when closing IncomingTcpConnections
   (CASSANDRA-7734)
 * Record the real messaging version in all cases in OutboundTcpConnection
   (CASSANDRA-8057)
 * SSL does not work in cassandra-cli (CASSANDRA-7899)
 * Fix potential exception when using ReversedType in DynamicCompositeType
   (CASSANDRA-7898)
 * Better validation of collection values (CASSANDRA-7833)
 * Track min/max timestamps correctly (CASSANDRA-7969)
 * Fix possible overflow while sorting CL segments for replay (CASSANDRA-7992)
 * Increase nodetool Xmx (CASSANDRA-7956)
 * Archive any commitlog segments present at startup (CASSANDRA-6904)
 * CrcCheckChance should adjust based on live CFMetadata not
   sstable metadata (CASSANDRA-7978)
 * token() should only accept columns in the partitioning
   key order (CASSANDRA-6075)
 * Add method to invalidate permission cache via JMX (CASSANDRA-7977)
 * Allow propagating multiple gossip states atomically (CASSANDRA-6125)
 * Log exceptions related to unclean native protocol client disconnects
   at DEBUG or INFO (CASSANDRA-7849)
 * Allow permissions cache to be set via JMX (CASSANDRA-7698)
 * Include schema_triggers CF in readable system resources (CASSANDRA-7967)
 * Fix RowIndexEntry to report correct serializedSize (CASSANDRA-7948)
 * Make CQLSSTableWriter sync within partitions (CASSANDRA-7360)
 * Potentially use non-local replicas in CqlConfigHelper (CASSANDRA-7906)
 * Explicitly disallow mixing multi-column and single-column
   relations on clustering columns (CASSANDRA-7711)
 * Better error message when condition is set on PK column (CASSANDRA-7804)
 * Don't send schema change responses and events for no-op DDL
   statements (CASSANDRA-7600)
 * (Hadoop) fix cluster initialisation for a split fetching (CASSANDRA-7774)
 * Throw InvalidRequestException when queries contain relations on entire
   collection columns (CASSANDRA-7506)
 * (cqlsh) enable CTRL-R history search with libedit (CASSANDRA-7577)
 * (Hadoop) allow ACFRW to limit nodes to local DC (CASSANDRA-7252)
 * (cqlsh) cqlsh should automatically disable tracing when selecting
   from system_traces (CASSANDRA-7641)
 * (Hadoop) Add CqlOutputFormat (CASSANDRA-6927)
 * Don't depend on cassandra config for nodetool ring (CASSANDRA-7508)
 * (cqlsh) Fix failing cqlsh formatting tests (CASSANDRA-7703)
 * Fix IncompatibleClassChangeError from hadoop2 (CASSANDRA-7229)
 * Add 'nodetool sethintedhandoffthrottlekb' (CASSANDRA-7635)
 * (cqlsh) Add tab-completion for CREATE/DROP USER IF [NOT] EXISTS (CASSANDRA-7611)
 * Catch errors when the JVM pulls the rug out from GCInspector (CASSANDRA-5345)
 * cqlsh fails when version number parts are not int (CASSANDRA-7524)
 * Fix NPE when table dropped during streaming (CASSANDRA-7946)
 * Fix wrong progress when streaming uncompressed (CASSANDRA-7878)
 * Fix possible infinite loop in creating repair range (CASSANDRA-7983)
 * Fix unit in nodetool for streaming throughput (CASSANDRA-7375)
Merged from 1.2:
 * Don't index tombstones (CASSANDRA-7828)
 * Improve PasswordAuthenticator default super user setup (CASSANDRA-7788)


2.1.0
 * (cqlsh) Removed "ALTER TYPE <name> RENAME TO <name>" from tab-completion
   (CASSANDRA-7895)
 * Fixed IllegalStateException in anticompaction (CASSANDRA-7892)
 * cqlsh: DESCRIBE support for frozen UDTs, tuples (CASSANDRA-7863)
 * Avoid exposing internal classes over JMX (CASSANDRA-7879)
 * Add null check for keys when freezing collection (CASSANDRA-7869)
 * Improve stress workload realism (CASSANDRA-7519)
Merged from 2.0:
 * Configure system.paxos with LeveledCompactionStrategy (CASSANDRA-7753)
 * Fix ALTER clustering column type from DateType to TimestampType when
   using DESC clustering order (CASSANRDA-7797)
 * Throw EOFException if we run out of chunks in compressed datafile
   (CASSANDRA-7664)
 * Fix PRSI handling of CQL3 row markers for row cleanup (CASSANDRA-7787)
 * Fix dropping collection when it's the last regular column (CASSANDRA-7744)
 * Make StreamReceiveTask thread safe and gc friendly (CASSANDRA-7795)
 * Validate empty cell names from counter updates (CASSANDRA-7798)
Merged from 1.2:
 * Don't allow compacted sstables to be marked as compacting (CASSANDRA-7145)
 * Track expired tombstones (CASSANDRA-7810)


2.1.0-rc7
 * Add frozen keyword and require UDT to be frozen (CASSANDRA-7857)
 * Track added sstable size correctly (CASSANDRA-7239)
 * (cqlsh) Fix case insensitivity (CASSANDRA-7834)
 * Fix failure to stream ranges when moving (CASSANDRA-7836)
 * Correctly remove tmplink files (CASSANDRA-7803)
 * (cqlsh) Fix column name formatting for functions, CAS operations,
   and UDT field selections (CASSANDRA-7806)
 * (cqlsh) Fix COPY FROM handling of null/empty primary key
   values (CASSANDRA-7792)
 * Fix ordering of static cells (CASSANDRA-7763)
Merged from 2.0:
 * Forbid re-adding dropped counter columns (CASSANDRA-7831)
 * Fix CFMetaData#isThriftCompatible() for PK-only tables (CASSANDRA-7832)
 * Always reject inequality on the partition key without token()
   (CASSANDRA-7722)
 * Always send Paxos commit to all replicas (CASSANDRA-7479)
 * Make disruptor_thrift_server invocation pool configurable (CASSANDRA-7594)
 * Make repair no-op when RF=1 (CASSANDRA-7864)


2.1.0-rc6
 * Fix OOM issue from netty caching over time (CASSANDRA-7743)
 * json2sstable couldn't import JSON for CQL table (CASSANDRA-7477)
 * Invalidate all caches on table drop (CASSANDRA-7561)
 * Skip strict endpoint selection for ranges if RF == nodes (CASSANRA-7765)
 * Fix Thrift range filtering without 2ary index lookups (CASSANDRA-7741)
 * Add tracing entries about concurrent range requests (CASSANDRA-7599)
 * (cqlsh) Fix DESCRIBE for NTS keyspaces (CASSANDRA-7729)
 * Remove netty buffer ref-counting (CASSANDRA-7735)
 * Pass mutated cf to index updater for use by PRSI (CASSANDRA-7742)
 * Include stress yaml example in release and deb (CASSANDRA-7717)
 * workaround for netty issue causing corrupted data off the wire (CASSANDRA-7695)
 * cqlsh DESC CLUSTER fails retrieving ring information (CASSANDRA-7687)
 * Fix binding null values inside UDT (CASSANDRA-7685)
 * Fix UDT field selection with empty fields (CASSANDRA-7670)
 * Bogus deserialization of static cells from sstable (CASSANDRA-7684)
 * Fix NPE on compaction leftover cleanup for dropped table (CASSANDRA-7770)
Merged from 2.0:
 * Fix race condition in StreamTransferTask that could lead to
   infinite loops and premature sstable deletion (CASSANDRA-7704)
 * (cqlsh) Wait up to 10 sec for a tracing session (CASSANDRA-7222)
 * Fix NPE in FileCacheService.sizeInBytes (CASSANDRA-7756)
 * Remove duplicates from StorageService.getJoiningNodes (CASSANDRA-7478)
 * Clone token map outside of hot gossip loops (CASSANDRA-7758)
 * Fix MS expiring map timeout for Paxos messages (CASSANDRA-7752)
 * Do not flush on truncate if durable_writes is false (CASSANDRA-7750)
 * Give CRR a default input_cql Statement (CASSANDRA-7226)
 * Better error message when adding a collection with the same name
   than a previously dropped one (CASSANDRA-6276)
 * Fix validation when adding static columns (CASSANDRA-7730)
 * (Thrift) fix range deletion of supercolumns (CASSANDRA-7733)
 * Fix potential AssertionError in RangeTombstoneList (CASSANDRA-7700)
 * Validate arguments of blobAs* functions (CASSANDRA-7707)
 * Fix potential AssertionError with 2ndary indexes (CASSANDRA-6612)
 * Avoid logging CompactionInterrupted at ERROR (CASSANDRA-7694)
 * Minor leak in sstable2jon (CASSANDRA-7709)
 * Add cassandra.auto_bootstrap system property (CASSANDRA-7650)
 * Update java driver (for hadoop) (CASSANDRA-7618)
 * Remove CqlPagingRecordReader/CqlPagingInputFormat (CASSANDRA-7570)
 * Support connecting to ipv6 jmx with nodetool (CASSANDRA-7669)


2.1.0-rc5
 * Reject counters inside user types (CASSANDRA-7672)
 * Switch to notification-based GCInspector (CASSANDRA-7638)
 * (cqlsh) Handle nulls in UDTs and tuples correctly (CASSANDRA-7656)
 * Don't use strict consistency when replacing (CASSANDRA-7568)
 * Fix min/max cell name collection on 2.0 SSTables with range
   tombstones (CASSANDRA-7593)
 * Tolerate min/max cell names of different lengths (CASSANDRA-7651)
 * Filter cached results correctly (CASSANDRA-7636)
 * Fix tracing on the new SEPExecutor (CASSANDRA-7644)
 * Remove shuffle and taketoken (CASSANDRA-7601)
 * Clean up Windows batch scripts (CASSANDRA-7619)
 * Fix native protocol drop user type notification (CASSANDRA-7571)
 * Give read access to system.schema_usertypes to all authenticated users
   (CASSANDRA-7578)
 * (cqlsh) Fix cqlsh display when zero rows are returned (CASSANDRA-7580)
 * Get java version correctly when JAVA_TOOL_OPTIONS is set (CASSANDRA-7572)
 * Fix NPE when dropping index from non-existent keyspace, AssertionError when
   dropping non-existent index with IF EXISTS (CASSANDRA-7590)
 * Fix sstablelevelresetter hang (CASSANDRA-7614)
 * (cqlsh) Fix deserialization of blobs (CASSANDRA-7603)
 * Use "keyspace updated" schema change message for UDT changes in v1 and
   v2 protocols (CASSANDRA-7617)
 * Fix tracing of range slices and secondary index lookups that are local
   to the coordinator (CASSANDRA-7599)
 * Set -Dcassandra.storagedir for all tool shell scripts (CASSANDRA-7587)
 * Don't swap max/min col names when mutating sstable metadata (CASSANDRA-7596)
 * (cqlsh) Correctly handle paged result sets (CASSANDRA-7625)
 * (cqlsh) Improve waiting for a trace to complete (CASSANDRA-7626)
 * Fix tracing of concurrent range slices and 2ary index queries (CASSANDRA-7626)
 * Fix scrub against collection type (CASSANDRA-7665)
Merged from 2.0:
 * Set gc_grace_seconds to seven days for system schema tables (CASSANDRA-7668)
 * SimpleSeedProvider no longer caches seeds forever (CASSANDRA-7663)
 * Always flush on truncate (CASSANDRA-7511)
 * Fix ReversedType(DateType) mapping to native protocol (CASSANDRA-7576)
 * Always merge ranges owned by a single node (CASSANDRA-6930)
 * Track max/min timestamps for range tombstones (CASSANDRA-7647)
 * Fix NPE when listing saved caches dir (CASSANDRA-7632)


2.1.0-rc4
 * Fix word count hadoop example (CASSANDRA-7200)
 * Updated memtable_cleanup_threshold and memtable_flush_writers defaults
   (CASSANDRA-7551)
 * (Windows) fix startup when WMI memory query fails (CASSANDRA-7505)
 * Anti-compaction proceeds if any part of the repair failed (CASSANDRA-7521)
 * Add missing table name to DROP INDEX responses and notifications (CASSANDRA-7539)
 * Bump CQL version to 3.2.0 and update CQL documentation (CASSANDRA-7527)
 * Fix configuration error message when running nodetool ring (CASSANDRA-7508)
 * Support conditional updates, tuple type, and the v3 protocol in cqlsh (CASSANDRA-7509)
 * Handle queries on multiple secondary index types (CASSANDRA-7525)
 * Fix cqlsh authentication with v3 native protocol (CASSANDRA-7564)
 * Fix NPE when unknown prepared statement ID is used (CASSANDRA-7454)
Merged from 2.0:
 * (Windows) force range-based repair to non-sequential mode (CASSANDRA-7541)
 * Fix range merging when DES scores are zero (CASSANDRA-7535)
 * Warn when SSL certificates have expired (CASSANDRA-7528)
 * Fix error when doing reversed queries with static columns (CASSANDRA-7490)
Merged from 1.2:
 * Set correct stream ID on responses when non-Exception Throwables
   are thrown while handling native protocol messages (CASSANDRA-7470)


2.1.0-rc3
 * Consider expiry when reconciling otherwise equal cells (CASSANDRA-7403)
 * Introduce CQL support for stress tool (CASSANDRA-6146)
 * Fix ClassCastException processing expired messages (CASSANDRA-7496)
 * Fix prepared marker for collections inside UDT (CASSANDRA-7472)
 * Remove left-over populate_io_cache_on_flush and replicate_on_write
   uses (CASSANDRA-7493)
 * (Windows) handle spaces in path names (CASSANDRA-7451)
 * Ensure writes have completed after dropping a table, before recycling
   commit log segments (CASSANDRA-7437)
 * Remove left-over rows_per_partition_to_cache (CASSANDRA-7493)
 * Fix error when CONTAINS is used with a bind marker (CASSANDRA-7502)
 * Properly reject unknown UDT field (CASSANDRA-7484)
Merged from 2.0:
 * Fix CC#collectTimeOrderedData() tombstone optimisations (CASSANDRA-7394)
 * Support DISTINCT for static columns and fix behaviour when DISTINC is
   not use (CASSANDRA-7305).
 * Workaround JVM NPE on JMX bind failure (CASSANDRA-7254)
 * Fix race in FileCacheService RemovalListener (CASSANDRA-7278)
 * Fix inconsistent use of consistencyForCommit that allowed LOCAL_QUORUM
   operations to incorrect become full QUORUM (CASSANDRA-7345)
 * Properly handle unrecognized opcodes and flags (CASSANDRA-7440)
 * (Hadoop) close CqlRecordWriter clients when finished (CASSANDRA-7459)
 * Commit disk failure policy (CASSANDRA-7429)
 * Make sure high level sstables get compacted (CASSANDRA-7414)
 * Fix AssertionError when using empty clustering columns and static columns
   (CASSANDRA-7455)
 * Add option to disable STCS in L0 (CASSANDRA-6621)
 * Upgrade to snappy-java 1.0.5.2 (CASSANDRA-7476)


2.1.0-rc2
 * Fix heap size calculation for CompoundSparseCellName and
   CompoundSparseCellName.WithCollection (CASSANDRA-7421)
 * Allow counter mutations in UNLOGGED batches (CASSANDRA-7351)
 * Modify reconcile logic to always pick a tombstone over a counter cell
   (CASSANDRA-7346)
 * Avoid incremental compaction on Windows (CASSANDRA-7365)
 * Fix exception when querying a composite-keyed table with a collection index
   (CASSANDRA-7372)
 * Use node's host id in place of counter ids (CASSANDRA-7366)
 * Fix error when doing reversed queries with static columns (CASSANDRA-7490)
 * Backport CASSANDRA-6747 (CASSANDRA-7560)
 * Track max/min timestamps for range tombstones (CASSANDRA-7647)
 * Fix NPE when listing saved caches dir (CASSANDRA-7632)
 * Fix sstableloader unable to connect encrypted node (CASSANDRA-7585)
Merged from 1.2:
 * Clone token map outside of hot gossip loops (CASSANDRA-7758)
 * Add stop method to EmbeddedCassandraService (CASSANDRA-7595)
 * Support connecting to ipv6 jmx with nodetool (CASSANDRA-7669)
 * Set gc_grace_seconds to seven days for system schema tables (CASSANDRA-7668)
 * SimpleSeedProvider no longer caches seeds forever (CASSANDRA-7663)
 * Set correct stream ID on responses when non-Exception Throwables
   are thrown while handling native protocol messages (CASSANDRA-7470)
 * Fix row size miscalculation in LazilyCompactedRow (CASSANDRA-7543)
 * Fix race in background compaction check (CASSANDRA-7745)
 * Don't clear out range tombstones during compaction (CASSANDRA-7808)


2.1.0-rc1
 * Revert flush directory (CASSANDRA-6357)
 * More efficient executor service for fast operations (CASSANDRA-4718)
 * Move less common tools into a new cassandra-tools package (CASSANDRA-7160)
 * Support more concurrent requests in native protocol (CASSANDRA-7231)
 * Add tab-completion to debian nodetool packaging (CASSANDRA-6421)
 * Change concurrent_compactors defaults (CASSANDRA-7139)
 * Add PowerShell Windows launch scripts (CASSANDRA-7001)
 * Make commitlog archive+restore more robust (CASSANDRA-6974)
 * Fix marking commitlogsegments clean (CASSANDRA-6959)
 * Add snapshot "manifest" describing files included (CASSANDRA-6326)
 * Parallel streaming for sstableloader (CASSANDRA-3668)
 * Fix bugs in supercolumns handling (CASSANDRA-7138)
 * Fix ClassClassException on composite dense tables (CASSANDRA-7112)
 * Cleanup and optimize collation and slice iterators (CASSANDRA-7107)
 * Upgrade NBHM lib (CASSANDRA-7128)
 * Optimize netty server (CASSANDRA-6861)
 * Fix repair hang when given CF does not exist (CASSANDRA-7189)
 * Allow c* to be shutdown in an embedded mode (CASSANDRA-5635)
 * Add server side batching to native transport (CASSANDRA-5663)
 * Make batchlog replay asynchronous (CASSANDRA-6134)
 * remove unused classes (CASSANDRA-7197)
 * Limit user types to the keyspace they are defined in (CASSANDRA-6643)
 * Add validate method to CollectionType (CASSANDRA-7208)
 * New serialization format for UDT values (CASSANDRA-7209, CASSANDRA-7261)
 * Fix nodetool netstats (CASSANDRA-7270)
 * Fix potential ClassCastException in HintedHandoffManager (CASSANDRA-7284)
 * Use prepared statements internally (CASSANDRA-6975)
 * Fix broken paging state with prepared statement (CASSANDRA-7120)
 * Fix IllegalArgumentException in CqlStorage (CASSANDRA-7287)
 * Allow nulls/non-existant fields in UDT (CASSANDRA-7206)
 * Add Thrift MultiSliceRequest (CASSANDRA-6757, CASSANDRA-7027)
 * Handle overlapping MultiSlices (CASSANDRA-7279)
 * Fix DataOutputTest on Windows (CASSANDRA-7265)
 * Embedded sets in user defined data-types are not updating (CASSANDRA-7267)
 * Add tuple type to CQL/native protocol (CASSANDRA-7248)
 * Fix CqlPagingRecordReader on tables with few rows (CASSANDRA-7322)
Merged from 2.0:
 * Copy compaction options to make sure they are reloaded (CASSANDRA-7290)
 * Add option to do more aggressive tombstone compactions (CASSANDRA-6563)
 * Don't try to compact already-compacting files in HHOM (CASSANDRA-7288)
 * Always reallocate buffers in HSHA (CASSANDRA-6285)
 * (Hadoop) support authentication in CqlRecordReader (CASSANDRA-7221)
 * (Hadoop) Close java driver Cluster in CQLRR.close (CASSANDRA-7228)
 * Warn when 'USING TIMESTAMP' is used on a CAS BATCH (CASSANDRA-7067)
 * return all cpu values from BackgroundActivityMonitor.readAndCompute (CASSANDRA-7183)
 * Correctly delete scheduled range xfers (CASSANDRA-7143)
 * return all cpu values from BackgroundActivityMonitor.readAndCompute (CASSANDRA-7183)
 * reduce garbage creation in calculatePendingRanges (CASSANDRA-7191)
 * fix c* launch issues on Russian os's due to output of linux 'free' cmd (CASSANDRA-6162)
 * Fix disabling autocompaction (CASSANDRA-7187)
 * Fix potential NumberFormatException when deserializing IntegerType (CASSANDRA-7088)
 * cqlsh can't tab-complete disabling compaction (CASSANDRA-7185)
 * cqlsh: Accept and execute CQL statement(s) from command-line parameter (CASSANDRA-7172)
 * Fix IllegalStateException in CqlPagingRecordReader (CASSANDRA-7198)
 * Fix the InvertedIndex trigger example (CASSANDRA-7211)
 * Add --resolve-ip option to 'nodetool ring' (CASSANDRA-7210)
 * reduce garbage on codec flag deserialization (CASSANDRA-7244)
 * Fix duplicated error messages on directory creation error at startup (CASSANDRA-5818)
 * Proper null handle for IF with map element access (CASSANDRA-7155)
 * Improve compaction visibility (CASSANDRA-7242)
 * Correctly delete scheduled range xfers (CASSANDRA-7143)
 * Make batchlog replica selection rack-aware (CASSANDRA-6551)
 * Fix CFMetaData#getColumnDefinitionFromColumnName() (CASSANDRA-7074)
 * Fix writetime/ttl functions for static columns (CASSANDRA-7081)
 * Suggest CTRL-C or semicolon after three blank lines in cqlsh (CASSANDRA-7142)
 * Fix 2ndary index queries with DESC clustering order (CASSANDRA-6950)
 * Invalid key cache entries on DROP (CASSANDRA-6525)
 * Fix flapping RecoveryManagerTest (CASSANDRA-7084)
 * Add missing iso8601 patterns for date strings (CASSANDRA-6973)
 * Support selecting multiple rows in a partition using IN (CASSANDRA-6875)
 * Add authentication support to shuffle (CASSANDRA-6484)
 * Swap local and global default read repair chances (CASSANDRA-7320)
 * Add conditional CREATE/DROP USER support (CASSANDRA-7264)
 * Cqlsh counts non-empty lines for "Blank lines" warning (CASSANDRA-7325)
Merged from 1.2:
 * Add Cloudstack snitch (CASSANDRA-7147)
 * Update system.peers correctly when relocating tokens (CASSANDRA-7126)
 * Add Google Compute Engine snitch (CASSANDRA-7132)
 * remove duplicate query for local tokens (CASSANDRA-7182)
 * exit CQLSH with error status code if script fails (CASSANDRA-6344)
 * Fix bug with some IN queries missig results (CASSANDRA-7105)
 * Fix availability validation for LOCAL_ONE CL (CASSANDRA-7319)
 * Hint streaming can cause decommission to fail (CASSANDRA-7219)


2.1.0-beta2
 * Increase default CL space to 8GB (CASSANDRA-7031)
 * Add range tombstones to read repair digests (CASSANDRA-6863)
 * Fix BTree.clear for large updates (CASSANDRA-6943)
 * Fail write instead of logging a warning when unable to append to CL
   (CASSANDRA-6764)
 * Eliminate possibility of CL segment appearing twice in active list
   (CASSANDRA-6557)
 * Apply DONTNEED fadvise to commitlog segments (CASSANDRA-6759)
 * Switch CRC component to Adler and include it for compressed sstables
   (CASSANDRA-4165)
 * Allow cassandra-stress to set compaction strategy options (CASSANDRA-6451)
 * Add broadcast_rpc_address option to cassandra.yaml (CASSANDRA-5899)
 * Auto reload GossipingPropertyFileSnitch config (CASSANDRA-5897)
 * Fix overflow of memtable_total_space_in_mb (CASSANDRA-6573)
 * Fix ABTC NPE and apply update function correctly (CASSANDRA-6692)
 * Allow nodetool to use a file or prompt for password (CASSANDRA-6660)
 * Fix AIOOBE when concurrently accessing ABSC (CASSANDRA-6742)
 * Fix assertion error in ALTER TYPE RENAME (CASSANDRA-6705)
 * Scrub should not always clear out repaired status (CASSANDRA-5351)
 * Improve handling of range tombstone for wide partitions (CASSANDRA-6446)
 * Fix ClassCastException for compact table with composites (CASSANDRA-6738)
 * Fix potentially repairing with wrong nodes (CASSANDRA-6808)
 * Change caching option syntax (CASSANDRA-6745)
 * Fix stress to do proper counter reads (CASSANDRA-6835)
 * Fix help message for stress counter_write (CASSANDRA-6824)
 * Fix stress smart Thrift client to pick servers correctly (CASSANDRA-6848)
 * Add logging levels (minimal, normal or verbose) to stress tool (CASSANDRA-6849)
 * Fix race condition in Batch CLE (CASSANDRA-6860)
 * Improve cleanup/scrub/upgradesstables failure handling (CASSANDRA-6774)
 * ByteBuffer write() methods for serializing sstables (CASSANDRA-6781)
 * Proper compare function for CollectionType (CASSANDRA-6783)
 * Update native server to Netty 4 (CASSANDRA-6236)
 * Fix off-by-one error in stress (CASSANDRA-6883)
 * Make OpOrder AutoCloseable (CASSANDRA-6901)
 * Remove sync repair JMX interface (CASSANDRA-6900)
 * Add multiple memory allocation options for memtables (CASSANDRA-6689, 6694)
 * Remove adjusted op rate from stress output (CASSANDRA-6921)
 * Add optimized CF.hasColumns() implementations (CASSANDRA-6941)
 * Serialize batchlog mutations with the version of the target node
   (CASSANDRA-6931)
 * Optimize CounterColumn#reconcile() (CASSANDRA-6953)
 * Properly remove 1.2 sstable support in 2.1 (CASSANDRA-6869)
 * Lock counter cells, not partitions (CASSANDRA-6880)
 * Track presence of legacy counter shards in sstables (CASSANDRA-6888)
 * Ensure safe resource cleanup when replacing sstables (CASSANDRA-6912)
 * Add failure handler to async callback (CASSANDRA-6747)
 * Fix AE when closing SSTable without releasing reference (CASSANDRA-7000)
 * Clean up IndexInfo on keyspace/table drops (CASSANDRA-6924)
 * Only snapshot relative SSTables when sequential repair (CASSANDRA-7024)
 * Require nodetool rebuild_index to specify index names (CASSANDRA-7038)
 * fix cassandra stress errors on reads with native protocol (CASSANDRA-7033)
 * Use OpOrder to guard sstable references for reads (CASSANDRA-6919)
 * Preemptive opening of compaction result (CASSANDRA-6916)
 * Multi-threaded scrub/cleanup/upgradesstables (CASSANDRA-5547)
 * Optimize cellname comparison (CASSANDRA-6934)
 * Native protocol v3 (CASSANDRA-6855)
 * Optimize Cell liveness checks and clean up Cell (CASSANDRA-7119)
 * Support consistent range movements (CASSANDRA-2434)
 * Display min timestamp in sstablemetadata viewer (CASSANDRA-6767)
Merged from 2.0:
 * Avoid race-prone second "scrub" of system keyspace (CASSANDRA-6797)
 * Pool CqlRecordWriter clients by inetaddress rather than Range
   (CASSANDRA-6665)
 * Fix compaction_history timestamps (CASSANDRA-6784)
 * Compare scores of full replica ordering in DES (CASSANDRA-6683)
 * fix CME in SessionInfo updateProgress affecting netstats (CASSANDRA-6577)
 * Allow repairing between specific replicas (CASSANDRA-6440)
 * Allow per-dc enabling of hints (CASSANDRA-6157)
 * Add compatibility for Hadoop 0.2.x (CASSANDRA-5201)
 * Fix EstimatedHistogram races (CASSANDRA-6682)
 * Failure detector correctly converts initial value to nanos (CASSANDRA-6658)
 * Add nodetool taketoken to relocate vnodes (CASSANDRA-4445)
 * Expose bulk loading progress over JMX (CASSANDRA-4757)
 * Correctly handle null with IF conditions and TTL (CASSANDRA-6623)
 * Account for range/row tombstones in tombstone drop
   time histogram (CASSANDRA-6522)
 * Stop CommitLogSegment.close() from calling sync() (CASSANDRA-6652)
 * Make commitlog failure handling configurable (CASSANDRA-6364)
 * Avoid overlaps in LCS (CASSANDRA-6688)
 * Improve support for paginating over composites (CASSANDRA-4851)
 * Fix count(*) queries in a mixed cluster (CASSANDRA-6707)
 * Improve repair tasks(snapshot, differencing) concurrency (CASSANDRA-6566)
 * Fix replaying pre-2.0 commit logs (CASSANDRA-6714)
 * Add static columns to CQL3 (CASSANDRA-6561)
 * Optimize single partition batch statements (CASSANDRA-6737)
 * Disallow post-query re-ordering when paging (CASSANDRA-6722)
 * Fix potential paging bug with deleted columns (CASSANDRA-6748)
 * Fix NPE on BulkLoader caused by losing StreamEvent (CASSANDRA-6636)
 * Fix truncating compression metadata (CASSANDRA-6791)
 * Add CMSClassUnloadingEnabled JVM option (CASSANDRA-6541)
 * Catch memtable flush exceptions during shutdown (CASSANDRA-6735)
 * Fix upgradesstables NPE for non-CF-based indexes (CASSANDRA-6645)
 * Fix UPDATE updating PRIMARY KEY columns implicitly (CASSANDRA-6782)
 * Fix IllegalArgumentException when updating from 1.2 with SuperColumns
   (CASSANDRA-6733)
 * FBUtilities.singleton() should use the CF comparator (CASSANDRA-6778)
 * Fix CQLSStableWriter.addRow(Map<String, Object>) (CASSANDRA-6526)
 * Fix HSHA server introducing corrupt data (CASSANDRA-6285)
 * Fix CAS conditions for COMPACT STORAGE tables (CASSANDRA-6813)
 * Starting threads in OutboundTcpConnectionPool constructor causes race conditions (CASSANDRA-7177)
 * Allow overriding cassandra-rackdc.properties file (CASSANDRA-7072)
 * Set JMX RMI port to 7199 (CASSANDRA-7087)
 * Use LOCAL_QUORUM for data reads at LOCAL_SERIAL (CASSANDRA-6939)
 * Log a warning for large batches (CASSANDRA-6487)
 * Put nodes in hibernate when join_ring is false (CASSANDRA-6961)
 * Avoid early loading of non-system keyspaces before compaction-leftovers
   cleanup at startup (CASSANDRA-6913)
 * Restrict Windows to parallel repairs (CASSANDRA-6907)
 * (Hadoop) Allow manually specifying start/end tokens in CFIF (CASSANDRA-6436)
 * Fix NPE in MeteredFlusher (CASSANDRA-6820)
 * Fix race processing range scan responses (CASSANDRA-6820)
 * Allow deleting snapshots from dropped keyspaces (CASSANDRA-6821)
 * Add uuid() function (CASSANDRA-6473)
 * Omit tombstones from schema digests (CASSANDRA-6862)
 * Include correct consistencyLevel in LWT timeout (CASSANDRA-6884)
 * Lower chances for losing new SSTables during nodetool refresh and
   ColumnFamilyStore.loadNewSSTables (CASSANDRA-6514)
 * Add support for DELETE ... IF EXISTS to CQL3 (CASSANDRA-5708)
 * Update hadoop_cql3_word_count example (CASSANDRA-6793)
 * Fix handling of RejectedExecution in sync Thrift server (CASSANDRA-6788)
 * Log more information when exceeding tombstone_warn_threshold (CASSANDRA-6865)
 * Fix truncate to not abort due to unreachable fat clients (CASSANDRA-6864)
 * Fix schema concurrency exceptions (CASSANDRA-6841)
 * Fix leaking validator FH in StreamWriter (CASSANDRA-6832)
 * Fix saving triggers to schema (CASSANDRA-6789)
 * Fix trigger mutations when base mutation list is immutable (CASSANDRA-6790)
 * Fix accounting in FileCacheService to allow re-using RAR (CASSANDRA-6838)
 * Fix static counter columns (CASSANDRA-6827)
 * Restore expiring->deleted (cell) compaction optimization (CASSANDRA-6844)
 * Fix CompactionManager.needsCleanup (CASSANDRA-6845)
 * Correctly compare BooleanType values other than 0 and 1 (CASSANDRA-6779)
 * Read message id as string from earlier versions (CASSANDRA-6840)
 * Properly use the Paxos consistency for (non-protocol) batch (CASSANDRA-6837)
 * Add paranoid disk failure option (CASSANDRA-6646)
 * Improve PerRowSecondaryIndex performance (CASSANDRA-6876)
 * Extend triggers to support CAS updates (CASSANDRA-6882)
 * Static columns with IF NOT EXISTS don't always work as expected (CASSANDRA-6873)
 * Fix paging with SELECT DISTINCT (CASSANDRA-6857)
 * Fix UnsupportedOperationException on CAS timeout (CASSANDRA-6923)
 * Improve MeteredFlusher handling of MF-unaffected column families
   (CASSANDRA-6867)
 * Add CqlRecordReader using native pagination (CASSANDRA-6311)
 * Add QueryHandler interface (CASSANDRA-6659)
 * Track liveRatio per-memtable, not per-CF (CASSANDRA-6945)
 * Make sure upgradesstables keeps sstable level (CASSANDRA-6958)
 * Fix LIMIT with static columns (CASSANDRA-6956)
 * Fix clash with CQL column name in thrift validation (CASSANDRA-6892)
 * Fix error with super columns in mixed 1.2-2.0 clusters (CASSANDRA-6966)
 * Fix bad skip of sstables on slice query with composite start/finish (CASSANDRA-6825)
 * Fix unintended update with conditional statement (CASSANDRA-6893)
 * Fix map element access in IF (CASSANDRA-6914)
 * Avoid costly range calculations for range queries on system keyspaces
   (CASSANDRA-6906)
 * Fix SSTable not released if stream session fails (CASSANDRA-6818)
 * Avoid build failure due to ANTLR timeout (CASSANDRA-6991)
 * Queries on compact tables can return more rows that requested (CASSANDRA-7052)
 * USING TIMESTAMP for batches does not work (CASSANDRA-7053)
 * Fix performance regression from CASSANDRA-5614 (CASSANDRA-6949)
 * Ensure that batchlog and hint timeouts do not produce hints (CASSANDRA-7058)
 * Merge groupable mutations in TriggerExecutor#execute() (CASSANDRA-7047)
 * Plug holes in resource release when wiring up StreamSession (CASSANDRA-7073)
 * Re-add parameter columns to tracing session (CASSANDRA-6942)
 * Preserves CQL metadata when updating table from thrift (CASSANDRA-6831)
Merged from 1.2:
 * Fix nodetool display with vnodes (CASSANDRA-7082)
 * Add UNLOGGED, COUNTER options to BATCH documentation (CASSANDRA-6816)
 * add extra SSL cipher suites (CASSANDRA-6613)
 * fix nodetool getsstables for blob PK (CASSANDRA-6803)
 * Fix BatchlogManager#deleteBatch() use of millisecond timestamps
   (CASSANDRA-6822)
 * Continue assassinating even if the endpoint vanishes (CASSANDRA-6787)
 * Schedule schema pulls on change (CASSANDRA-6971)
 * Non-droppable verbs shouldn't be dropped from OTC (CASSANDRA-6980)
 * Shutdown batchlog executor in SS#drain() (CASSANDRA-7025)
 * Fix batchlog to account for CF truncation records (CASSANDRA-6999)
 * Fix CQLSH parsing of functions and BLOB literals (CASSANDRA-7018)
 * Properly load trustore in the native protocol (CASSANDRA-6847)
 * Always clean up references in SerializingCache (CASSANDRA-6994)
 * Don't shut MessagingService down when replacing a node (CASSANDRA-6476)
 * fix npe when doing -Dcassandra.fd_initial_value_ms (CASSANDRA-6751)


2.1.0-beta1
 * Add flush directory distinct from compaction directories (CASSANDRA-6357)
 * Require JNA by default (CASSANDRA-6575)
 * add listsnapshots command to nodetool (CASSANDRA-5742)
 * Introduce AtomicBTreeColumns (CASSANDRA-6271, 6692)
 * Multithreaded commitlog (CASSANDRA-3578)
 * allocate fixed index summary memory pool and resample cold index summaries
   to use less memory (CASSANDRA-5519)
 * Removed multithreaded compaction (CASSANDRA-6142)
 * Parallelize fetching rows for low-cardinality indexes (CASSANDRA-1337)
 * change logging from log4j to logback (CASSANDRA-5883)
 * switch to LZ4 compression for internode communication (CASSANDRA-5887)
 * Stop using Thrift-generated Index* classes internally (CASSANDRA-5971)
 * Remove 1.2 network compatibility code (CASSANDRA-5960)
 * Remove leveled json manifest migration code (CASSANDRA-5996)
 * Remove CFDefinition (CASSANDRA-6253)
 * Use AtomicIntegerFieldUpdater in RefCountedMemory (CASSANDRA-6278)
 * User-defined types for CQL3 (CASSANDRA-5590)
 * Use of o.a.c.metrics in nodetool (CASSANDRA-5871, 6406)
 * Batch read from OTC's queue and cleanup (CASSANDRA-1632)
 * Secondary index support for collections (CASSANDRA-4511, 6383)
 * SSTable metadata(Stats.db) format change (CASSANDRA-6356)
 * Push composites support in the storage engine
   (CASSANDRA-5417, CASSANDRA-6520)
 * Add snapshot space used to cfstats (CASSANDRA-6231)
 * Add cardinality estimator for key count estimation (CASSANDRA-5906)
 * CF id is changed to be non-deterministic. Data dir/key cache are created
   uniquely for CF id (CASSANDRA-5202)
 * New counters implementation (CASSANDRA-6504)
 * Replace UnsortedColumns, EmptyColumns, TreeMapBackedSortedColumns with new
   ArrayBackedSortedColumns (CASSANDRA-6630, CASSANDRA-6662, CASSANDRA-6690)
 * Add option to use row cache with a given amount of rows (CASSANDRA-5357)
 * Avoid repairing already repaired data (CASSANDRA-5351)
 * Reject counter updates with USING TTL/TIMESTAMP (CASSANDRA-6649)
 * Replace index_interval with min/max_index_interval (CASSANDRA-6379)
 * Lift limitation that order by columns must be selected for IN queries (CASSANDRA-4911)


2.0.5
 * Reduce garbage generated by bloom filter lookups (CASSANDRA-6609)
 * Add ks.cf names to tombstone logging (CASSANDRA-6597)
 * Use LOCAL_QUORUM for LWT operations at LOCAL_SERIAL (CASSANDRA-6495)
 * Wait for gossip to settle before accepting client connections (CASSANDRA-4288)
 * Delete unfinished compaction incrementally (CASSANDRA-6086)
 * Allow specifying custom secondary index options in CQL3 (CASSANDRA-6480)
 * Improve replica pinning for cache efficiency in DES (CASSANDRA-6485)
 * Fix LOCAL_SERIAL from thrift (CASSANDRA-6584)
 * Don't special case received counts in CAS timeout exceptions (CASSANDRA-6595)
 * Add support for 2.1 global counter shards (CASSANDRA-6505)
 * Fix NPE when streaming connection is not yet established (CASSANDRA-6210)
 * Avoid rare duplicate read repair triggering (CASSANDRA-6606)
 * Fix paging discardFirst (CASSANDRA-6555)
 * Fix ArrayIndexOutOfBoundsException in 2ndary index query (CASSANDRA-6470)
 * Release sstables upon rebuilding 2i (CASSANDRA-6635)
 * Add AbstractCompactionStrategy.startup() method (CASSANDRA-6637)
 * SSTableScanner may skip rows during cleanup (CASSANDRA-6638)
 * sstables from stalled repair sessions can resurrect deleted data (CASSANDRA-6503)
 * Switch stress to use ITransportFactory (CASSANDRA-6641)
 * Fix IllegalArgumentException during prepare (CASSANDRA-6592)
 * Fix possible loss of 2ndary index entries during compaction (CASSANDRA-6517)
 * Fix direct Memory on architectures that do not support unaligned long access
   (CASSANDRA-6628)
 * Let scrub optionally skip broken counter partitions (CASSANDRA-5930)
Merged from 1.2:
 * fsync compression metadata (CASSANDRA-6531)
 * Validate CF existence on execution for prepared statement (CASSANDRA-6535)
 * Add ability to throttle batchlog replay (CASSANDRA-6550)
 * Fix executing LOCAL_QUORUM with SimpleStrategy (CASSANDRA-6545)
 * Avoid StackOverflow when using large IN queries (CASSANDRA-6567)
 * Nodetool upgradesstables includes secondary indexes (CASSANDRA-6598)
 * Paginate batchlog replay (CASSANDRA-6569)
 * skip blocking on streaming during drain (CASSANDRA-6603)
 * Improve error message when schema doesn't match loaded sstable (CASSANDRA-6262)
 * Add properties to adjust FD initial value and max interval (CASSANDRA-4375)
 * Fix preparing with batch and delete from collection (CASSANDRA-6607)
 * Fix ABSC reverse iterator's remove() method (CASSANDRA-6629)
 * Handle host ID conflicts properly (CASSANDRA-6615)
 * Move handling of migration event source to solve bootstrap race. (CASSANDRA-6648)
 * Make sure compaction throughput value doesn't overflow with int math (CASSANDRA-6647)


2.0.4
 * Allow removing snapshots of no-longer-existing CFs (CASSANDRA-6418)
 * add StorageService.stopDaemon() (CASSANDRA-4268)
 * add IRE for invalid CF supplied to get_count (CASSANDRA-5701)
 * add client encryption support to sstableloader (CASSANDRA-6378)
 * Fix accept() loop for SSL sockets post-shutdown (CASSANDRA-6468)
 * Fix size-tiered compaction in LCS L0 (CASSANDRA-6496)
 * Fix assertion failure in filterColdSSTables (CASSANDRA-6483)
 * Fix row tombstones in larger-than-memory compactions (CASSANDRA-6008)
 * Fix cleanup ClassCastException (CASSANDRA-6462)
 * Reduce gossip memory use by interning VersionedValue strings (CASSANDRA-6410)
 * Allow specifying datacenters to participate in a repair (CASSANDRA-6218)
 * Fix divide-by-zero in PCI (CASSANDRA-6403)
 * Fix setting last compacted key in the wrong level for LCS (CASSANDRA-6284)
 * Add millisecond precision formats to the timestamp parser (CASSANDRA-6395)
 * Expose a total memtable size metric for a CF (CASSANDRA-6391)
 * cqlsh: handle symlinks properly (CASSANDRA-6425)
 * Fix potential infinite loop when paging query with IN (CASSANDRA-6464)
 * Fix assertion error in AbstractQueryPager.discardFirst (CASSANDRA-6447)
 * Fix streaming older SSTable yields unnecessary tombstones (CASSANDRA-6527)
Merged from 1.2:
 * Improved error message on bad properties in DDL queries (CASSANDRA-6453)
 * Randomize batchlog candidates selection (CASSANDRA-6481)
 * Fix thundering herd on endpoint cache invalidation (CASSANDRA-6345, 6485)
 * Improve batchlog write performance with vnodes (CASSANDRA-6488)
 * cqlsh: quote single quotes in strings inside collections (CASSANDRA-6172)
 * Improve gossip performance for typical messages (CASSANDRA-6409)
 * Throw IRE if a prepared statement has more markers than supported
   (CASSANDRA-5598)
 * Expose Thread metrics for the native protocol server (CASSANDRA-6234)
 * Change snapshot response message verb to INTERNAL to avoid dropping it
   (CASSANDRA-6415)
 * Warn when collection read has > 65K elements (CASSANDRA-5428)
 * Fix cache persistence when both row and key cache are enabled
   (CASSANDRA-6413)
 * (Hadoop) add describe_local_ring (CASSANDRA-6268)
 * Fix handling of concurrent directory creation failure (CASSANDRA-6459)
 * Allow executing CREATE statements multiple times (CASSANDRA-6471)
 * Don't send confusing info with timeouts (CASSANDRA-6491)
 * Don't resubmit counter mutation runnables internally (CASSANDRA-6427)
 * Don't drop local mutations without a hint (CASSANDRA-6510)
 * Don't allow null max_hint_window_in_ms (CASSANDRA-6419)
 * Validate SliceRange start and finish lengths (CASSANDRA-6521)


2.0.3
 * Fix FD leak on slice read path (CASSANDRA-6275)
 * Cancel read meter task when closing SSTR (CASSANDRA-6358)
 * free off-heap IndexSummary during bulk (CASSANDRA-6359)
 * Recover from IOException in accept() thread (CASSANDRA-6349)
 * Improve Gossip tolerance of abnormally slow tasks (CASSANDRA-6338)
 * Fix trying to hint timed out counter writes (CASSANDRA-6322)
 * Allow restoring specific columnfamilies from archived CL (CASSANDRA-4809)
 * Avoid flushing compaction_history after each operation (CASSANDRA-6287)
 * Fix repair assertion error when tombstones expire (CASSANDRA-6277)
 * Skip loading corrupt key cache (CASSANDRA-6260)
 * Fixes for compacting larger-than-memory rows (CASSANDRA-6274)
 * Compact hottest sstables first and optionally omit coldest from
   compaction entirely (CASSANDRA-6109)
 * Fix modifying column_metadata from thrift (CASSANDRA-6182)
 * cqlsh: fix LIST USERS output (CASSANDRA-6242)
 * Add IRequestSink interface (CASSANDRA-6248)
 * Update memtable size while flushing (CASSANDRA-6249)
 * Provide hooks around CQL2/CQL3 statement execution (CASSANDRA-6252)
 * Require Permission.SELECT for CAS updates (CASSANDRA-6247)
 * New CQL-aware SSTableWriter (CASSANDRA-5894)
 * Reject CAS operation when the protocol v1 is used (CASSANDRA-6270)
 * Correctly throw error when frame too large (CASSANDRA-5981)
 * Fix serialization bug in PagedRange with 2ndary indexes (CASSANDRA-6299)
 * Fix CQL3 table validation in Thrift (CASSANDRA-6140)
 * Fix bug missing results with IN clauses (CASSANDRA-6327)
 * Fix paging with reversed slices (CASSANDRA-6343)
 * Set minTimestamp correctly to be able to drop expired sstables (CASSANDRA-6337)
 * Support NaN and Infinity as float literals (CASSANDRA-6003)
 * Remove RF from nodetool ring output (CASSANDRA-6289)
 * Fix attempting to flush empty rows (CASSANDRA-6374)
 * Fix potential out of bounds exception when paging (CASSANDRA-6333)
Merged from 1.2:
 * Optimize FD phi calculation (CASSANDRA-6386)
 * Improve initial FD phi estimate when starting up (CASSANDRA-6385)
 * Don't list CQL3 table in CLI describe even if named explicitely
   (CASSANDRA-5750)
 * Invalidate row cache when dropping CF (CASSANDRA-6351)
 * add non-jamm path for cached statements (CASSANDRA-6293)
 * add windows bat files for shell commands (CASSANDRA-6145)
 * Require logging in for Thrift CQL2/3 statement preparation (CASSANDRA-6254)
 * restrict max_num_tokens to 1536 (CASSANDRA-6267)
 * Nodetool gets default JMX port from cassandra-env.sh (CASSANDRA-6273)
 * make calculatePendingRanges asynchronous (CASSANDRA-6244)
 * Remove blocking flushes in gossip thread (CASSANDRA-6297)
 * Fix potential socket leak in connectionpool creation (CASSANDRA-6308)
 * Allow LOCAL_ONE/LOCAL_QUORUM to work with SimpleStrategy (CASSANDRA-6238)
 * cqlsh: handle 'null' as session duration (CASSANDRA-6317)
 * Fix json2sstable handling of range tombstones (CASSANDRA-6316)
 * Fix missing one row in reverse query (CASSANDRA-6330)
 * Fix reading expired row value from row cache (CASSANDRA-6325)
 * Fix AssertionError when doing set element deletion (CASSANDRA-6341)
 * Make CL code for the native protocol match the one in C* 2.0
   (CASSANDRA-6347)
 * Disallow altering CQL3 table from thrift (CASSANDRA-6370)
 * Fix size computation of prepared statement (CASSANDRA-6369)


2.0.2
 * Update FailureDetector to use nanontime (CASSANDRA-4925)
 * Fix FileCacheService regressions (CASSANDRA-6149)
 * Never return WriteTimeout for CL.ANY (CASSANDRA-6132)
 * Fix race conditions in bulk loader (CASSANDRA-6129)
 * Add configurable metrics reporting (CASSANDRA-4430)
 * drop queries exceeding a configurable number of tombstones (CASSANDRA-6117)
 * Track and persist sstable read activity (CASSANDRA-5515)
 * Fixes for speculative retry (CASSANDRA-5932, CASSANDRA-6194)
 * Improve memory usage of metadata min/max column names (CASSANDRA-6077)
 * Fix thrift validation refusing row markers on CQL3 tables (CASSANDRA-6081)
 * Fix insertion of collections with CAS (CASSANDRA-6069)
 * Correctly send metadata on SELECT COUNT (CASSANDRA-6080)
 * Track clients' remote addresses in ClientState (CASSANDRA-6070)
 * Create snapshot dir if it does not exist when migrating
   leveled manifest (CASSANDRA-6093)
 * make sequential nodetool repair the default (CASSANDRA-5950)
 * Add more hooks for compaction strategy implementations (CASSANDRA-6111)
 * Fix potential NPE on composite 2ndary indexes (CASSANDRA-6098)
 * Delete can potentially be skipped in batch (CASSANDRA-6115)
 * Allow alter keyspace on system_traces (CASSANDRA-6016)
 * Disallow empty column names in cql (CASSANDRA-6136)
 * Use Java7 file-handling APIs and fix file moving on Windows (CASSANDRA-5383)
 * Save compaction history to system keyspace (CASSANDRA-5078)
 * Fix NPE if StorageService.getOperationMode() is executed before full startup (CASSANDRA-6166)
 * CQL3: support pre-epoch longs for TimestampType (CASSANDRA-6212)
 * Add reloadtriggers command to nodetool (CASSANDRA-4949)
 * cqlsh: ignore empty 'value alias' in DESCRIBE (CASSANDRA-6139)
 * Fix sstable loader (CASSANDRA-6205)
 * Reject bootstrapping if the node already exists in gossip (CASSANDRA-5571)
 * Fix NPE while loading paxos state (CASSANDRA-6211)
 * cqlsh: add SHOW SESSION <tracing-session> command (CASSANDRA-6228)
Merged from 1.2:
 * (Hadoop) Require CFRR batchSize to be at least 2 (CASSANDRA-6114)
 * Add a warning for small LCS sstable size (CASSANDRA-6191)
 * Add ability to list specific KS/CF combinations in nodetool cfstats (CASSANDRA-4191)
 * Mark CF clean if a mutation raced the drop and got it marked dirty (CASSANDRA-5946)
 * Add a LOCAL_ONE consistency level (CASSANDRA-6202)
 * Limit CQL prepared statement cache by size instead of count (CASSANDRA-6107)
 * Tracing should log write failure rather than raw exceptions (CASSANDRA-6133)
 * lock access to TM.endpointToHostIdMap (CASSANDRA-6103)
 * Allow estimated memtable size to exceed slab allocator size (CASSANDRA-6078)
 * Start MeteredFlusher earlier to prevent OOM during CL replay (CASSANDRA-6087)
 * Avoid sending Truncate command to fat clients (CASSANDRA-6088)
 * Allow where clause conditions to be in parenthesis (CASSANDRA-6037)
 * Do not open non-ssl storage port if encryption option is all (CASSANDRA-3916)
 * Move batchlog replay to its own executor (CASSANDRA-6079)
 * Add tombstone debug threshold and histogram (CASSANDRA-6042, 6057)
 * Enable tcp keepalive on incoming connections (CASSANDRA-4053)
 * Fix fat client schema pull NPE (CASSANDRA-6089)
 * Fix memtable flushing for indexed tables (CASSANDRA-6112)
 * Fix skipping columns with multiple slices (CASSANDRA-6119)
 * Expose connected thrift + native client counts (CASSANDRA-5084)
 * Optimize auth setup (CASSANDRA-6122)
 * Trace index selection (CASSANDRA-6001)
 * Update sstablesPerReadHistogram to use biased sampling (CASSANDRA-6164)
 * Log UnknownColumnfamilyException when closing socket (CASSANDRA-5725)
 * Properly error out on CREATE INDEX for counters table (CASSANDRA-6160)
 * Handle JMX notification failure for repair (CASSANDRA-6097)
 * (Hadoop) Fetch no more than 128 splits in parallel (CASSANDRA-6169)
 * stress: add username/password authentication support (CASSANDRA-6068)
 * Fix indexed queries with row cache enabled on parent table (CASSANDRA-5732)
 * Fix compaction race during columnfamily drop (CASSANDRA-5957)
 * Fix validation of empty column names for compact tables (CASSANDRA-6152)
 * Skip replaying mutations that pass CRC but fail to deserialize (CASSANDRA-6183)
 * Rework token replacement to use replace_address (CASSANDRA-5916)
 * Fix altering column types (CASSANDRA-6185)
 * cqlsh: fix CREATE/ALTER WITH completion (CASSANDRA-6196)
 * add windows bat files for shell commands (CASSANDRA-6145)
 * Fix potential stack overflow during range tombstones insertion (CASSANDRA-6181)
 * (Hadoop) Make LOCAL_ONE the default consistency level (CASSANDRA-6214)


2.0.1
 * Fix bug that could allow reading deleted data temporarily (CASSANDRA-6025)
 * Improve memory use defaults (CASSANDRA-6059)
 * Make ThriftServer more easlly extensible (CASSANDRA-6058)
 * Remove Hadoop dependency from ITransportFactory (CASSANDRA-6062)
 * add file_cache_size_in_mb setting (CASSANDRA-5661)
 * Improve error message when yaml contains invalid properties (CASSANDRA-5958)
 * Improve leveled compaction's ability to find non-overlapping L0 compactions
   to work on concurrently (CASSANDRA-5921)
 * Notify indexer of columns shadowed by range tombstones (CASSANDRA-5614)
 * Log Merkle tree stats (CASSANDRA-2698)
 * Switch from crc32 to adler32 for compressed sstable checksums (CASSANDRA-5862)
 * Improve offheap memcpy performance (CASSANDRA-5884)
 * Use a range aware scanner for cleanup (CASSANDRA-2524)
 * Cleanup doesn't need to inspect sstables that contain only local data
   (CASSANDRA-5722)
 * Add ability for CQL3 to list partition keys (CASSANDRA-4536)
 * Improve native protocol serialization (CASSANDRA-5664)
 * Upgrade Thrift to 0.9.1 (CASSANDRA-5923)
 * Require superuser status for adding triggers (CASSANDRA-5963)
 * Make standalone scrubber handle old and new style leveled manifest
   (CASSANDRA-6005)
 * Fix paxos bugs (CASSANDRA-6012, 6013, 6023)
 * Fix paged ranges with multiple replicas (CASSANDRA-6004)
 * Fix potential AssertionError during tracing (CASSANDRA-6041)
 * Fix NPE in sstablesplit (CASSANDRA-6027)
 * Migrate pre-2.0 key/value/column aliases to system.schema_columns
   (CASSANDRA-6009)
 * Paging filter empty rows too agressively (CASSANDRA-6040)
 * Support variadic parameters for IN clauses (CASSANDRA-4210)
 * cqlsh: return the result of CAS writes (CASSANDRA-5796)
 * Fix validation of IN clauses with 2ndary indexes (CASSANDRA-6050)
 * Support named bind variables in CQL (CASSANDRA-6033)
Merged from 1.2:
 * Allow cache-keys-to-save to be set at runtime (CASSANDRA-5980)
 * Avoid second-guessing out-of-space state (CASSANDRA-5605)
 * Tuning knobs for dealing with large blobs and many CFs (CASSANDRA-5982)
 * (Hadoop) Fix CQLRW for thrift tables (CASSANDRA-6002)
 * Fix possible divide-by-zero in HHOM (CASSANDRA-5990)
 * Allow local batchlog writes for CL.ANY (CASSANDRA-5967)
 * Upgrade metrics-core to version 2.2.0 (CASSANDRA-5947)
 * Fix CqlRecordWriter with composite keys (CASSANDRA-5949)
 * Add snitch, schema version, cluster, partitioner to JMX (CASSANDRA-5881)
 * Allow disabling SlabAllocator (CASSANDRA-5935)
 * Make user-defined compaction JMX blocking (CASSANDRA-4952)
 * Fix streaming does not transfer wrapped range (CASSANDRA-5948)
 * Fix loading index summary containing empty key (CASSANDRA-5965)
 * Correctly handle limits in CompositesSearcher (CASSANDRA-5975)
 * Pig: handle CQL collections (CASSANDRA-5867)
 * Pass the updated cf to the PRSI index() method (CASSANDRA-5999)
 * Allow empty CQL3 batches (as no-op) (CASSANDRA-5994)
 * Support null in CQL3 functions (CASSANDRA-5910)
 * Replace the deprecated MapMaker with CacheLoader (CASSANDRA-6007)
 * Add SSTableDeletingNotification to DataTracker (CASSANDRA-6010)
 * Fix snapshots in use get deleted during snapshot repair (CASSANDRA-6011)
 * Move hints and exception count to o.a.c.metrics (CASSANDRA-6017)
 * Fix memory leak in snapshot repair (CASSANDRA-6047)
 * Fix sstable2sjon for CQL3 tables (CASSANDRA-5852)


2.0.0
 * Fix thrift validation when inserting into CQL3 tables (CASSANDRA-5138)
 * Fix periodic memtable flushing behavior with clean memtables (CASSANDRA-5931)
 * Fix dateOf() function for pre-2.0 timestamp columns (CASSANDRA-5928)
 * Fix SSTable unintentionally loads BF when opened for batch (CASSANDRA-5938)
 * Add stream session progress to JMX (CASSANDRA-4757)
 * Fix NPE during CAS operation (CASSANDRA-5925)
Merged from 1.2:
 * Fix getBloomFilterDiskSpaceUsed for AlwaysPresentFilter (CASSANDRA-5900)
 * Don't announce schema version until we've loaded the changes locally
   (CASSANDRA-5904)
 * Fix to support off heap bloom filters size greater than 2 GB (CASSANDRA-5903)
 * Properly handle parsing huge map and set literals (CASSANDRA-5893)


2.0.0-rc2
 * enable vnodes by default (CASSANDRA-5869)
 * fix CAS contention timeout (CASSANDRA-5830)
 * fix HsHa to respect max frame size (CASSANDRA-4573)
 * Fix (some) 2i on composite components omissions (CASSANDRA-5851)
 * cqlsh: add DESCRIBE FULL SCHEMA variant (CASSANDRA-5880)
Merged from 1.2:
 * Correctly validate sparse composite cells in scrub (CASSANDRA-5855)
 * Add KeyCacheHitRate metric to CF metrics (CASSANDRA-5868)
 * cqlsh: add support for multiline comments (CASSANDRA-5798)
 * Handle CQL3 SELECT duplicate IN restrictions on clustering columns
   (CASSANDRA-5856)


2.0.0-rc1
 * improve DecimalSerializer performance (CASSANDRA-5837)
 * fix potential spurious wakeup in AsyncOneResponse (CASSANDRA-5690)
 * fix schema-related trigger issues (CASSANDRA-5774)
 * Better validation when accessing CQL3 table from thrift (CASSANDRA-5138)
 * Fix assertion error during repair (CASSANDRA-5801)
 * Fix range tombstone bug (CASSANDRA-5805)
 * DC-local CAS (CASSANDRA-5797)
 * Add a native_protocol_version column to the system.local table (CASSANRDA-5819)
 * Use index_interval from cassandra.yaml when upgraded (CASSANDRA-5822)
 * Fix buffer underflow on socket close (CASSANDRA-5792)
Merged from 1.2:
 * Fix reading DeletionTime from 1.1-format sstables (CASSANDRA-5814)
 * cqlsh: add collections support to COPY (CASSANDRA-5698)
 * retry important messages for any IOException (CASSANDRA-5804)
 * Allow empty IN relations in SELECT/UPDATE/DELETE statements (CASSANDRA-5626)
 * cqlsh: fix crashing on Windows due to libedit detection (CASSANDRA-5812)
 * fix bulk-loading compressed sstables (CASSANDRA-5820)
 * (Hadoop) fix quoting in CqlPagingRecordReader and CqlRecordWriter
   (CASSANDRA-5824)
 * update default LCS sstable size to 160MB (CASSANDRA-5727)
 * Allow compacting 2Is via nodetool (CASSANDRA-5670)
 * Hex-encode non-String keys in OPP (CASSANDRA-5793)
 * nodetool history logging (CASSANDRA-5823)
 * (Hadoop) fix support for Thrift tables in CqlPagingRecordReader
   (CASSANDRA-5752)
 * add "all time blocked" to StatusLogger output (CASSANDRA-5825)
 * Future-proof inter-major-version schema migrations (CASSANDRA-5845)
 * (Hadoop) add CqlPagingRecordReader support for ReversedType in Thrift table
   (CASSANDRA-5718)
 * Add -no-snapshot option to scrub (CASSANDRA-5891)
 * Fix to support off heap bloom filters size greater than 2 GB (CASSANDRA-5903)
 * Properly handle parsing huge map and set literals (CASSANDRA-5893)
 * Fix LCS L0 compaction may overlap in L1 (CASSANDRA-5907)
 * New sstablesplit tool to split large sstables offline (CASSANDRA-4766)
 * Fix potential deadlock in native protocol server (CASSANDRA-5926)
 * Disallow incompatible type change in CQL3 (CASSANDRA-5882)
Merged from 1.1:
 * Correctly validate sparse composite cells in scrub (CASSANDRA-5855)


2.0.0-beta2
 * Replace countPendingHints with Hints Created metric (CASSANDRA-5746)
 * Allow nodetool with no args, and with help to run without a server (CASSANDRA-5734)
 * Cleanup AbstractType/TypeSerializer classes (CASSANDRA-5744)
 * Remove unimplemented cli option schema-mwt (CASSANDRA-5754)
 * Support range tombstones in thrift (CASSANDRA-5435)
 * Normalize table-manipulating CQL3 statements' class names (CASSANDRA-5759)
 * cqlsh: add missing table options to DESCRIBE output (CASSANDRA-5749)
 * Fix assertion error during repair (CASSANDRA-5757)
 * Fix bulkloader (CASSANDRA-5542)
 * Add LZ4 compression to the native protocol (CASSANDRA-5765)
 * Fix bugs in the native protocol v2 (CASSANDRA-5770)
 * CAS on 'primary key only' table (CASSANDRA-5715)
 * Support streaming SSTables of old versions (CASSANDRA-5772)
 * Always respect protocol version in native protocol (CASSANDRA-5778)
 * Fix ConcurrentModificationException during streaming (CASSANDRA-5782)
 * Update deletion timestamp in Commit#updatesWithPaxosTime (CASSANDRA-5787)
 * Thrift cas() method crashes if input columns are not sorted (CASSANDRA-5786)
 * Order columns names correctly when querying for CAS (CASSANDRA-5788)
 * Fix streaming retry (CASSANDRA-5775)
Merged from 1.2:
 * if no seeds can be a reached a node won't start in a ring by itself (CASSANDRA-5768)
 * add cassandra.unsafesystem property (CASSANDRA-5704)
 * (Hadoop) quote identifiers in CqlPagingRecordReader (CASSANDRA-5763)
 * Add replace_node functionality for vnodes (CASSANDRA-5337)
 * Add timeout events to query traces (CASSANDRA-5520)
 * Fix serialization of the LEFT gossip value (CASSANDRA-5696)
 * Pig: support for cql3 tables (CASSANDRA-5234)
 * Fix skipping range tombstones with reverse queries (CASSANDRA-5712)
 * Expire entries out of ThriftSessionManager (CASSANDRA-5719)
 * Don't keep ancestor information in memory (CASSANDRA-5342)
 * Expose native protocol server status in nodetool info (CASSANDRA-5735)
 * Fix pathetic performance of range tombstones (CASSANDRA-5677)
 * Fix querying with an empty (impossible) range (CASSANDRA-5573)
 * cqlsh: handle CUSTOM 2i in DESCRIBE output (CASSANDRA-5760)
 * Fix minor bug in Range.intersects(Bound) (CASSANDRA-5771)
 * cqlsh: handle disabled compression in DESCRIBE output (CASSANDRA-5766)
 * Ensure all UP events are notified on the native protocol (CASSANDRA-5769)
 * Fix formatting of sstable2json with multiple -k arguments (CASSANDRA-5781)
 * Don't rely on row marker for queries in general to hide lost markers
   after TTL expires (CASSANDRA-5762)
 * Sort nodetool help output (CASSANDRA-5776)
 * Fix column expiring during 2 phases compaction (CASSANDRA-5799)
 * now() is being rejected in INSERTs when inside collections (CASSANDRA-5795)


2.0.0-beta1
 * Add support for indexing clustered columns (CASSANDRA-5125)
 * Removed on-heap row cache (CASSANDRA-5348)
 * use nanotime consistently for node-local timeouts (CASSANDRA-5581)
 * Avoid unnecessary second pass on name-based queries (CASSANDRA-5577)
 * Experimental triggers (CASSANDRA-1311)
 * JEMalloc support for off-heap allocation (CASSANDRA-3997)
 * Single-pass compaction (CASSANDRA-4180)
 * Removed token range bisection (CASSANDRA-5518)
 * Removed compatibility with pre-1.2.5 sstables and network messages
   (CASSANDRA-5511)
 * removed PBSPredictor (CASSANDRA-5455)
 * CAS support (CASSANDRA-5062, 5441, 5442, 5443, 5619, 5667)
 * Leveled compaction performs size-tiered compactions in L0
   (CASSANDRA-5371, 5439)
 * Add yaml network topology snitch for mixed ec2/other envs (CASSANDRA-5339)
 * Log when a node is down longer than the hint window (CASSANDRA-4554)
 * Optimize tombstone creation for ExpiringColumns (CASSANDRA-4917)
 * Improve LeveledScanner work estimation (CASSANDRA-5250, 5407)
 * Replace compaction lock with runWithCompactionsDisabled (CASSANDRA-3430)
 * Change Message IDs to ints (CASSANDRA-5307)
 * Move sstable level information into the Stats component, removing the
   need for a separate Manifest file (CASSANDRA-4872)
 * avoid serializing to byte[] on commitlog append (CASSANDRA-5199)
 * make index_interval configurable per columnfamily (CASSANDRA-3961, CASSANDRA-5650)
 * add default_time_to_live (CASSANDRA-3974)
 * add memtable_flush_period_in_ms (CASSANDRA-4237)
 * replace supercolumns internally by composites (CASSANDRA-3237, 5123)
 * upgrade thrift to 0.9.0 (CASSANDRA-3719)
 * drop unnecessary keyspace parameter from user-defined compaction API
   (CASSANDRA-5139)
 * more robust solution to incomplete compactions + counters (CASSANDRA-5151)
 * Change order of directory searching for c*.in.sh (CASSANDRA-3983)
 * Add tool to reset SSTable compaction level for LCS (CASSANDRA-5271)
 * Allow custom configuration loader (CASSANDRA-5045)
 * Remove memory emergency pressure valve logic (CASSANDRA-3534)
 * Reduce request latency with eager retry (CASSANDRA-4705)
 * cqlsh: Remove ASSUME command (CASSANDRA-5331)
 * Rebuild BF when loading sstables if bloom_filter_fp_chance
   has changed since compaction (CASSANDRA-5015)
 * remove row-level bloom filters (CASSANDRA-4885)
 * Change Kernel Page Cache skipping into row preheating (disabled by default)
   (CASSANDRA-4937)
 * Improve repair by deciding on a gcBefore before sending
   out TreeRequests (CASSANDRA-4932)
 * Add an official way to disable compactions (CASSANDRA-5074)
 * Reenable ALTER TABLE DROP with new semantics (CASSANDRA-3919)
 * Add binary protocol versioning (CASSANDRA-5436)
 * Swap THshaServer for TThreadedSelectorServer (CASSANDRA-5530)
 * Add alias support to SELECT statement (CASSANDRA-5075)
 * Don't create empty RowMutations in CommitLogReplayer (CASSANDRA-5541)
 * Use range tombstones when dropping cfs/columns from schema (CASSANDRA-5579)
 * cqlsh: drop CQL2/CQL3-beta support (CASSANDRA-5585)
 * Track max/min column names in sstables to be able to optimize slice
   queries (CASSANDRA-5514, CASSANDRA-5595, CASSANDRA-5600)
 * Binary protocol: allow batching already prepared statements (CASSANDRA-4693)
 * Allow preparing timestamp, ttl and limit in CQL3 queries (CASSANDRA-4450)
 * Support native link w/o JNA in Java7 (CASSANDRA-3734)
 * Use SASL authentication in binary protocol v2 (CASSANDRA-5545)
 * Replace Thrift HsHa with LMAX Disruptor based implementation (CASSANDRA-5582)
 * cqlsh: Add row count to SELECT output (CASSANDRA-5636)
 * Include a timestamp with all read commands to determine column expiration
   (CASSANDRA-5149)
 * Streaming 2.0 (CASSANDRA-5286, 5699)
 * Conditional create/drop ks/table/index statements in CQL3 (CASSANDRA-2737)
 * more pre-table creation property validation (CASSANDRA-5693)
 * Redesign repair messages (CASSANDRA-5426)
 * Fix ALTER RENAME post-5125 (CASSANDRA-5702)
 * Disallow renaming a 2ndary indexed column (CASSANDRA-5705)
 * Rename Table to Keyspace (CASSANDRA-5613)
 * Ensure changing column_index_size_in_kb on different nodes don't corrupt the
   sstable (CASSANDRA-5454)
 * Move resultset type information into prepare, not execute (CASSANDRA-5649)
 * Auto paging in binary protocol (CASSANDRA-4415, 5714)
 * Don't tie client side use of AbstractType to JDBC (CASSANDRA-4495)
 * Adds new TimestampType to replace DateType (CASSANDRA-5723, CASSANDRA-5729)
Merged from 1.2:
 * make starting native protocol server idempotent (CASSANDRA-5728)
 * Fix loading key cache when a saved entry is no longer valid (CASSANDRA-5706)
 * Fix serialization of the LEFT gossip value (CASSANDRA-5696)
 * cqlsh: Don't show 'null' in place of empty values (CASSANDRA-5675)
 * Race condition in detecting version on a mixed 1.1/1.2 cluster
   (CASSANDRA-5692)
 * Fix skipping range tombstones with reverse queries (CASSANDRA-5712)
 * Expire entries out of ThriftSessionManager (CASSANRDA-5719)
 * Don't keep ancestor information in memory (CASSANDRA-5342)
 * cqlsh: fix handling of semicolons inside BATCH queries (CASSANDRA-5697)


1.2.6
 * Fix tracing when operation completes before all responses arrive
   (CASSANDRA-5668)
 * Fix cross-DC mutation forwarding (CASSANDRA-5632)
 * Reduce SSTableLoader memory usage (CASSANDRA-5555)
 * Scale hinted_handoff_throttle_in_kb to cluster size (CASSANDRA-5272)
 * (Hadoop) Add CQL3 input/output formats (CASSANDRA-4421, 5622)
 * (Hadoop) Fix InputKeyRange in CFIF (CASSANDRA-5536)
 * Fix dealing with ridiculously large max sstable sizes in LCS (CASSANDRA-5589)
 * Ignore pre-truncate hints (CASSANDRA-4655)
 * Move System.exit on OOM into a separate thread (CASSANDRA-5273)
 * Write row markers when serializing schema (CASSANDRA-5572)
 * Check only SSTables for the requested range when streaming (CASSANDRA-5569)
 * Improve batchlog replay behavior and hint ttl handling (CASSANDRA-5314)
 * Exclude localTimestamp from validation for tombstones (CASSANDRA-5398)
 * cqlsh: add custom prompt support (CASSANDRA-5539)
 * Reuse prepared statements in hot auth queries (CASSANDRA-5594)
 * cqlsh: add vertical output option (see EXPAND) (CASSANDRA-5597)
 * Add a rate limit option to stress (CASSANDRA-5004)
 * have BulkLoader ignore snapshots directories (CASSANDRA-5587)
 * fix SnitchProperties logging context (CASSANDRA-5602)
 * Expose whether jna is enabled and memory is locked via JMX (CASSANDRA-5508)
 * cqlsh: fix COPY FROM with ReversedType (CASSANDRA-5610)
 * Allow creating CUSTOM indexes on collections (CASSANDRA-5615)
 * Evaluate now() function at execution time (CASSANDRA-5616)
 * Expose detailed read repair metrics (CASSANDRA-5618)
 * Correct blob literal + ReversedType parsing (CASSANDRA-5629)
 * Allow GPFS to prefer the internal IP like EC2MRS (CASSANDRA-5630)
 * fix help text for -tspw cassandra-cli (CASSANDRA-5643)
 * don't throw away initial causes exceptions for internode encryption issues
   (CASSANDRA-5644)
 * Fix message spelling errors for cql select statements (CASSANDRA-5647)
 * Suppress custom exceptions thru jmx (CASSANDRA-5652)
 * Update CREATE CUSTOM INDEX syntax (CASSANDRA-5639)
 * Fix PermissionDetails.equals() method (CASSANDRA-5655)
 * Never allow partition key ranges in CQL3 without token() (CASSANDRA-5666)
 * Gossiper incorrectly drops AppState for an upgrading node (CASSANDRA-5660)
 * Connection thrashing during multi-region ec2 during upgrade, due to
   messaging version (CASSANDRA-5669)
 * Avoid over reconnecting in EC2MRS (CASSANDRA-5678)
 * Fix ReadResponseSerializer.serializedSize() for digest reads (CASSANDRA-5476)
 * allow sstable2json on 2i CFs (CASSANDRA-5694)
Merged from 1.1:
 * Remove buggy thrift max message length option (CASSANDRA-5529)
 * Fix NPE in Pig's widerow mode (CASSANDRA-5488)
 * Add split size parameter to Pig and disable split combination (CASSANDRA-5544)


1.2.5
 * make BytesToken.toString only return hex bytes (CASSANDRA-5566)
 * Ensure that submitBackground enqueues at least one task (CASSANDRA-5554)
 * fix 2i updates with identical values and timestamps (CASSANDRA-5540)
 * fix compaction throttling bursty-ness (CASSANDRA-4316)
 * reduce memory consumption of IndexSummary (CASSANDRA-5506)
 * remove per-row column name bloom filters (CASSANDRA-5492)
 * Include fatal errors in trace events (CASSANDRA-5447)
 * Ensure that PerRowSecondaryIndex is notified of row-level deletes
   (CASSANDRA-5445)
 * Allow empty blob literals in CQL3 (CASSANDRA-5452)
 * Fix streaming RangeTombstones at column index boundary (CASSANDRA-5418)
 * Fix preparing statements when current keyspace is not set (CASSANDRA-5468)
 * Fix SemanticVersion.isSupportedBy minor/patch handling (CASSANDRA-5496)
 * Don't provide oldCfId for post-1.1 system cfs (CASSANDRA-5490)
 * Fix primary range ignores replication strategy (CASSANDRA-5424)
 * Fix shutdown of binary protocol server (CASSANDRA-5507)
 * Fix repair -snapshot not working (CASSANDRA-5512)
 * Set isRunning flag later in binary protocol server (CASSANDRA-5467)
 * Fix use of CQL3 functions with descending clustering order (CASSANDRA-5472)
 * Disallow renaming columns one at a time for thrift table in CQL3
   (CASSANDRA-5531)
 * cqlsh: add CLUSTERING ORDER BY support to DESCRIBE (CASSANDRA-5528)
 * Add custom secondary index support to CQL3 (CASSANDRA-5484)
 * Fix repair hanging silently on unexpected error (CASSANDRA-5229)
 * Fix Ec2Snitch regression introduced by CASSANDRA-5171 (CASSANDRA-5432)
 * Add nodetool enablebackup/disablebackup (CASSANDRA-5556)
 * cqlsh: fix DESCRIBE after case insensitive USE (CASSANDRA-5567)
Merged from 1.1
 * Add retry mechanism to OTC for non-droppable_verbs (CASSANDRA-5393)
 * Use allocator information to improve memtable memory usage estimate
   (CASSANDRA-5497)
 * Fix trying to load deleted row into row cache on startup (CASSANDRA-4463)
 * fsync leveled manifest to avoid corruption (CASSANDRA-5535)
 * Fix Bound intersection computation (CASSANDRA-5551)
 * sstablescrub now respects max memory size in cassandra.in.sh (CASSANDRA-5562)


1.2.4
 * Ensure that PerRowSecondaryIndex updates see the most recent values
   (CASSANDRA-5397)
 * avoid duplicate index entries ind PrecompactedRow and
   ParallelCompactionIterable (CASSANDRA-5395)
 * remove the index entry on oldColumn when new column is a tombstone
   (CASSANDRA-5395)
 * Change default stream throughput from 400 to 200 mbps (CASSANDRA-5036)
 * Gossiper logs DOWN for symmetry with UP (CASSANDRA-5187)
 * Fix mixing prepared statements between keyspaces (CASSANDRA-5352)
 * Fix consistency level during bootstrap - strike 3 (CASSANDRA-5354)
 * Fix transposed arguments in AlreadyExistsException (CASSANDRA-5362)
 * Improve asynchronous hint delivery (CASSANDRA-5179)
 * Fix Guava dependency version (12.0 -> 13.0.1) for Maven (CASSANDRA-5364)
 * Validate that provided CQL3 collection value are < 64K (CASSANDRA-5355)
 * Make upgradeSSTable skip current version sstables by default (CASSANDRA-5366)
 * Optimize min/max timestamp collection (CASSANDRA-5373)
 * Invalid streamId in cql binary protocol when using invalid CL
   (CASSANDRA-5164)
 * Fix validation for IN where clauses with collections (CASSANDRA-5376)
 * Copy resultSet on count query to avoid ConcurrentModificationException
   (CASSANDRA-5382)
 * Correctly typecheck in CQL3 even with ReversedType (CASSANDRA-5386)
 * Fix streaming compressed files when using encryption (CASSANDRA-5391)
 * cassandra-all 1.2.0 pom missing netty dependency (CASSANDRA-5392)
 * Fix writetime/ttl functions on null values (CASSANDRA-5341)
 * Fix NPE during cql3 select with token() (CASSANDRA-5404)
 * IndexHelper.skipBloomFilters won't skip non-SHA filters (CASSANDRA-5385)
 * cqlsh: Print maps ordered by key, sort sets (CASSANDRA-5413)
 * Add null syntax support in CQL3 for inserts (CASSANDRA-3783)
 * Allow unauthenticated set_keyspace() calls (CASSANDRA-5423)
 * Fix potential incremental backups race (CASSANDRA-5410)
 * Fix prepared BATCH statements with batch-level timestamps (CASSANDRA-5415)
 * Allow overriding superuser setup delay (CASSANDRA-5430)
 * cassandra-shuffle with JMX usernames and passwords (CASSANDRA-5431)
Merged from 1.1:
 * cli: Quote ks and cf names in schema output when needed (CASSANDRA-5052)
 * Fix bad default for min/max timestamp in SSTableMetadata (CASSANDRA-5372)
 * Fix cf name extraction from manifest in Directories.migrateFile()
   (CASSANDRA-5242)
 * Support pluggable internode authentication (CASSANDRA-5401)


1.2.3
 * add check for sstable overlap within a level on startup (CASSANDRA-5327)
 * replace ipv6 colons in jmx object names (CASSANDRA-5298, 5328)
 * Avoid allocating SSTableBoundedScanner during repair when the range does
   not intersect the sstable (CASSANDRA-5249)
 * Don't lowercase property map keys (this breaks NTS) (CASSANDRA-5292)
 * Fix composite comparator with super columns (CASSANDRA-5287)
 * Fix insufficient validation of UPDATE queries against counter cfs
   (CASSANDRA-5300)
 * Fix PropertyFileSnitch default DC/Rack behavior (CASSANDRA-5285)
 * Handle null values when executing prepared statement (CASSANDRA-5081)
 * Add netty to pom dependencies (CASSANDRA-5181)
 * Include type arguments in Thrift CQLPreparedResult (CASSANDRA-5311)
 * Fix compaction not removing columns when bf_fp_ratio is 1 (CASSANDRA-5182)
 * cli: Warn about missing CQL3 tables in schema descriptions (CASSANDRA-5309)
 * Re-enable unknown option in replication/compaction strategies option for
   backward compatibility (CASSANDRA-4795)
 * Add binary protocol support to stress (CASSANDRA-4993)
 * cqlsh: Fix COPY FROM value quoting and null handling (CASSANDRA-5305)
 * Fix repair -pr for vnodes (CASSANDRA-5329)
 * Relax CL for auth queries for non-default users (CASSANDRA-5310)
 * Fix AssertionError during repair (CASSANDRA-5245)
 * Don't announce migrations to pre-1.2 nodes (CASSANDRA-5334)
Merged from 1.1:
 * Update offline scrub for 1.0 -> 1.1 directory structure (CASSANDRA-5195)
 * add tmp flag to Descriptor hashcode (CASSANDRA-4021)
 * fix logging of "Found table data in data directories" when only system tables
   are present (CASSANDRA-5289)
 * cli: Add JMX authentication support (CASSANDRA-5080)
 * nodetool: ability to repair specific range (CASSANDRA-5280)
 * Fix possible assertion triggered in SliceFromReadCommand (CASSANDRA-5284)
 * cqlsh: Add inet type support on Windows (ipv4-only) (CASSANDRA-4801)
 * Fix race when initializing ColumnFamilyStore (CASSANDRA-5350)
 * Add UseTLAB JVM flag (CASSANDRA-5361)


1.2.2
 * fix potential for multiple concurrent compactions of the same sstables
   (CASSANDRA-5256)
 * avoid no-op caching of byte[] on commitlog append (CASSANDRA-5199)
 * fix symlinks under data dir not working (CASSANDRA-5185)
 * fix bug in compact storage metadata handling (CASSANDRA-5189)
 * Validate login for USE queries (CASSANDRA-5207)
 * cli: remove default username and password (CASSANDRA-5208)
 * configure populate_io_cache_on_flush per-CF (CASSANDRA-4694)
 * allow configuration of internode socket buffer (CASSANDRA-3378)
 * Make sstable directory picking blacklist-aware again (CASSANDRA-5193)
 * Correctly expire gossip states for edge cases (CASSANDRA-5216)
 * Improve handling of directory creation failures (CASSANDRA-5196)
 * Expose secondary indicies to the rest of nodetool (CASSANDRA-4464)
 * Binary protocol: avoid sending notification for 0.0.0.0 (CASSANDRA-5227)
 * add UseCondCardMark XX jvm settings on jdk 1.7 (CASSANDRA-4366)
 * CQL3 refactor to allow conversion function (CASSANDRA-5226)
 * Fix drop of sstables in some circumstance (CASSANDRA-5232)
 * Implement caching of authorization results (CASSANDRA-4295)
 * Add support for LZ4 compression (CASSANDRA-5038)
 * Fix missing columns in wide rows queries (CASSANDRA-5225)
 * Simplify auth setup and make system_auth ks alterable (CASSANDRA-5112)
 * Stop compactions from hanging during bootstrap (CASSANDRA-5244)
 * fix compressed streaming sending extra chunk (CASSANDRA-5105)
 * Add CQL3-based implementations of IAuthenticator and IAuthorizer
   (CASSANDRA-4898)
 * Fix timestamp-based tomstone removal logic (CASSANDRA-5248)
 * cli: Add JMX authentication support (CASSANDRA-5080)
 * Fix forceFlush behavior (CASSANDRA-5241)
 * cqlsh: Add username autocompletion (CASSANDRA-5231)
 * Fix CQL3 composite partition key error (CASSANDRA-5240)
 * Allow IN clause on last clustering key (CASSANDRA-5230)
Merged from 1.1:
 * fix start key/end token validation for wide row iteration (CASSANDRA-5168)
 * add ConfigHelper support for Thrift frame and max message sizes (CASSANDRA-5188)
 * fix nodetool repair not fail on node down (CASSANDRA-5203)
 * always collect tombstone hints (CASSANDRA-5068)
 * Fix error when sourcing file in cqlsh (CASSANDRA-5235)


1.2.1
 * stream undelivered hints on decommission (CASSANDRA-5128)
 * GossipingPropertyFileSnitch loads saved dc/rack info if needed (CASSANDRA-5133)
 * drain should flush system CFs too (CASSANDRA-4446)
 * add inter_dc_tcp_nodelay setting (CASSANDRA-5148)
 * re-allow wrapping ranges for start_token/end_token range pairitspwng (CASSANDRA-5106)
 * fix validation compaction of empty rows (CASSANDRA-5136)
 * nodetool methods to enable/disable hint storage/delivery (CASSANDRA-4750)
 * disallow bloom filter false positive chance of 0 (CASSANDRA-5013)
 * add threadpool size adjustment methods to JMXEnabledThreadPoolExecutor and
   CompactionManagerMBean (CASSANDRA-5044)
 * fix hinting for dropped local writes (CASSANDRA-4753)
 * off-heap cache doesn't need mutable column container (CASSANDRA-5057)
 * apply disk_failure_policy to bad disks on initial directory creation
   (CASSANDRA-4847)
 * Optimize name-based queries to use ArrayBackedSortedColumns (CASSANDRA-5043)
 * Fall back to old manifest if most recent is unparseable (CASSANDRA-5041)
 * pool [Compressed]RandomAccessReader objects on the partitioned read path
   (CASSANDRA-4942)
 * Add debug logging to list filenames processed by Directories.migrateFile
   method (CASSANDRA-4939)
 * Expose black-listed directories via JMX (CASSANDRA-4848)
 * Log compaction merge counts (CASSANDRA-4894)
 * Minimize byte array allocation by AbstractData{Input,Output} (CASSANDRA-5090)
 * Add SSL support for the binary protocol (CASSANDRA-5031)
 * Allow non-schema system ks modification for shuffle to work (CASSANDRA-5097)
 * cqlsh: Add default limit to SELECT statements (CASSANDRA-4972)
 * cqlsh: fix DESCRIBE for 1.1 cfs in CQL3 (CASSANDRA-5101)
 * Correctly gossip with nodes >= 1.1.7 (CASSANDRA-5102)
 * Ensure CL guarantees on digest mismatch (CASSANDRA-5113)
 * Validate correctly selects on composite partition key (CASSANDRA-5122)
 * Fix exception when adding collection (CASSANDRA-5117)
 * Handle states for non-vnode clusters correctly (CASSANDRA-5127)
 * Refuse unrecognized replication and compaction strategy options (CASSANDRA-4795)
 * Pick the correct value validator in sstable2json for cql3 tables (CASSANDRA-5134)
 * Validate login for describe_keyspace, describe_keyspaces and set_keyspace
   (CASSANDRA-5144)
 * Fix inserting empty maps (CASSANDRA-5141)
 * Don't remove tokens from System table for node we know (CASSANDRA-5121)
 * fix streaming progress report for compresed files (CASSANDRA-5130)
 * Coverage analysis for low-CL queries (CASSANDRA-4858)
 * Stop interpreting dates as valid timeUUID value (CASSANDRA-4936)
 * Adds E notation for floating point numbers (CASSANDRA-4927)
 * Detect (and warn) unintentional use of the cql2 thrift methods when cql3 was
   intended (CASSANDRA-5172)
 * cli: Quote ks and cf names in schema output when needed (CASSANDRA-5052)
 * Fix cf name extraction from manifest in Directories.migrateFile() (CASSANDRA-5242)
 * Replace mistaken usage of commons-logging with slf4j (CASSANDRA-5464)
 * Ensure Jackson dependency matches lib (CASSANDRA-5126)
 * Expose droppable tombstone ratio stats over JMX (CASSANDRA-5159)
Merged from 1.1:
 * Simplify CompressedRandomAccessReader to work around JDK FD bug (CASSANDRA-5088)
 * Improve handling a changing target throttle rate mid-compaction (CASSANDRA-5087)
 * Pig: correctly decode row keys in widerow mode (CASSANDRA-5098)
 * nodetool repair command now prints progress (CASSANDRA-4767)
 * fix user defined compaction to run against 1.1 data directory (CASSANDRA-5118)
 * Fix CQL3 BATCH authorization caching (CASSANDRA-5145)
 * fix get_count returns incorrect value with TTL (CASSANDRA-5099)
 * better handling for mid-compaction failure (CASSANDRA-5137)
 * convert default marshallers list to map for better readability (CASSANDRA-5109)
 * fix ConcurrentModificationException in getBootstrapSource (CASSANDRA-5170)
 * fix sstable maxtimestamp for row deletes and pre-1.1.1 sstables (CASSANDRA-5153)
 * Fix thread growth on node removal (CASSANDRA-5175)
 * Make Ec2Region's datacenter name configurable (CASSANDRA-5155)


1.2.0
 * Disallow counters in collections (CASSANDRA-5082)
 * cqlsh: add unit tests (CASSANDRA-3920)
 * fix default bloom_filter_fp_chance for LeveledCompactionStrategy (CASSANDRA-5093)
Merged from 1.1:
 * add validation for get_range_slices with start_key and end_token (CASSANDRA-5089)


1.2.0-rc2
 * fix nodetool ownership display with vnodes (CASSANDRA-5065)
 * cqlsh: add DESCRIBE KEYSPACES command (CASSANDRA-5060)
 * Fix potential infinite loop when reloading CFS (CASSANDRA-5064)
 * Fix SimpleAuthorizer example (CASSANDRA-5072)
 * cqlsh: force CL.ONE for tracing and system.schema* queries (CASSANDRA-5070)
 * Includes cassandra-shuffle in the debian package (CASSANDRA-5058)
Merged from 1.1:
 * fix multithreaded compaction deadlock (CASSANDRA-4492)
 * fix temporarily missing schema after upgrade from pre-1.1.5 (CASSANDRA-5061)
 * Fix ALTER TABLE overriding compression options with defaults
   (CASSANDRA-4996, 5066)
 * fix specifying and altering crc_check_chance (CASSANDRA-5053)
 * fix Murmur3Partitioner ownership% calculation (CASSANDRA-5076)
 * Don't expire columns sooner than they should in 2ndary indexes (CASSANDRA-5079)


1.2-rc1
 * rename rpc_timeout settings to request_timeout (CASSANDRA-5027)
 * add BF with 0.1 FP to LCS by default (CASSANDRA-5029)
 * Fix preparing insert queries (CASSANDRA-5016)
 * Fix preparing queries with counter increment (CASSANDRA-5022)
 * Fix preparing updates with collections (CASSANDRA-5017)
 * Don't generate UUID based on other node address (CASSANDRA-5002)
 * Fix message when trying to alter a clustering key type (CASSANDRA-5012)
 * Update IAuthenticator to match the new IAuthorizer (CASSANDRA-5003)
 * Fix inserting only a key in CQL3 (CASSANDRA-5040)
 * Fix CQL3 token() function when used with strings (CASSANDRA-5050)
Merged from 1.1:
 * reduce log spam from invalid counter shards (CASSANDRA-5026)
 * Improve schema propagation performance (CASSANDRA-5025)
 * Fix for IndexHelper.IndexFor throws OOB Exception (CASSANDRA-5030)
 * cqlsh: make it possible to describe thrift CFs (CASSANDRA-4827)
 * cqlsh: fix timestamp formatting on some platforms (CASSANDRA-5046)


1.2-beta3
 * make consistency level configurable in cqlsh (CASSANDRA-4829)
 * fix cqlsh rendering of blob fields (CASSANDRA-4970)
 * fix cqlsh DESCRIBE command (CASSANDRA-4913)
 * save truncation position in system table (CASSANDRA-4906)
 * Move CompressionMetadata off-heap (CASSANDRA-4937)
 * allow CLI to GET cql3 columnfamily data (CASSANDRA-4924)
 * Fix rare race condition in getExpireTimeForEndpoint (CASSANDRA-4402)
 * acquire references to overlapping sstables during compaction so bloom filter
   doesn't get free'd prematurely (CASSANDRA-4934)
 * Don't share slice query filter in CQL3 SelectStatement (CASSANDRA-4928)
 * Separate tracing from Log4J (CASSANDRA-4861)
 * Exclude gcable tombstones from merkle-tree computation (CASSANDRA-4905)
 * Better printing of AbstractBounds for tracing (CASSANDRA-4931)
 * Optimize mostRecentTombstone check in CC.collectAllData (CASSANDRA-4883)
 * Change stream session ID to UUID to avoid collision from same node (CASSANDRA-4813)
 * Use Stats.db when bulk loading if present (CASSANDRA-4957)
 * Skip repair on system_trace and keyspaces with RF=1 (CASSANDRA-4956)
 * (cql3) Remove arbitrary SELECT limit (CASSANDRA-4918)
 * Correctly handle prepared operation on collections (CASSANDRA-4945)
 * Fix CQL3 LIMIT (CASSANDRA-4877)
 * Fix Stress for CQL3 (CASSANDRA-4979)
 * Remove cassandra specific exceptions from JMX interface (CASSANDRA-4893)
 * (CQL3) Force using ALLOW FILTERING on potentially inefficient queries (CASSANDRA-4915)
 * (cql3) Fix adding column when the table has collections (CASSANDRA-4982)
 * (cql3) Fix allowing collections with compact storage (CASSANDRA-4990)
 * (cql3) Refuse ttl/writetime function on collections (CASSANDRA-4992)
 * Replace IAuthority with new IAuthorizer (CASSANDRA-4874)
 * clqsh: fix KEY pseudocolumn escaping when describing Thrift tables
   in CQL3 mode (CASSANDRA-4955)
 * add basic authentication support for Pig CassandraStorage (CASSANDRA-3042)
 * fix CQL2 ALTER TABLE compaction_strategy_class altering (CASSANDRA-4965)
Merged from 1.1:
 * Fall back to old describe_splits if d_s_ex is not available (CASSANDRA-4803)
 * Improve error reporting when streaming ranges fail (CASSANDRA-5009)
 * Fix cqlsh timestamp formatting of timezone info (CASSANDRA-4746)
 * Fix assertion failure with leveled compaction (CASSANDRA-4799)
 * Check for null end_token in get_range_slice (CASSANDRA-4804)
 * Remove all remnants of removed nodes (CASSANDRA-4840)
 * Add aut-reloading of the log4j file in debian package (CASSANDRA-4855)
 * Fix estimated row cache entry size (CASSANDRA-4860)
 * reset getRangeSlice filter after finishing a row for get_paged_slice
   (CASSANDRA-4919)
 * expunge row cache post-truncate (CASSANDRA-4940)
 * Allow static CF definition with compact storage (CASSANDRA-4910)
 * Fix endless loop/compaction of schema_* CFs due to broken timestamps (CASSANDRA-4880)
 * Fix 'wrong class type' assertion in CounterColumn (CASSANDRA-4976)


1.2-beta2
 * fp rate of 1.0 disables BF entirely; LCS defaults to 1.0 (CASSANDRA-4876)
 * off-heap bloom filters for row keys (CASSANDRA_4865)
 * add extension point for sstable components (CASSANDRA-4049)
 * improve tracing output (CASSANDRA-4852, 4862)
 * make TRACE verb droppable (CASSANDRA-4672)
 * fix BulkLoader recognition of CQL3 columnfamilies (CASSANDRA-4755)
 * Sort commitlog segments for replay by id instead of mtime (CASSANDRA-4793)
 * Make hint delivery asynchronous (CASSANDRA-4761)
 * Pluggable Thrift transport factories for CLI and cqlsh (CASSANDRA-4609, 4610)
 * cassandra-cli: allow Double value type to be inserted to a column (CASSANDRA-4661)
 * Add ability to use custom TServerFactory implementations (CASSANDRA-4608)
 * optimize batchlog flushing to skip successful batches (CASSANDRA-4667)
 * include metadata for system keyspace itself in schema tables (CASSANDRA-4416)
 * add check to PropertyFileSnitch to verify presence of location for
   local node (CASSANDRA-4728)
 * add PBSPredictor consistency modeler (CASSANDRA-4261)
 * remove vestiges of Thrift unframed mode (CASSANDRA-4729)
 * optimize single-row PK lookups (CASSANDRA-4710)
 * adjust blockFor calculation to account for pending ranges due to node
   movement (CASSANDRA-833)
 * Change CQL version to 3.0.0 and stop accepting 3.0.0-beta1 (CASSANDRA-4649)
 * (CQL3) Make prepared statement global instead of per connection
   (CASSANDRA-4449)
 * Fix scrubbing of CQL3 created tables (CASSANDRA-4685)
 * (CQL3) Fix validation when using counter and regular columns in the same
   table (CASSANDRA-4706)
 * Fix bug starting Cassandra with simple authentication (CASSANDRA-4648)
 * Add support for batchlog in CQL3 (CASSANDRA-4545, 4738)
 * Add support for multiple column family outputs in CFOF (CASSANDRA-4208)
 * Support repairing only the local DC nodes (CASSANDRA-4747)
 * Use rpc_address for binary protocol and change default port (CASSANDRA-4751)
 * Fix use of collections in prepared statements (CASSANDRA-4739)
 * Store more information into peers table (CASSANDRA-4351, 4814)
 * Configurable bucket size for size tiered compaction (CASSANDRA-4704)
 * Run leveled compaction in parallel (CASSANDRA-4310)
 * Fix potential NPE during CFS reload (CASSANDRA-4786)
 * Composite indexes may miss results (CASSANDRA-4796)
 * Move consistency level to the protocol level (CASSANDRA-4734, 4824)
 * Fix Subcolumn slice ends not respected (CASSANDRA-4826)
 * Fix Assertion error in cql3 select (CASSANDRA-4783)
 * Fix list prepend logic (CQL3) (CASSANDRA-4835)
 * Add booleans as literals in CQL3 (CASSANDRA-4776)
 * Allow renaming PK columns in CQL3 (CASSANDRA-4822)
 * Fix binary protocol NEW_NODE event (CASSANDRA-4679)
 * Fix potential infinite loop in tombstone compaction (CASSANDRA-4781)
 * Remove system tables accounting from schema (CASSANDRA-4850)
 * (cql3) Force provided columns in clustering key order in
   'CLUSTERING ORDER BY' (CASSANDRA-4881)
 * Fix composite index bug (CASSANDRA-4884)
 * Fix short read protection for CQL3 (CASSANDRA-4882)
 * Add tracing support to the binary protocol (CASSANDRA-4699)
 * (cql3) Don't allow prepared marker inside collections (CASSANDRA-4890)
 * Re-allow order by on non-selected columns (CASSANDRA-4645)
 * Bug when composite index is created in a table having collections (CASSANDRA-4909)
 * log index scan subject in CompositesSearcher (CASSANDRA-4904)
Merged from 1.1:
 * add get[Row|Key]CacheEntries to CacheServiceMBean (CASSANDRA-4859)
 * fix get_paged_slice to wrap to next row correctly (CASSANDRA-4816)
 * fix indexing empty column values (CASSANDRA-4832)
 * allow JdbcDate to compose null Date objects (CASSANDRA-4830)
 * fix possible stackoverflow when compacting 1000s of sstables
   (CASSANDRA-4765)
 * fix wrong leveled compaction progress calculation (CASSANDRA-4807)
 * add a close() method to CRAR to prevent leaking file descriptors (CASSANDRA-4820)
 * fix potential infinite loop in get_count (CASSANDRA-4833)
 * fix compositeType.{get/from}String methods (CASSANDRA-4842)
 * (CQL) fix CREATE COLUMNFAMILY permissions check (CASSANDRA-4864)
 * Fix DynamicCompositeType same type comparison (CASSANDRA-4711)
 * Fix duplicate SSTable reference when stream session failed (CASSANDRA-3306)
 * Allow static CF definition with compact storage (CASSANDRA-4910)
 * Fix endless loop/compaction of schema_* CFs due to broken timestamps (CASSANDRA-4880)
 * Fix 'wrong class type' assertion in CounterColumn (CASSANDRA-4976)


1.2-beta1
 * add atomic_batch_mutate (CASSANDRA-4542, -4635)
 * increase default max_hint_window_in_ms to 3h (CASSANDRA-4632)
 * include message initiation time to replicas so they can more
   accurately drop timed-out requests (CASSANDRA-2858)
 * fix clientutil.jar dependencies (CASSANDRA-4566)
 * optimize WriteResponse (CASSANDRA-4548)
 * new metrics (CASSANDRA-4009)
 * redesign KEYS indexes to avoid read-before-write (CASSANDRA-2897)
 * debug tracing (CASSANDRA-1123)
 * parallelize row cache loading (CASSANDRA-4282)
 * Make compaction, flush JBOD-aware (CASSANDRA-4292)
 * run local range scans on the read stage (CASSANDRA-3687)
 * clean up ioexceptions (CASSANDRA-2116)
 * add disk_failure_policy (CASSANDRA-2118)
 * Introduce new json format with row level deletion (CASSANDRA-4054)
 * remove redundant "name" column from schema_keyspaces (CASSANDRA-4433)
 * improve "nodetool ring" handling of multi-dc clusters (CASSANDRA-3047)
 * update NTS calculateNaturalEndpoints to be O(N log N) (CASSANDRA-3881)
 * split up rpc timeout by operation type (CASSANDRA-2819)
 * rewrite key cache save/load to use only sequential i/o (CASSANDRA-3762)
 * update MS protocol with a version handshake + broadcast address id
   (CASSANDRA-4311)
 * multithreaded hint replay (CASSANDRA-4189)
 * add inter-node message compression (CASSANDRA-3127)
 * remove COPP (CASSANDRA-2479)
 * Track tombstone expiration and compact when tombstone content is
   higher than a configurable threshold, default 20% (CASSANDRA-3442, 4234)
 * update MurmurHash to version 3 (CASSANDRA-2975)
 * (CLI) track elapsed time for `delete' operation (CASSANDRA-4060)
 * (CLI) jline version is bumped to 1.0 to properly  support
   'delete' key function (CASSANDRA-4132)
 * Save IndexSummary into new SSTable 'Summary' component (CASSANDRA-2392, 4289)
 * Add support for range tombstones (CASSANDRA-3708)
 * Improve MessagingService efficiency (CASSANDRA-3617)
 * Avoid ID conflicts from concurrent schema changes (CASSANDRA-3794)
 * Set thrift HSHA server thread limit to unlimited by default (CASSANDRA-4277)
 * Avoids double serialization of CF id in RowMutation messages
   (CASSANDRA-4293)
 * stream compressed sstables directly with java nio (CASSANDRA-4297)
 * Support multiple ranges in SliceQueryFilter (CASSANDRA-3885)
 * Add column metadata to system column families (CASSANDRA-4018)
 * (cql3) Always use composite types by default (CASSANDRA-4329)
 * (cql3) Add support for set, map and list (CASSANDRA-3647)
 * Validate date type correctly (CASSANDRA-4441)
 * (cql3) Allow definitions with only a PK (CASSANDRA-4361)
 * (cql3) Add support for row key composites (CASSANDRA-4179)
 * improve DynamicEndpointSnitch by using reservoir sampling (CASSANDRA-4038)
 * (cql3) Add support for 2ndary indexes (CASSANDRA-3680)
 * (cql3) fix defining more than one PK to be invalid (CASSANDRA-4477)
 * remove schema agreement checking from all external APIs (Thrift, CQL and CQL3) (CASSANDRA-4487)
 * add Murmur3Partitioner and make it default for new installations (CASSANDRA-3772, 4621)
 * (cql3) update pseudo-map syntax to use map syntax (CASSANDRA-4497)
 * Finer grained exceptions hierarchy and provides error code with exceptions (CASSANDRA-3979)
 * Adds events push to binary protocol (CASSANDRA-4480)
 * Rewrite nodetool help (CASSANDRA-2293)
 * Make CQL3 the default for CQL (CASSANDRA-4640)
 * update stress tool to be able to use CQL3 (CASSANDRA-4406)
 * Accept all thrift update on CQL3 cf but don't expose their metadata (CASSANDRA-4377)
 * Replace Throttle with Guava's RateLimiter for HintedHandOff (CASSANDRA-4541)
 * fix counter add/get using CQL2 and CQL3 in stress tool (CASSANDRA-4633)
 * Add sstable count per level to cfstats (CASSANDRA-4537)
 * (cql3) Add ALTER KEYSPACE statement (CASSANDRA-4611)
 * (cql3) Allow defining default consistency levels (CASSANDRA-4448)
 * (cql3) Fix queries using LIMIT missing results (CASSANDRA-4579)
 * fix cross-version gossip messaging (CASSANDRA-4576)
 * added inet data type (CASSANDRA-4627)


1.1.6
 * Wait for writes on synchronous read digest mismatch (CASSANDRA-4792)
 * fix commitlog replay for nanotime-infected sstables (CASSANDRA-4782)
 * preflight check ttl for maximum of 20 years (CASSANDRA-4771)
 * (Pig) fix widerow input with single column rows (CASSANDRA-4789)
 * Fix HH to compact with correct gcBefore, which avoids wiping out
   undelivered hints (CASSANDRA-4772)
 * LCS will merge up to 32 L0 sstables as intended (CASSANDRA-4778)
 * NTS will default unconfigured DC replicas to zero (CASSANDRA-4675)
 * use default consistency level in counter validation if none is
   explicitly provide (CASSANDRA-4700)
 * Improve IAuthority interface by introducing fine-grained
   access permissions and grant/revoke commands (CASSANDRA-4490, 4644)
 * fix assumption error in CLI when updating/describing keyspace
   (CASSANDRA-4322)
 * Adds offline sstablescrub to debian packaging (CASSANDRA-4642)
 * Automatic fixing of overlapping leveled sstables (CASSANDRA-4644)
 * fix error when using ORDER BY with extended selections (CASSANDRA-4689)
 * (CQL3) Fix validation for IN queries for non-PK cols (CASSANDRA-4709)
 * fix re-created keyspace disappering after 1.1.5 upgrade
   (CASSANDRA-4698, 4752)
 * (CLI) display elapsed time in 2 fraction digits (CASSANDRA-3460)
 * add authentication support to sstableloader (CASSANDRA-4712)
 * Fix CQL3 'is reversed' logic (CASSANDRA-4716, 4759)
 * (CQL3) Don't return ReversedType in result set metadata (CASSANDRA-4717)
 * Backport adding AlterKeyspace statement (CASSANDRA-4611)
 * (CQL3) Correcty accept upper-case data types (CASSANDRA-4770)
 * Add binary protocol events for schema changes (CASSANDRA-4684)
Merged from 1.0:
 * Switch from NBHM to CHM in MessagingService's callback map, which
   prevents OOM in long-running instances (CASSANDRA-4708)


1.1.5
 * add SecondaryIndex.reload API (CASSANDRA-4581)
 * use millis + atomicint for commitlog segment creation instead of
   nanotime, which has issues under some hypervisors (CASSANDRA-4601)
 * fix FD leak in slice queries (CASSANDRA-4571)
 * avoid recursion in leveled compaction (CASSANDRA-4587)
 * increase stack size under Java7 to 180K
 * Log(info) schema changes (CASSANDRA-4547)
 * Change nodetool setcachecapcity to manipulate global caches (CASSANDRA-4563)
 * (cql3) fix setting compaction strategy (CASSANDRA-4597)
 * fix broken system.schema_* timestamps on system startup (CASSANDRA-4561)
 * fix wrong skip of cache saving (CASSANDRA-4533)
 * Avoid NPE when lost+found is in data dir (CASSANDRA-4572)
 * Respect five-minute flush moratorium after initial CL replay (CASSANDRA-4474)
 * Adds ntp as recommended in debian packaging (CASSANDRA-4606)
 * Configurable transport in CF Record{Reader|Writer} (CASSANDRA-4558)
 * (cql3) fix potential NPE with both equal and unequal restriction (CASSANDRA-4532)
 * (cql3) improves ORDER BY validation (CASSANDRA-4624)
 * Fix potential deadlock during counter writes (CASSANDRA-4578)
 * Fix cql error with ORDER BY when using IN (CASSANDRA-4612)
Merged from 1.0:
 * increase Xss to 160k to accomodate latest 1.6 JVMs (CASSANDRA-4602)
 * fix toString of hint destination tokens (CASSANDRA-4568)
 * Fix multiple values for CurrentLocal NodeID (CASSANDRA-4626)


1.1.4
 * fix offline scrub to catch >= out of order rows (CASSANDRA-4411)
 * fix cassandra-env.sh on RHEL and other non-dash-based systems
   (CASSANDRA-4494)
Merged from 1.0:
 * (Hadoop) fix setting key length for old-style mapred api (CASSANDRA-4534)
 * (Hadoop) fix iterating through a resultset consisting entirely
   of tombstoned rows (CASSANDRA-4466)


1.1.3
 * (cqlsh) add COPY TO (CASSANDRA-4434)
 * munmap commitlog segments before rename (CASSANDRA-4337)
 * (JMX) rename getRangeKeySample to sampleKeyRange to avoid returning
   multi-MB results as an attribute (CASSANDRA-4452)
 * flush based on data size, not throughput; overwritten columns no
   longer artificially inflate liveRatio (CASSANDRA-4399)
 * update default commitlog segment size to 32MB and total commitlog
   size to 32/1024 MB for 32/64 bit JVMs, respectively (CASSANDRA-4422)
 * avoid using global partitioner to estimate ranges in index sstables
   (CASSANDRA-4403)
 * restore pre-CASSANDRA-3862 approach to removing expired tombstones
   from row cache during compaction (CASSANDRA-4364)
 * (stress) support for CQL prepared statements (CASSANDRA-3633)
 * Correctly catch exception when Snappy cannot be loaded (CASSANDRA-4400)
 * (cql3) Support ORDER BY when IN condition is given in WHERE clause (CASSANDRA-4327)
 * (cql3) delete "component_index" column on DROP TABLE call (CASSANDRA-4420)
 * change nanoTime() to currentTimeInMillis() in schema related code (CASSANDRA-4432)
 * add a token generation tool (CASSANDRA-3709)
 * Fix LCS bug with sstable containing only 1 row (CASSANDRA-4411)
 * fix "Can't Modify Index Name" problem on CF update (CASSANDRA-4439)
 * Fix assertion error in getOverlappingSSTables during repair (CASSANDRA-4456)
 * fix nodetool's setcompactionthreshold command (CASSANDRA-4455)
 * Ensure compacted files are never used, to avoid counter overcount (CASSANDRA-4436)
Merged from 1.0:
 * Push the validation of secondary index values to the SecondaryIndexManager (CASSANDRA-4240)
 * allow dropping columns shadowed by not-yet-expired supercolumn or row
   tombstones in PrecompactedRow (CASSANDRA-4396)


1.1.2
 * Fix cleanup not deleting index entries (CASSANDRA-4379)
 * Use correct partitioner when saving + loading caches (CASSANDRA-4331)
 * Check schema before trying to export sstable (CASSANDRA-2760)
 * Raise a meaningful exception instead of NPE when PFS encounters
   an unconfigured node + no default (CASSANDRA-4349)
 * fix bug in sstable blacklisting with LCS (CASSANDRA-4343)
 * LCS no longer promotes tiny sstables out of L0 (CASSANDRA-4341)
 * skip tombstones during hint replay (CASSANDRA-4320)
 * fix NPE in compactionstats (CASSANDRA-4318)
 * enforce 1m min keycache for auto (CASSANDRA-4306)
 * Have DeletedColumn.isMFD always return true (CASSANDRA-4307)
 * (cql3) exeption message for ORDER BY constraints said primary filter can be
    an IN clause, which is misleading (CASSANDRA-4319)
 * (cql3) Reject (not yet supported) creation of 2ndardy indexes on tables with
   composite primary keys (CASSANDRA-4328)
 * Set JVM stack size to 160k for java 7 (CASSANDRA-4275)
 * cqlsh: add COPY command to load data from CSV flat files (CASSANDRA-4012)
 * CFMetaData.fromThrift to throw ConfigurationException upon error (CASSANDRA-4353)
 * Use CF comparator to sort indexed columns in SecondaryIndexManager
   (CASSANDRA-4365)
 * add strategy_options to the KSMetaData.toString() output (CASSANDRA-4248)
 * (cql3) fix range queries containing unqueried results (CASSANDRA-4372)
 * (cql3) allow updating column_alias types (CASSANDRA-4041)
 * (cql3) Fix deletion bug (CASSANDRA-4193)
 * Fix computation of overlapping sstable for leveled compaction (CASSANDRA-4321)
 * Improve scrub and allow to run it offline (CASSANDRA-4321)
 * Fix assertionError in StorageService.bulkLoad (CASSANDRA-4368)
 * (cqlsh) add option to authenticate to a keyspace at startup (CASSANDRA-4108)
 * (cqlsh) fix ASSUME functionality (CASSANDRA-4352)
 * Fix ColumnFamilyRecordReader to not return progress > 100% (CASSANDRA-3942)
Merged from 1.0:
 * Set gc_grace on index CF to 0 (CASSANDRA-4314)


1.1.1
 * add populate_io_cache_on_flush option (CASSANDRA-2635)
 * allow larger cache capacities than 2GB (CASSANDRA-4150)
 * add getsstables command to nodetool (CASSANDRA-4199)
 * apply parent CF compaction settings to secondary index CFs (CASSANDRA-4280)
 * preserve commitlog size cap when recycling segments at startup
   (CASSANDRA-4201)
 * (Hadoop) fix split generation regression (CASSANDRA-4259)
 * ignore min/max compactions settings in LCS, while preserving
   behavior that min=max=0 disables autocompaction (CASSANDRA-4233)
 * log number of rows read from saved cache (CASSANDRA-4249)
 * calculate exact size required for cleanup operations (CASSANDRA-1404)
 * avoid blocking additional writes during flush when the commitlog
   gets behind temporarily (CASSANDRA-1991)
 * enable caching on index CFs based on data CF cache setting (CASSANDRA-4197)
 * warn on invalid replication strategy creation options (CASSANDRA-4046)
 * remove [Freeable]Memory finalizers (CASSANDRA-4222)
 * include tombstone size in ColumnFamily.size, which can prevent OOM
   during sudden mass delete operations by yielding a nonzero liveRatio
   (CASSANDRA-3741)
 * Open 1 sstableScanner per level for leveled compaction (CASSANDRA-4142)
 * Optimize reads when row deletion timestamps allow us to restrict
   the set of sstables we check (CASSANDRA-4116)
 * add support for commitlog archiving and point-in-time recovery
   (CASSANDRA-3690)
 * avoid generating redundant compaction tasks during streaming
   (CASSANDRA-4174)
 * add -cf option to nodetool snapshot, and takeColumnFamilySnapshot to
   StorageService mbean (CASSANDRA-556)
 * optimize cleanup to drop entire sstables where possible (CASSANDRA-4079)
 * optimize truncate when autosnapshot is disabled (CASSANDRA-4153)
 * update caches to use byte[] keys to reduce memory overhead (CASSANDRA-3966)
 * add column limit to cli (CASSANDRA-3012, 4098)
 * clean up and optimize DataOutputBuffer, used by CQL compression and
   CompositeType (CASSANDRA-4072)
 * optimize commitlog checksumming (CASSANDRA-3610)
 * identify and blacklist corrupted SSTables from future compactions
   (CASSANDRA-2261)
 * Move CfDef and KsDef validation out of thrift (CASSANDRA-4037)
 * Expose API to repair a user provided range (CASSANDRA-3912)
 * Add way to force the cassandra-cli to refresh its schema (CASSANDRA-4052)
 * Avoid having replicate on write tasks stacking up at CL.ONE (CASSANDRA-2889)
 * (cql3) Backwards compatibility for composite comparators in non-cql3-aware
   clients (CASSANDRA-4093)
 * (cql3) Fix order by for reversed queries (CASSANDRA-4160)
 * (cql3) Add ReversedType support (CASSANDRA-4004)
 * (cql3) Add timeuuid type (CASSANDRA-4194)
 * (cql3) Minor fixes (CASSANDRA-4185)
 * (cql3) Fix prepared statement in BATCH (CASSANDRA-4202)
 * (cql3) Reduce the list of reserved keywords (CASSANDRA-4186)
 * (cql3) Move max/min compaction thresholds to compaction strategy options
   (CASSANDRA-4187)
 * Fix exception during move when localhost is the only source (CASSANDRA-4200)
 * (cql3) Allow paging through non-ordered partitioner results (CASSANDRA-3771)
 * (cql3) Fix drop index (CASSANDRA-4192)
 * (cql3) Don't return range ghosts anymore (CASSANDRA-3982)
 * fix re-creating Keyspaces/ColumnFamilies with the same name as dropped
   ones (CASSANDRA-4219)
 * fix SecondaryIndex LeveledManifest save upon snapshot (CASSANDRA-4230)
 * fix missing arrayOffset in FBUtilities.hash (CASSANDRA-4250)
 * (cql3) Add name of parameters in CqlResultSet (CASSANDRA-4242)
 * (cql3) Correctly validate order by queries (CASSANDRA-4246)
 * rename stress to cassandra-stress for saner packaging (CASSANDRA-4256)
 * Fix exception on colum metadata with non-string comparator (CASSANDRA-4269)
 * Check for unknown/invalid compression options (CASSANDRA-4266)
 * (cql3) Adds simple access to column timestamp and ttl (CASSANDRA-4217)
 * (cql3) Fix range queries with secondary indexes (CASSANDRA-4257)
 * Better error messages from improper input in cli (CASSANDRA-3865)
 * Try to stop all compaction upon Keyspace or ColumnFamily drop (CASSANDRA-4221)
 * (cql3) Allow keyspace properties to contain hyphens (CASSANDRA-4278)
 * (cql3) Correctly validate keyspace access in create table (CASSANDRA-4296)
 * Avoid deadlock in migration stage (CASSANDRA-3882)
 * Take supercolumn names and deletion info into account in memtable throughput
   (CASSANDRA-4264)
 * Add back backward compatibility for old style replication factor (CASSANDRA-4294)
 * Preserve compatibility with pre-1.1 index queries (CASSANDRA-4262)
Merged from 1.0:
 * Fix super columns bug where cache is not updated (CASSANDRA-4190)
 * fix maxTimestamp to include row tombstones (CASSANDRA-4116)
 * (CLI) properly handle quotes in create/update keyspace commands (CASSANDRA-4129)
 * Avoids possible deadlock during bootstrap (CASSANDRA-4159)
 * fix stress tool that hangs forever on timeout or error (CASSANDRA-4128)
 * stress tool to return appropriate exit code on failure (CASSANDRA-4188)
 * fix compaction NPE when out of disk space and assertions disabled
   (CASSANDRA-3985)
 * synchronize LCS getEstimatedTasks to avoid CME (CASSANDRA-4255)
 * ensure unique streaming session id's (CASSANDRA-4223)
 * kick off background compaction when min/max thresholds change
   (CASSANDRA-4279)
 * improve ability of STCS.getBuckets to deal with 100s of 1000s of
   sstables, such as when convertinb back from LCS (CASSANDRA-4287)
 * Oversize integer in CQL throws NumberFormatException (CASSANDRA-4291)
 * fix 1.0.x node join to mixed version cluster, other nodes >= 1.1 (CASSANDRA-4195)
 * Fix LCS splitting sstable base on uncompressed size (CASSANDRA-4419)
 * Push the validation of secondary index values to the SecondaryIndexManager (CASSANDRA-4240)
 * Don't purge columns during upgradesstables (CASSANDRA-4462)
 * Make cqlsh work with piping (CASSANDRA-4113)
 * Validate arguments for nodetool decommission (CASSANDRA-4061)
 * Report thrift status in nodetool info (CASSANDRA-4010)


1.1.0-final
 * average a reduced liveRatio estimate with the previous one (CASSANDRA-4065)
 * Allow KS and CF names up to 48 characters (CASSANDRA-4157)
 * fix stress build (CASSANDRA-4140)
 * add time remaining estimate to nodetool compactionstats (CASSANDRA-4167)
 * (cql) fix NPE in cql3 ALTER TABLE (CASSANDRA-4163)
 * (cql) Add support for CL.TWO and CL.THREE in CQL (CASSANDRA-4156)
 * (cql) Fix type in CQL3 ALTER TABLE preventing update (CASSANDRA-4170)
 * (cql) Throw invalid exception from CQL3 on obsolete options (CASSANDRA-4171)
 * (cqlsh) fix recognizing uppercase SELECT keyword (CASSANDRA-4161)
 * Pig: wide row support (CASSANDRA-3909)
Merged from 1.0:
 * avoid streaming empty files with bulk loader if sstablewriter errors out
   (CASSANDRA-3946)


1.1-rc1
 * Include stress tool in binary builds (CASSANDRA-4103)
 * (Hadoop) fix wide row iteration when last row read was deleted
   (CASSANDRA-4154)
 * fix read_repair_chance to really default to 0.1 in the cli (CASSANDRA-4114)
 * Adds caching and bloomFilterFpChange to CQL options (CASSANDRA-4042)
 * Adds posibility to autoconfigure size of the KeyCache (CASSANDRA-4087)
 * fix KEYS index from skipping results (CASSANDRA-3996)
 * Remove sliced_buffer_size_in_kb dead option (CASSANDRA-4076)
 * make loadNewSStable preserve sstable version (CASSANDRA-4077)
 * Respect 1.0 cache settings as much as possible when upgrading
   (CASSANDRA-4088)
 * relax path length requirement for sstable files when upgrading on
   non-Windows platforms (CASSANDRA-4110)
 * fix terminination of the stress.java when errors were encountered
   (CASSANDRA-4128)
 * Move CfDef and KsDef validation out of thrift (CASSANDRA-4037)
 * Fix get_paged_slice (CASSANDRA-4136)
 * CQL3: Support slice with exclusive start and stop (CASSANDRA-3785)
Merged from 1.0:
 * support PropertyFileSnitch in bulk loader (CASSANDRA-4145)
 * add auto_snapshot option allowing disabling snapshot before drop/truncate
   (CASSANDRA-3710)
 * allow short snitch names (CASSANDRA-4130)


1.1-beta2
 * rename loaded sstables to avoid conflicts with local snapshots
   (CASSANDRA-3967)
 * start hint replay as soon as FD notifies that the target is back up
   (CASSANDRA-3958)
 * avoid unproductive deserializing of cached rows during compaction
   (CASSANDRA-3921)
 * fix concurrency issues with CQL keyspace creation (CASSANDRA-3903)
 * Show Effective Owership via Nodetool ring <keyspace> (CASSANDRA-3412)
 * Update ORDER BY syntax for CQL3 (CASSANDRA-3925)
 * Fix BulkRecordWriter to not throw NPE if reducer gets no map data from Hadoop (CASSANDRA-3944)
 * Fix bug with counters in super columns (CASSANDRA-3821)
 * Remove deprecated merge_shard_chance (CASSANDRA-3940)
 * add a convenient way to reset a node's schema (CASSANDRA-2963)
 * fix for intermittent SchemaDisagreementException (CASSANDRA-3884)
 * CLI `list <CF>` to limit number of columns and their order (CASSANDRA-3012)
 * ignore deprecated KsDef/CfDef/ColumnDef fields in native schema (CASSANDRA-3963)
 * CLI to report when unsupported column_metadata pair was given (CASSANDRA-3959)
 * reincarnate removed and deprecated KsDef/CfDef attributes (CASSANDRA-3953)
 * Fix race between writes and read for cache (CASSANDRA-3862)
 * perform static initialization of StorageProxy on start-up (CASSANDRA-3797)
 * support trickling fsync() on writes (CASSANDRA-3950)
 * expose counters for unavailable/timeout exceptions given to thrift clients (CASSANDRA-3671)
 * avoid quadratic startup time in LeveledManifest (CASSANDRA-3952)
 * Add type information to new schema_ columnfamilies and remove thrift
   serialization for schema (CASSANDRA-3792)
 * add missing column validator options to the CLI help (CASSANDRA-3926)
 * skip reading saved key cache if CF's caching strategy is NONE or ROWS_ONLY (CASSANDRA-3954)
 * Unify migration code (CASSANDRA-4017)
Merged from 1.0:
 * cqlsh: guess correct version of Python for Arch Linux (CASSANDRA-4090)
 * (CLI) properly handle quotes in create/update keyspace commands (CASSANDRA-4129)
 * Avoids possible deadlock during bootstrap (CASSANDRA-4159)
 * fix stress tool that hangs forever on timeout or error (CASSANDRA-4128)
 * Fix super columns bug where cache is not updated (CASSANDRA-4190)
 * stress tool to return appropriate exit code on failure (CASSANDRA-4188)


1.0.9
 * improve index sampling performance (CASSANDRA-4023)
 * always compact away deleted hints immediately after handoff (CASSANDRA-3955)
 * delete hints from dropped ColumnFamilies on handoff instead of
   erroring out (CASSANDRA-3975)
 * add CompositeType ref to the CLI doc for create/update column family (CASSANDRA-3980)
 * Pig: support Counter ColumnFamilies (CASSANDRA-3973)
 * Pig: Composite column support (CASSANDRA-3684)
 * Avoid NPE during repair when a keyspace has no CFs (CASSANDRA-3988)
 * Fix division-by-zero error on get_slice (CASSANDRA-4000)
 * don't change manifest level for cleanup, scrub, and upgradesstables
   operations under LeveledCompactionStrategy (CASSANDRA-3989, 4112)
 * fix race leading to super columns assertion failure (CASSANDRA-3957)
 * fix NPE on invalid CQL delete command (CASSANDRA-3755)
 * allow custom types in CLI's assume command (CASSANDRA-4081)
 * fix totalBytes count for parallel compactions (CASSANDRA-3758)
 * fix intermittent NPE in get_slice (CASSANDRA-4095)
 * remove unnecessary asserts in native code interfaces (CASSANDRA-4096)
 * Validate blank keys in CQL to avoid assertion errors (CASSANDRA-3612)
 * cqlsh: fix bad decoding of some column names (CASSANDRA-4003)
 * cqlsh: fix incorrect padding with unicode chars (CASSANDRA-4033)
 * Fix EC2 snitch incorrectly reporting region (CASSANDRA-4026)
 * Shut down thrift during decommission (CASSANDRA-4086)
 * Expose nodetool cfhistograms for 2ndary indexes (CASSANDRA-4063)
Merged from 0.8:
 * Fix ConcurrentModificationException in gossiper (CASSANDRA-4019)


1.1-beta1
 * (cqlsh)
   + add SOURCE and CAPTURE commands, and --file option (CASSANDRA-3479)
   + add ALTER COLUMNFAMILY WITH (CASSANDRA-3523)
   + bundle Python dependencies with Cassandra (CASSANDRA-3507)
   + added to Debian package (CASSANDRA-3458)
   + display byte data instead of erroring out on decode failure
     (CASSANDRA-3874)
 * add nodetool rebuild_index (CASSANDRA-3583)
 * add nodetool rangekeysample (CASSANDRA-2917)
 * Fix streaming too much data during move operations (CASSANDRA-3639)
 * Nodetool and CLI connect to localhost by default (CASSANDRA-3568)
 * Reduce memory used by primary index sample (CASSANDRA-3743)
 * (Hadoop) separate input/output configurations (CASSANDRA-3197, 3765)
 * avoid returning internal Cassandra classes over JMX (CASSANDRA-2805)
 * add row-level isolation via SnapTree (CASSANDRA-2893)
 * Optimize key count estimation when opening sstable on startup
   (CASSANDRA-2988)
 * multi-dc replication optimization supporting CL > ONE (CASSANDRA-3577)
 * add command to stop compactions (CASSANDRA-1740, 3566, 3582)
 * multithreaded streaming (CASSANDRA-3494)
 * removed in-tree redhat spec (CASSANDRA-3567)
 * "defragment" rows for name-based queries under STCS, again (CASSANDRA-2503)
 * Recycle commitlog segments for improved performance
   (CASSANDRA-3411, 3543, 3557, 3615)
 * update size-tiered compaction to prioritize small tiers (CASSANDRA-2407)
 * add message expiration logic to OutboundTcpConnection (CASSANDRA-3005)
 * off-heap cache to use sun.misc.Unsafe instead of JNA (CASSANDRA-3271)
 * EACH_QUORUM is only supported for writes (CASSANDRA-3272)
 * replace compactionlock use in schema migration by checking CFS.isValid
   (CASSANDRA-3116)
 * recognize that "SELECT first ... *" isn't really "SELECT *" (CASSANDRA-3445)
 * Use faster bytes comparison (CASSANDRA-3434)
 * Bulk loader is no longer a fat client, (HADOOP) bulk load output format
   (CASSANDRA-3045)
 * (Hadoop) add support for KeyRange.filter
 * remove assumption that keys and token are in bijection
   (CASSANDRA-1034, 3574, 3604)
 * always remove endpoints from delevery queue in HH (CASSANDRA-3546)
 * fix race between cf flush and its 2ndary indexes flush (CASSANDRA-3547)
 * fix potential race in AES when a repair fails (CASSANDRA-3548)
 * Remove columns shadowed by a deleted container even when we cannot purge
   (CASSANDRA-3538)
 * Improve memtable slice iteration performance (CASSANDRA-3545)
 * more efficient allocation of small bloom filters (CASSANDRA-3618)
 * Use separate writer thread in SSTableSimpleUnsortedWriter (CASSANDRA-3619)
 * fsync the directory after new sstable or commitlog segment are created (CASSANDRA-3250)
 * fix minor issues reported by FindBugs (CASSANDRA-3658)
 * global key/row caches (CASSANDRA-3143, 3849)
 * optimize memtable iteration during range scan (CASSANDRA-3638)
 * introduce 'crc_check_chance' in CompressionParameters to support
   a checksum percentage checking chance similarly to read-repair (CASSANDRA-3611)
 * a way to deactivate global key/row cache on per-CF basis (CASSANDRA-3667)
 * fix LeveledCompactionStrategy broken because of generation pre-allocation
   in LeveledManifest (CASSANDRA-3691)
 * finer-grained control over data directories (CASSANDRA-2749)
 * Fix ClassCastException during hinted handoff (CASSANDRA-3694)
 * Upgrade Thrift to 0.7 (CASSANDRA-3213)
 * Make stress.java insert operation to use microseconds (CASSANDRA-3725)
 * Allows (internally) doing a range query with a limit of columns instead of
   rows (CASSANDRA-3742)
 * Allow rangeSlice queries to be start/end inclusive/exclusive (CASSANDRA-3749)
 * Fix BulkLoader to support new SSTable layout and add stream
   throttling to prevent an NPE when there is no yaml config (CASSANDRA-3752)
 * Allow concurrent schema migrations (CASSANDRA-1391, 3832)
 * Add SnapshotCommand to trigger snapshot on remote node (CASSANDRA-3721)
 * Make CFMetaData conversions to/from thrift/native schema inverses
   (CASSANDRA_3559)
 * Add initial code for CQL 3.0-beta (CASSANDRA-2474, 3781, 3753)
 * Add wide row support for ColumnFamilyInputFormat (CASSANDRA-3264)
 * Allow extending CompositeType comparator (CASSANDRA-3657)
 * Avoids over-paging during get_count (CASSANDRA-3798)
 * Add new command to rebuild a node without (repair) merkle tree calculations
   (CASSANDRA-3483, 3922)
 * respect not only row cache capacity but caching mode when
   trying to read data (CASSANDRA-3812)
 * fix system tests (CASSANDRA-3827)
 * CQL support for altering row key type in ALTER TABLE (CASSANDRA-3781)
 * turn compression on by default (CASSANDRA-3871)
 * make hexToBytes refuse invalid input (CASSANDRA-2851)
 * Make secondary indexes CF inherit compression and compaction from their
   parent CF (CASSANDRA-3877)
 * Finish cleanup up tombstone purge code (CASSANDRA-3872)
 * Avoid NPE on aboarted stream-out sessions (CASSANDRA-3904)
 * BulkRecordWriter throws NPE for counter columns (CASSANDRA-3906)
 * Support compression using BulkWriter (CASSANDRA-3907)


1.0.8
 * fix race between cleanup and flush on secondary index CFSes (CASSANDRA-3712)
 * avoid including non-queried nodes in rangeslice read repair
   (CASSANDRA-3843)
 * Only snapshot CF being compacted for snapshot_before_compaction
   (CASSANDRA-3803)
 * Log active compactions in StatusLogger (CASSANDRA-3703)
 * Compute more accurate compaction score per level (CASSANDRA-3790)
 * Return InvalidRequest when using a keyspace that doesn't exist
   (CASSANDRA-3764)
 * disallow user modification of System keyspace (CASSANDRA-3738)
 * allow using sstable2json on secondary index data (CASSANDRA-3738)
 * (cqlsh) add DESCRIBE COLUMNFAMILIES (CASSANDRA-3586)
 * (cqlsh) format blobs correctly and use colors to improve output
   readability (CASSANDRA-3726)
 * synchronize BiMap of bootstrapping tokens (CASSANDRA-3417)
 * show index options in CLI (CASSANDRA-3809)
 * add optional socket timeout for streaming (CASSANDRA-3838)
 * fix truncate not to leave behind non-CFS backed secondary indexes
   (CASSANDRA-3844)
 * make CLI `show schema` to use output stream directly instead
   of StringBuilder (CASSANDRA-3842)
 * remove the wait on hint future during write (CASSANDRA-3870)
 * (cqlsh) ignore missing CfDef opts (CASSANDRA-3933)
 * (cqlsh) look for cqlshlib relative to realpath (CASSANDRA-3767)
 * Fix short read protection (CASSANDRA-3934)
 * Make sure infered and actual schema match (CASSANDRA-3371)
 * Fix NPE during HH delivery (CASSANDRA-3677)
 * Don't put boostrapping node in 'hibernate' status (CASSANDRA-3737)
 * Fix double quotes in windows bat files (CASSANDRA-3744)
 * Fix bad validator lookup (CASSANDRA-3789)
 * Fix soft reset in EC2MultiRegionSnitch (CASSANDRA-3835)
 * Don't leave zombie connections with THSHA thrift server (CASSANDRA-3867)
 * (cqlsh) fix deserialization of data (CASSANDRA-3874)
 * Fix removetoken force causing an inconsistent state (CASSANDRA-3876)
 * Fix ahndling of some types with Pig (CASSANDRA-3886)
 * Don't allow to drop the system keyspace (CASSANDRA-3759)
 * Make Pig deletes disabled by default and configurable (CASSANDRA-3628)
Merged from 0.8:
 * (Pig) fix CassandraStorage to use correct comparator in Super ColumnFamily
   case (CASSANDRA-3251)
 * fix thread safety issues in commitlog replay, primarily affecting
   systems with many (100s) of CF definitions (CASSANDRA-3751)
 * Fix relevant tombstone ignored with super columns (CASSANDRA-3875)


1.0.7
 * fix regression in HH page size calculation (CASSANDRA-3624)
 * retry failed stream on IOException (CASSANDRA-3686)
 * allow configuring bloom_filter_fp_chance (CASSANDRA-3497)
 * attempt hint delivery every ten minutes, or when failure detector
   notifies us that a node is back up, whichever comes first.  hint
   handoff throttle delay default changed to 1ms, from 50 (CASSANDRA-3554)
 * add nodetool setstreamthroughput (CASSANDRA-3571)
 * fix assertion when dropping a columnfamily with no sstables (CASSANDRA-3614)
 * more efficient allocation of small bloom filters (CASSANDRA-3618)
 * CLibrary.createHardLinkWithExec() to check for errors (CASSANDRA-3101)
 * Avoid creating empty and non cleaned writer during compaction (CASSANDRA-3616)
 * stop thrift service in shutdown hook so we can quiesce MessagingService
   (CASSANDRA-3335)
 * (CQL) compaction_strategy_options and compression_parameters for
   CREATE COLUMNFAMILY statement (CASSANDRA-3374)
 * Reset min/max compaction threshold when creating size tiered compaction
   strategy (CASSANDRA-3666)
 * Don't ignore IOException during compaction (CASSANDRA-3655)
 * Fix assertion error for CF with gc_grace=0 (CASSANDRA-3579)
 * Shutdown ParallelCompaction reducer executor after use (CASSANDRA-3711)
 * Avoid < 0 value for pending tasks in leveled compaction (CASSANDRA-3693)
 * (Hadoop) Support TimeUUID in Pig CassandraStorage (CASSANDRA-3327)
 * Check schema is ready before continuing boostrapping (CASSANDRA-3629)
 * Catch overflows during parsing of chunk_length_kb (CASSANDRA-3644)
 * Improve stream protocol mismatch errors (CASSANDRA-3652)
 * Avoid multiple thread doing HH to the same target (CASSANDRA-3681)
 * Add JMX property for rp_timeout_in_ms (CASSANDRA-2940)
 * Allow DynamicCompositeType to compare component of different types
   (CASSANDRA-3625)
 * Flush non-cfs backed secondary indexes (CASSANDRA-3659)
 * Secondary Indexes should report memory consumption (CASSANDRA-3155)
 * fix for SelectStatement start/end key are not set correctly
   when a key alias is involved (CASSANDRA-3700)
 * fix CLI `show schema` command insert of an extra comma in
   column_metadata (CASSANDRA-3714)
Merged from 0.8:
 * avoid logging (harmless) exception when GC takes < 1ms (CASSANDRA-3656)
 * prevent new nodes from thinking down nodes are up forever (CASSANDRA-3626)
 * use correct list of replicas for LOCAL_QUORUM reads when read repair
   is disabled (CASSANDRA-3696)
 * block on flush before compacting hints (may prevent OOM) (CASSANDRA-3733)


1.0.6
 * (CQL) fix cqlsh support for replicate_on_write (CASSANDRA-3596)
 * fix adding to leveled manifest after streaming (CASSANDRA-3536)
 * filter out unavailable cipher suites when using encryption (CASSANDRA-3178)
 * (HADOOP) add old-style api support for CFIF and CFRR (CASSANDRA-2799)
 * Support TimeUUIDType column names in Stress.java tool (CASSANDRA-3541)
 * (CQL) INSERT/UPDATE/DELETE/TRUNCATE commands should allow CF names to
   be qualified by keyspace (CASSANDRA-3419)
 * always remove endpoints from delevery queue in HH (CASSANDRA-3546)
 * fix race between cf flush and its 2ndary indexes flush (CASSANDRA-3547)
 * fix potential race in AES when a repair fails (CASSANDRA-3548)
 * fix default value validation usage in CLI SET command (CASSANDRA-3553)
 * Optimize componentsFor method for compaction and startup time
   (CASSANDRA-3532)
 * (CQL) Proper ColumnFamily metadata validation on CREATE COLUMNFAMILY
   (CASSANDRA-3565)
 * fix compression "chunk_length_kb" option to set correct kb value for
   thrift/avro (CASSANDRA-3558)
 * fix missing response during range slice repair (CASSANDRA-3551)
 * 'describe ring' moved from CLI to nodetool and available through JMX (CASSANDRA-3220)
 * add back partitioner to sstable metadata (CASSANDRA-3540)
 * fix NPE in get_count for counters (CASSANDRA-3601)
Merged from 0.8:
 * remove invalid assertion that table was opened before dropping it
   (CASSANDRA-3580)
 * range and index scans now only send requests to enough replicas to
   satisfy requested CL + RR (CASSANDRA-3598)
 * use cannonical host for local node in nodetool info (CASSANDRA-3556)
 * remove nonlocal DC write optimization since it only worked with
   CL.ONE or CL.LOCAL_QUORUM (CASSANDRA-3577, 3585)
 * detect misuses of CounterColumnType (CASSANDRA-3422)
 * turn off string interning in json2sstable, take 2 (CASSANDRA-2189)
 * validate compression parameters on add/update of the ColumnFamily
   (CASSANDRA-3573)
 * Check for 0.0.0.0 is incorrect in CFIF (CASSANDRA-3584)
 * Increase vm.max_map_count in debian packaging (CASSANDRA-3563)
 * gossiper will never add itself to saved endpoints (CASSANDRA-3485)


1.0.5
 * revert CASSANDRA-3407 (see CASSANDRA-3540)
 * fix assertion error while forwarding writes to local nodes (CASSANDRA-3539)


1.0.4
 * fix self-hinting of timed out read repair updates and make hinted handoff
   less prone to OOMing a coordinator (CASSANDRA-3440)
 * expose bloom filter sizes via JMX (CASSANDRA-3495)
 * enforce RP tokens 0..2**127 (CASSANDRA-3501)
 * canonicalize paths exposed through JMX (CASSANDRA-3504)
 * fix "liveSize" stat when sstables are removed (CASSANDRA-3496)
 * add bloom filter FP rates to nodetool cfstats (CASSANDRA-3347)
 * record partitioner in sstable metadata component (CASSANDRA-3407)
 * add new upgradesstables nodetool command (CASSANDRA-3406)
 * skip --debug requirement to see common exceptions in CLI (CASSANDRA-3508)
 * fix incorrect query results due to invalid max timestamp (CASSANDRA-3510)
 * make sstableloader recognize compressed sstables (CASSANDRA-3521)
 * avoids race in OutboundTcpConnection in multi-DC setups (CASSANDRA-3530)
 * use SETLOCAL in cassandra.bat (CASSANDRA-3506)
 * fix ConcurrentModificationException in Table.all() (CASSANDRA-3529)
Merged from 0.8:
 * fix concurrence issue in the FailureDetector (CASSANDRA-3519)
 * fix array out of bounds error in counter shard removal (CASSANDRA-3514)
 * avoid dropping tombstones when they might still be needed to shadow
   data in a different sstable (CASSANDRA-2786)


1.0.3
 * revert name-based query defragmentation aka CASSANDRA-2503 (CASSANDRA-3491)
 * fix invalidate-related test failures (CASSANDRA-3437)
 * add next-gen cqlsh to bin/ (CASSANDRA-3188, 3131, 3493)
 * (CQL) fix handling of rows with no columns (CASSANDRA-3424, 3473)
 * fix querying supercolumns by name returning only a subset of
   subcolumns or old subcolumn versions (CASSANDRA-3446)
 * automatically compute sha1 sum for uncompressed data files (CASSANDRA-3456)
 * fix reading metadata/statistics component for version < h (CASSANDRA-3474)
 * add sstable forward-compatibility (CASSANDRA-3478)
 * report compression ratio in CFSMBean (CASSANDRA-3393)
 * fix incorrect size exception during streaming of counters (CASSANDRA-3481)
 * (CQL) fix for counter decrement syntax (CASSANDRA-3418)
 * Fix race introduced by CASSANDRA-2503 (CASSANDRA-3482)
 * Fix incomplete deletion of delivered hints (CASSANDRA-3466)
 * Avoid rescheduling compactions when no compaction was executed
   (CASSANDRA-3484)
 * fix handling of the chunk_length_kb compression options (CASSANDRA-3492)
Merged from 0.8:
 * fix updating CF row_cache_provider (CASSANDRA-3414)
 * CFMetaData.convertToThrift method to set RowCacheProvider (CASSANDRA-3405)
 * acquire compactionlock during truncate (CASSANDRA-3399)
 * fix displaying cfdef entries for super columnfamilies (CASSANDRA-3415)
 * Make counter shard merging thread safe (CASSANDRA-3178)
 * Revert CASSANDRA-2855
 * Fix bug preventing the use of efficient cross-DC writes (CASSANDRA-3472)
 * `describe ring` command for CLI (CASSANDRA-3220)
 * (Hadoop) skip empty rows when entire row is requested, redux (CASSANDRA-2855)


1.0.2
 * "defragment" rows for name-based queries under STCS (CASSANDRA-2503)
 * Add timing information to cassandra-cli GET/SET/LIST queries (CASSANDRA-3326)
 * Only create one CompressionMetadata object per sstable (CASSANDRA-3427)
 * cleanup usage of StorageService.setMode() (CASSANDRA-3388)
 * Avoid large array allocation for compressed chunk offsets (CASSANDRA-3432)
 * fix DecimalType bytebuffer marshalling (CASSANDRA-3421)
 * fix bug that caused first column in per row indexes to be ignored
   (CASSANDRA-3441)
 * add JMX call to clean (failed) repair sessions (CASSANDRA-3316)
 * fix sstableloader reference acquisition bug (CASSANDRA-3438)
 * fix estimated row size regression (CASSANDRA-3451)
 * make sure we don't return more columns than asked (CASSANDRA-3303, 3395)
Merged from 0.8:
 * acquire compactionlock during truncate (CASSANDRA-3399)
 * fix displaying cfdef entries for super columnfamilies (CASSANDRA-3415)


1.0.1
 * acquire references during index build to prevent delete problems
   on Windows (CASSANDRA-3314)
 * describe_ring should include datacenter/topology information (CASSANDRA-2882)
 * Thrift sockets are not properly buffered (CASSANDRA-3261)
 * performance improvement for bytebufferutil compare function (CASSANDRA-3286)
 * add system.versions ColumnFamily (CASSANDRA-3140)
 * reduce network copies (CASSANDRA-3333, 3373)
 * limit nodetool to 32MB of heap (CASSANDRA-3124)
 * (CQL) update parser to accept "timestamp" instead of "date" (CASSANDRA-3149)
 * Fix CLI `show schema` to include "compression_options" (CASSANDRA-3368)
 * Snapshot to include manifest under LeveledCompactionStrategy (CASSANDRA-3359)
 * (CQL) SELECT query should allow CF name to be qualified by keyspace (CASSANDRA-3130)
 * (CQL) Fix internal application error specifying 'using consistency ...'
   in lower case (CASSANDRA-3366)
 * fix Deflate compression when compression actually makes the data bigger
   (CASSANDRA-3370)
 * optimize UUIDGen to avoid lock contention on InetAddress.getLocalHost
   (CASSANDRA-3387)
 * tolerate index being dropped mid-mutation (CASSANDRA-3334, 3313)
 * CompactionManager is now responsible for checking for new candidates
   post-task execution, enabling more consistent leveled compaction
   (CASSANDRA-3391)
 * Cache HSHA threads (CASSANDRA-3372)
 * use CF/KS names as snapshot prefix for drop + truncate operations
   (CASSANDRA-2997)
 * Break bloom filters up to avoid heap fragmentation (CASSANDRA-2466)
 * fix cassandra hanging on jsvc stop (CASSANDRA-3302)
 * Avoid leveled compaction getting blocked on errors (CASSANDRA-3408)
 * Make reloading the compaction strategy safe (CASSANDRA-3409)
 * ignore 0.8 hints even if compaction begins before we try to purge
   them (CASSANDRA-3385)
 * remove procrun (bin\daemon) from Cassandra source tree and
   artifacts (CASSANDRA-3331)
 * make cassandra compile under JDK7 (CASSANDRA-3275)
 * remove dependency of clientutil.jar to FBUtilities (CASSANDRA-3299)
 * avoid truncation errors by using long math on long values (CASSANDRA-3364)
 * avoid clock drift on some Windows machine (CASSANDRA-3375)
 * display cache provider in cli 'describe keyspace' command (CASSANDRA-3384)
 * fix incomplete topology information in describe_ring (CASSANDRA-3403)
 * expire dead gossip states based on time (CASSANDRA-2961)
 * improve CompactionTask extensibility (CASSANDRA-3330)
 * Allow one leveled compaction task to kick off another (CASSANDRA-3363)
 * allow encryption only between datacenters (CASSANDRA-2802)
Merged from 0.8:
 * fix truncate allowing data to be replayed post-restart (CASSANDRA-3297)
 * make iwriter final in IndexWriter to avoid NPE (CASSANDRA-2863)
 * (CQL) update grammar to require key clause in DELETE statement
   (CASSANDRA-3349)
 * (CQL) allow numeric keyspace names in USE statement (CASSANDRA-3350)
 * (Hadoop) skip empty rows when slicing the entire row (CASSANDRA-2855)
 * Fix handling of tombstone by SSTableExport/Import (CASSANDRA-3357)
 * fix ColumnIndexer to use long offsets (CASSANDRA-3358)
 * Improved CLI exceptions (CASSANDRA-3312)
 * Fix handling of tombstone by SSTableExport/Import (CASSANDRA-3357)
 * Only count compaction as active (for throttling) when they have
   successfully acquired the compaction lock (CASSANDRA-3344)
 * Display CLI version string on startup (CASSANDRA-3196)
 * (Hadoop) make CFIF try rpc_address or fallback to listen_address
   (CASSANDRA-3214)
 * (Hadoop) accept comma delimited lists of initial thrift connections
   (CASSANDRA-3185)
 * ColumnFamily min_compaction_threshold should be >= 2 (CASSANDRA-3342)
 * (Pig) add 0.8+ types and key validation type in schema (CASSANDRA-3280)
 * Fix completely removing column metadata using CLI (CASSANDRA-3126)
 * CLI `describe cluster;` output should be on separate lines for separate versions
   (CASSANDRA-3170)
 * fix changing durable_writes keyspace option during CF creation
   (CASSANDRA-3292)
 * avoid locking on update when no indexes are involved (CASSANDRA-3386)
 * fix assertionError during repair with ordered partitioners (CASSANDRA-3369)
 * correctly serialize key_validation_class for avro (CASSANDRA-3391)
 * don't expire counter tombstone after streaming (CASSANDRA-3394)
 * prevent nodes that failed to join from hanging around forever
   (CASSANDRA-3351)
 * remove incorrect optimization from slice read path (CASSANDRA-3390)
 * Fix race in AntiEntropyService (CASSANDRA-3400)


1.0.0-final
 * close scrubbed sstable fd before deleting it (CASSANDRA-3318)
 * fix bug preventing obsolete commitlog segments from being removed
   (CASSANDRA-3269)
 * tolerate whitespace in seed CDL (CASSANDRA-3263)
 * Change default heap thresholds to max(min(1/2 ram, 1G), min(1/4 ram, 8GB))
   (CASSANDRA-3295)
 * Fix broken CompressedRandomAccessReaderTest (CASSANDRA-3298)
 * (CQL) fix type information returned for wildcard queries (CASSANDRA-3311)
 * add estimated tasks to LeveledCompactionStrategy (CASSANDRA-3322)
 * avoid including compaction cache-warming in keycache stats (CASSANDRA-3325)
 * run compaction and hinted handoff threads at MIN_PRIORITY (CASSANDRA-3308)
 * default hsha thrift server to cpu core count in rpc pool (CASSANDRA-3329)
 * add bin\daemon to binary tarball for Windows service (CASSANDRA-3331)
 * Fix places where uncompressed size of sstables was use in place of the
   compressed one (CASSANDRA-3338)
 * Fix hsha thrift server (CASSANDRA-3346)
 * Make sure repair only stream needed sstables (CASSANDRA-3345)


1.0.0-rc2
 * Log a meaningful warning when a node receives a message for a repair session
   that doesn't exist anymore (CASSANDRA-3256)
 * test for NUMA policy support as well as numactl presence (CASSANDRA-3245)
 * Fix FD leak when internode encryption is enabled (CASSANDRA-3257)
 * Remove incorrect assertion in mergeIterator (CASSANDRA-3260)
 * FBUtilities.hexToBytes(String) to throw NumberFormatException when string
   contains non-hex characters (CASSANDRA-3231)
 * Keep SimpleSnitch proximity ordering unchanged from what the Strategy
   generates, as intended (CASSANDRA-3262)
 * remove Scrub from compactionstats when finished (CASSANDRA-3255)
 * fix counter entry in jdbc TypesMap (CASSANDRA-3268)
 * fix full queue scenario for ParallelCompactionIterator (CASSANDRA-3270)
 * fix bootstrap process (CASSANDRA-3285)
 * don't try delivering hints if when there isn't any (CASSANDRA-3176)
 * CLI documentation change for ColumnFamily `compression_options` (CASSANDRA-3282)
 * ignore any CF ids sent by client for adding CF/KS (CASSANDRA-3288)
 * remove obsolete hints on first startup (CASSANDRA-3291)
 * use correct ISortedColumns for time-optimized reads (CASSANDRA-3289)
 * Evict gossip state immediately when a token is taken over by a new IP
   (CASSANDRA-3259)


1.0.0-rc1
 * Update CQL to generate microsecond timestamps by default (CASSANDRA-3227)
 * Fix counting CFMetadata towards Memtable liveRatio (CASSANDRA-3023)
 * Kill server on wrapped OOME such as from FileChannel.map (CASSANDRA-3201)
 * remove unnecessary copy when adding to row cache (CASSANDRA-3223)
 * Log message when a full repair operation completes (CASSANDRA-3207)
 * Fix streamOutSession keeping sstables references forever if the remote end
   dies (CASSANDRA-3216)
 * Remove dynamic_snitch boolean from example configuration (defaulting to
   true) and set default badness threshold to 0.1 (CASSANDRA-3229)
 * Base choice of random or "balanced" token on bootstrap on whether
   schema definitions were found (CASSANDRA-3219)
 * Fixes for LeveledCompactionStrategy score computation, prioritization,
   scheduling, and performance (CASSANDRA-3224, 3234)
 * parallelize sstable open at server startup (CASSANDRA-2988)
 * fix handling of exceptions writing to OutboundTcpConnection (CASSANDRA-3235)
 * Allow using quotes in "USE <keyspace>;" CLI command (CASSANDRA-3208)
 * Don't allow any cache loading exceptions to halt startup (CASSANDRA-3218)
 * Fix sstableloader --ignores option (CASSANDRA-3247)
 * File descriptor limit increased in packaging (CASSANDRA-3206)
 * Fix deadlock in commit log during flush (CASSANDRA-3253)


1.0.0-beta1
 * removed binarymemtable (CASSANDRA-2692)
 * add commitlog_total_space_in_mb to prevent fragmented logs (CASSANDRA-2427)
 * removed commitlog_rotation_threshold_in_mb configuration (CASSANDRA-2771)
 * make AbstractBounds.normalize de-overlapp overlapping ranges (CASSANDRA-2641)
 * replace CollatingIterator, ReducingIterator with MergeIterator
   (CASSANDRA-2062)
 * Fixed the ability to set compaction strategy in cli using create column
   family command (CASSANDRA-2778)
 * clean up tmp files after failed compaction (CASSANDRA-2468)
 * restrict repair streaming to specific columnfamilies (CASSANDRA-2280)
 * don't bother persisting columns shadowed by a row tombstone (CASSANDRA-2589)
 * reset CF and SC deletion times after gc_grace (CASSANDRA-2317)
 * optimize away seek when compacting wide rows (CASSANDRA-2879)
 * single-pass streaming (CASSANDRA-2677, 2906, 2916, 3003)
 * use reference counting for deleting sstables instead of relying on GC
   (CASSANDRA-2521, 3179)
 * store hints as serialized mutations instead of pointers to data row
   (CASSANDRA-2045)
 * store hints in the coordinator node instead of in the closest replica
   (CASSANDRA-2914)
 * add row_cache_keys_to_save CF option (CASSANDRA-1966)
 * check column family validity in nodetool repair (CASSANDRA-2933)
 * use lazy initialization instead of class initialization in NodeId
   (CASSANDRA-2953)
 * add paging to get_count (CASSANDRA-2894)
 * fix "short reads" in [multi]get (CASSANDRA-2643, 3157, 3192)
 * add optional compression for sstables (CASSANDRA-47, 2994, 3001, 3128)
 * add scheduler JMX metrics (CASSANDRA-2962)
 * add block level checksum for compressed data (CASSANDRA-1717)
 * make column family backed column map pluggable and introduce unsynchronized
   ArrayList backed one to speedup reads (CASSANDRA-2843, 3165, 3205)
 * refactoring of the secondary index api (CASSANDRA-2982)
 * make CL > ONE reads wait for digest reconciliation before returning
   (CASSANDRA-2494)
 * fix missing logging for some exceptions (CASSANDRA-2061)
 * refactor and optimize ColumnFamilyStore.files(...) and Descriptor.fromFilename(String)
   and few other places responsible for work with SSTable files (CASSANDRA-3040)
 * Stop reading from sstables once we know we have the most recent columns,
   for query-by-name requests (CASSANDRA-2498)
 * Add query-by-column mode to stress.java (CASSANDRA-3064)
 * Add "install" command to cassandra.bat (CASSANDRA-292)
 * clean up KSMetadata, CFMetadata from unnecessary
   Thrift<->Avro conversion methods (CASSANDRA-3032)
 * Add timeouts to client request schedulers (CASSANDRA-3079, 3096)
 * Cli to use hashes rather than array of hashes for strategy options (CASSANDRA-3081)
 * LeveledCompactionStrategy (CASSANDRA-1608, 3085, 3110, 3087, 3145, 3154, 3182)
 * Improvements of the CLI `describe` command (CASSANDRA-2630)
 * reduce window where dropped CF sstables may not be deleted (CASSANDRA-2942)
 * Expose gossip/FD info to JMX (CASSANDRA-2806)
 * Fix streaming over SSL when compressed SSTable involved (CASSANDRA-3051)
 * Add support for pluggable secondary index implementations (CASSANDRA-3078)
 * remove compaction_thread_priority setting (CASSANDRA-3104)
 * generate hints for replicas that timeout, not just replicas that are known
   to be down before starting (CASSANDRA-2034)
 * Add throttling for internode streaming (CASSANDRA-3080)
 * make the repair of a range repair all replica (CASSANDRA-2610, 3194)
 * expose the ability to repair the first range (as returned by the
   partitioner) of a node (CASSANDRA-2606)
 * Streams Compression (CASSANDRA-3015)
 * add ability to use multiple threads during a single compaction
   (CASSANDRA-2901)
 * make AbstractBounds.normalize support overlapping ranges (CASSANDRA-2641)
 * fix of the CQL count() behavior (CASSANDRA-3068)
 * use TreeMap backed column families for the SSTable simple writers
   (CASSANDRA-3148)
 * fix inconsistency of the CLI syntax when {} should be used instead of [{}]
   (CASSANDRA-3119)
 * rename CQL type names to match expected SQL behavior (CASSANDRA-3149, 3031)
 * Arena-based allocation for memtables (CASSANDRA-2252, 3162, 3163, 3168)
 * Default RR chance to 0.1 (CASSANDRA-3169)
 * Add RowLevel support to secondary index API (CASSANDRA-3147)
 * Make SerializingCacheProvider the default if JNA is available (CASSANDRA-3183)
 * Fix backwards compatibilty for CQL memtable properties (CASSANDRA-3190)
 * Add five-minute delay before starting compactions on a restarted server
   (CASSANDRA-3181)
 * Reduce copies done for intra-host messages (CASSANDRA-1788, 3144)
 * support of compaction strategy option for stress.java (CASSANDRA-3204)
 * make memtable throughput and column count thresholds no-ops (CASSANDRA-2449)
 * Return schema information along with the resultSet in CQL (CASSANDRA-2734)
 * Add new DecimalType (CASSANDRA-2883)
 * Fix assertion error in RowRepairResolver (CASSANDRA-3156)
 * Reduce unnecessary high buffer sizes (CASSANDRA-3171)
 * Pluggable compaction strategy (CASSANDRA-1610)
 * Add new broadcast_address config option (CASSANDRA-2491)


0.8.7
 * Kill server on wrapped OOME such as from FileChannel.map (CASSANDRA-3201)
 * Allow using quotes in "USE <keyspace>;" CLI command (CASSANDRA-3208)
 * Log message when a full repair operation completes (CASSANDRA-3207)
 * Don't allow any cache loading exceptions to halt startup (CASSANDRA-3218)
 * Fix sstableloader --ignores option (CASSANDRA-3247)
 * File descriptor limit increased in packaging (CASSANDRA-3206)
 * Log a meaningfull warning when a node receive a message for a repair session
   that doesn't exist anymore (CASSANDRA-3256)
 * Fix FD leak when internode encryption is enabled (CASSANDRA-3257)
 * FBUtilities.hexToBytes(String) to throw NumberFormatException when string
   contains non-hex characters (CASSANDRA-3231)
 * Keep SimpleSnitch proximity ordering unchanged from what the Strategy
   generates, as intended (CASSANDRA-3262)
 * remove Scrub from compactionstats when finished (CASSANDRA-3255)
 * Fix tool .bat files when CASSANDRA_HOME contains spaces (CASSANDRA-3258)
 * Force flush of status table when removing/updating token (CASSANDRA-3243)
 * Evict gossip state immediately when a token is taken over by a new IP (CASSANDRA-3259)
 * Fix bug where the failure detector can take too long to mark a host
   down (CASSANDRA-3273)
 * (Hadoop) allow wrapping ranges in queries (CASSANDRA-3137)
 * (Hadoop) check all interfaces for a match with split location
   before falling back to random replica (CASSANDRA-3211)
 * (Hadoop) Make Pig storage handle implements LoadMetadata (CASSANDRA-2777)
 * (Hadoop) Fix exception during PIG 'dump' (CASSANDRA-2810)
 * Fix stress COUNTER_GET option (CASSANDRA-3301)
 * Fix missing fields in CLI `show schema` output (CASSANDRA-3304)
 * Nodetool no longer leaks threads and closes JMX connections (CASSANDRA-3309)
 * fix truncate allowing data to be replayed post-restart (CASSANDRA-3297)
 * Move SimpleAuthority and SimpleAuthenticator to examples (CASSANDRA-2922)
 * Fix handling of tombstone by SSTableExport/Import (CASSANDRA-3357)
 * Fix transposition in cfHistograms (CASSANDRA-3222)
 * Allow using number as DC name when creating keyspace in CQL (CASSANDRA-3239)
 * Force flush of system table after updating/removing a token (CASSANDRA-3243)


0.8.6
 * revert CASSANDRA-2388
 * change TokenRange.endpoints back to listen/broadcast address to match
   pre-1777 behavior, and add TokenRange.rpc_endpoints instead (CASSANDRA-3187)
 * avoid trying to watch cassandra-topology.properties when loaded from jar
   (CASSANDRA-3138)
 * prevent users from creating keyspaces with LocalStrategy replication
   (CASSANDRA-3139)
 * fix CLI `show schema;` to output correct keyspace definition statement
   (CASSANDRA-3129)
 * CustomTThreadPoolServer to log TTransportException at DEBUG level
   (CASSANDRA-3142)
 * allow topology sort to work with non-unique rack names between
   datacenters (CASSANDRA-3152)
 * Improve caching of same-version Messages on digest and repair paths
   (CASSANDRA-3158)
 * Randomize choice of first replica for counter increment (CASSANDRA-2890)
 * Fix using read_repair_chance instead of merge_shard_change (CASSANDRA-3202)
 * Avoid streaming data to nodes that already have it, on move as well as
   decommission (CASSANDRA-3041)
 * Fix divide by zero error in GCInspector (CASSANDRA-3164)
 * allow quoting of the ColumnFamily name in CLI `create column family`
   statement (CASSANDRA-3195)
 * Fix rolling upgrade from 0.7 to 0.8 problem (CASSANDRA-3166)
 * Accomodate missing encryption_options in IncomingTcpConnection.stream
   (CASSANDRA-3212)


0.8.5
 * fix NPE when encryption_options is unspecified (CASSANDRA-3007)
 * include column name in validation failure exceptions (CASSANDRA-2849)
 * make sure truncate clears out the commitlog so replay won't re-
   populate with truncated data (CASSANDRA-2950)
 * fix NPE when debug logging is enabled and dropped CF is present
   in a commitlog segment (CASSANDRA-3021)
 * fix cassandra.bat when CASSANDRA_HOME contains spaces (CASSANDRA-2952)
 * fix to SSTableSimpleUnsortedWriter bufferSize calculation (CASSANDRA-3027)
 * make cleanup and normal compaction able to skip empty rows
   (rows containing nothing but expired tombstones) (CASSANDRA-3039)
 * work around native memory leak in com.sun.management.GarbageCollectorMXBean
   (CASSANDRA-2868)
 * validate that column names in column_metadata are not equal to key_alias
   on create/update of the ColumnFamily and CQL 'ALTER' statement (CASSANDRA-3036)
 * return an InvalidRequestException if an indexed column is assigned
   a value larger than 64KB (CASSANDRA-3057)
 * fix of numeric-only and string column names handling in CLI "drop index"
   (CASSANDRA-3054)
 * prune index scan resultset back to original request for lazy
   resultset expansion case (CASSANDRA-2964)
 * (Hadoop) fail jobs when Cassandra node has failed but TaskTracker
   has not (CASSANDRA-2388)
 * fix dynamic snitch ignoring nodes when read_repair_chance is zero
   (CASSANDRA-2662)
 * avoid retaining references to dropped CFS objects in
   CompactionManager.estimatedCompactions (CASSANDRA-2708)
 * expose rpc timeouts per host in MessagingServiceMBean (CASSANDRA-2941)
 * avoid including cwd in classpath for deb and rpm packages (CASSANDRA-2881)
 * remove gossip state when a new IP takes over a token (CASSANDRA-3071)
 * allow sstable2json to work on index sstable files (CASSANDRA-3059)
 * always hint counters (CASSANDRA-3099)
 * fix log4j initialization in EmbeddedCassandraService (CASSANDRA-2857)
 * remove gossip state when a new IP takes over a token (CASSANDRA-3071)
 * work around native memory leak in com.sun.management.GarbageCollectorMXBean
    (CASSANDRA-2868)
 * fix UnavailableException with writes at CL.EACH_QUORM (CASSANDRA-3084)
 * fix parsing of the Keyspace and ColumnFamily names in numeric
   and string representations in CLI (CASSANDRA-3075)
 * fix corner cases in Range.differenceToFetch (CASSANDRA-3084)
 * fix ip address String representation in the ring cache (CASSANDRA-3044)
 * fix ring cache compatibility when mixing pre-0.8.4 nodes with post-
   in the same cluster (CASSANDRA-3023)
 * make repair report failure when a node participating dies (instead of
   hanging forever) (CASSANDRA-2433)
 * fix handling of the empty byte buffer by ReversedType (CASSANDRA-3111)
 * Add validation that Keyspace names are case-insensitively unique (CASSANDRA-3066)
 * catch invalid key_validation_class before instantiating UpdateColumnFamily (CASSANDRA-3102)
 * make Range and Bounds objects client-safe (CASSANDRA-3108)
 * optionally skip log4j configuration (CASSANDRA-3061)
 * bundle sstableloader with the debian package (CASSANDRA-3113)
 * don't try to build secondary indexes when there is none (CASSANDRA-3123)
 * improve SSTableSimpleUnsortedWriter speed for large rows (CASSANDRA-3122)
 * handle keyspace arguments correctly in nodetool snapshot (CASSANDRA-3038)
 * Fix SSTableImportTest on windows (CASSANDRA-3043)
 * expose compactionThroughputMbPerSec through JMX (CASSANDRA-3117)
 * log keyspace and CF of large rows being compacted


0.8.4
 * change TokenRing.endpoints to be a list of rpc addresses instead of
   listen/broadcast addresses (CASSANDRA-1777)
 * include files-to-be-streamed in StreamInSession.getSources (CASSANDRA-2972)
 * use JAVA env var in cassandra-env.sh (CASSANDRA-2785, 2992)
 * avoid doing read for no-op replicate-on-write at CL=1 (CASSANDRA-2892)
 * refuse counter write for CL.ANY (CASSANDRA-2990)
 * switch back to only logging recent dropped messages (CASSANDRA-3004)
 * always deserialize RowMutation for counters (CASSANDRA-3006)
 * ignore saved replication_factor strategy_option for NTS (CASSANDRA-3011)
 * make sure pre-truncate CL segments are discarded (CASSANDRA-2950)


0.8.3
 * add ability to drop local reads/writes that are going to timeout
   (CASSANDRA-2943)
 * revamp token removal process, keep gossip states for 3 days (CASSANDRA-2496)
 * don't accept extra args for 0-arg nodetool commands (CASSANDRA-2740)
 * log unavailableexception details at debug level (CASSANDRA-2856)
 * expose data_dir though jmx (CASSANDRA-2770)
 * don't include tmp files as sstable when create cfs (CASSANDRA-2929)
 * log Java classpath on startup (CASSANDRA-2895)
 * keep gossipped version in sync with actual on migration coordinator
   (CASSANDRA-2946)
 * use lazy initialization instead of class initialization in NodeId
   (CASSANDRA-2953)
 * check column family validity in nodetool repair (CASSANDRA-2933)
 * speedup bytes to hex conversions dramatically (CASSANDRA-2850)
 * Flush memtables on shutdown when durable writes are disabled
   (CASSANDRA-2958)
 * improved POSIX compatibility of start scripts (CASsANDRA-2965)
 * add counter support to Hadoop InputFormat (CASSANDRA-2981)
 * fix bug where dirty commitlog segments were removed (and avoid keeping
   segments with no post-flush activity permanently dirty) (CASSANDRA-2829)
 * fix throwing exception with batch mutation of counter super columns
   (CASSANDRA-2949)
 * ignore system tables during repair (CASSANDRA-2979)
 * throw exception when NTS is given replication_factor as an option
   (CASSANDRA-2960)
 * fix assertion error during compaction of counter CFs (CASSANDRA-2968)
 * avoid trying to create index names, when no index exists (CASSANDRA-2867)
 * don't sample the system table when choosing a bootstrap token
   (CASSANDRA-2825)
 * gossiper notifies of local state changes (CASSANDRA-2948)
 * add asynchronous and half-sync/half-async (hsha) thrift servers
   (CASSANDRA-1405)
 * fix potential use of free'd native memory in SerializingCache
   (CASSANDRA-2951)
 * prune index scan resultset back to original request for lazy
   resultset expansion case (CASSANDRA-2964)
 * (Hadoop) fail jobs when Cassandra node has failed but TaskTracker
    has not (CASSANDRA-2388)


0.8.2
 * CQL:
   - include only one row per unique key for IN queries (CASSANDRA-2717)
   - respect client timestamp on full row deletions (CASSANDRA-2912)
 * improve thread-safety in StreamOutSession (CASSANDRA-2792)
 * allow deleting a row and updating indexed columns in it in the
   same mutation (CASSANDRA-2773)
 * Expose number of threads blocked on submitting memtable to flush
   in JMX (CASSANDRA-2817)
 * add ability to return "endpoints" to nodetool (CASSANDRA-2776)
 * Add support for multiple (comma-delimited) coordinator addresses
   to ColumnFamilyInputFormat (CASSANDRA-2807)
 * fix potential NPE while scheduling read repair for range slice
   (CASSANDRA-2823)
 * Fix race in SystemTable.getCurrentLocalNodeId (CASSANDRA-2824)
 * Correctly set default for replicate_on_write (CASSANDRA-2835)
 * improve nodetool compactionstats formatting (CASSANDRA-2844)
 * fix index-building status display (CASSANDRA-2853)
 * fix CLI perpetuating obsolete KsDef.replication_factor (CASSANDRA-2846)
 * improve cli treatment of multiline comments (CASSANDRA-2852)
 * handle row tombstones correctly in EchoedRow (CASSANDRA-2786)
 * add MessagingService.get[Recently]DroppedMessages and
   StorageService.getExceptionCount (CASSANDRA-2804)
 * fix possibility of spurious UnavailableException for LOCAL_QUORUM
   reads with dynamic snitch + read repair disabled (CASSANDRA-2870)
 * add ant-optional as dependence for the debian package (CASSANDRA-2164)
 * add option to specify limit for get_slice in the CLI (CASSANDRA-2646)
 * decrease HH page size (CASSANDRA-2832)
 * reset cli keyspace after dropping the current one (CASSANDRA-2763)
 * add KeyRange option to Hadoop inputformat (CASSANDRA-1125)
 * fix protocol versioning (CASSANDRA-2818, 2860)
 * support spaces in path to log4j configuration (CASSANDRA-2383)
 * avoid including inferred types in CF update (CASSANDRA-2809)
 * fix JMX bulkload call (CASSANDRA-2908)
 * fix updating KS with durable_writes=false (CASSANDRA-2907)
 * add simplified facade to SSTableWriter for bulk loading use
   (CASSANDRA-2911)
 * fix re-using index CF sstable names after drop/recreate (CASSANDRA-2872)
 * prepend CF to default index names (CASSANDRA-2903)
 * fix hint replay (CASSANDRA-2928)
 * Properly synchronize repair's merkle tree computation (CASSANDRA-2816)


0.8.1
 * CQL:
   - support for insert, delete in BATCH (CASSANDRA-2537)
   - support for IN to SELECT, UPDATE (CASSANDRA-2553)
   - timestamp support for INSERT, UPDATE, and BATCH (CASSANDRA-2555)
   - TTL support (CASSANDRA-2476)
   - counter support (CASSANDRA-2473)
   - ALTER COLUMNFAMILY (CASSANDRA-1709)
   - DROP INDEX (CASSANDRA-2617)
   - add SCHEMA/TABLE as aliases for KS/CF (CASSANDRA-2743)
   - server handles wait-for-schema-agreement (CASSANDRA-2756)
   - key alias support (CASSANDRA-2480)
 * add support for comparator parameters and a generic ReverseType
   (CASSANDRA-2355)
 * add CompositeType and DynamicCompositeType (CASSANDRA-2231)
 * optimize batches containing multiple updates to the same row
   (CASSANDRA-2583)
 * adjust hinted handoff page size to avoid OOM with large columns
   (CASSANDRA-2652)
 * mark BRAF buffer invalid post-flush so we don't re-flush partial
   buffers again, especially on CL writes (CASSANDRA-2660)
 * add DROP INDEX support to CLI (CASSANDRA-2616)
 * don't perform HH to client-mode [storageproxy] nodes (CASSANDRA-2668)
 * Improve forceDeserialize/getCompactedRow encapsulation (CASSANDRA-2659)
 * Don't write CounterUpdateColumn to disk in tests (CASSANDRA-2650)
 * Add sstable bulk loading utility (CASSANDRA-1278)
 * avoid replaying hints to dropped columnfamilies (CASSANDRA-2685)
 * add placeholders for missing rows in range query pseudo-RR (CASSANDRA-2680)
 * remove no-op HHOM.renameHints (CASSANDRA-2693)
 * clone super columns to avoid modifying them during flush (CASSANDRA-2675)
 * allow writes to bypass the commitlog for certain keyspaces (CASSANDRA-2683)
 * avoid NPE when bypassing commitlog during memtable flush (CASSANDRA-2781)
 * Added support for making bootstrap retry if nodes flap (CASSANDRA-2644)
 * Added statusthrift to nodetool to report if thrift server is running (CASSANDRA-2722)
 * Fixed rows being cached if they do not exist (CASSANDRA-2723)
 * Support passing tableName and cfName to RowCacheProviders (CASSANDRA-2702)
 * close scrub file handles (CASSANDRA-2669)
 * throttle migration replay (CASSANDRA-2714)
 * optimize column serializer creation (CASSANDRA-2716)
 * Added support for making bootstrap retry if nodes flap (CASSANDRA-2644)
 * Added statusthrift to nodetool to report if thrift server is running
   (CASSANDRA-2722)
 * Fixed rows being cached if they do not exist (CASSANDRA-2723)
 * fix truncate/compaction race (CASSANDRA-2673)
 * workaround large resultsets causing large allocation retention
   by nio sockets (CASSANDRA-2654)
 * fix nodetool ring use with Ec2Snitch (CASSANDRA-2733)
 * fix removing columns and subcolumns that are supressed by a row or
   supercolumn tombstone during replica resolution (CASSANDRA-2590)
 * support sstable2json against snapshot sstables (CASSANDRA-2386)
 * remove active-pull schema requests (CASSANDRA-2715)
 * avoid marking entire list of sstables as actively being compacted
   in multithreaded compaction (CASSANDRA-2765)
 * seek back after deserializing a row to update cache with (CASSANDRA-2752)
 * avoid skipping rows in scrub for counter column family (CASSANDRA-2759)
 * fix ConcurrentModificationException in repair when dealing with 0.7 node
   (CASSANDRA-2767)
 * use threadsafe collections for StreamInSession (CASSANDRA-2766)
 * avoid infinite loop when creating merkle tree (CASSANDRA-2758)
 * avoids unmarking compacting sstable prematurely in cleanup (CASSANDRA-2769)
 * fix NPE when the commit log is bypassed (CASSANDRA-2718)
 * don't throw an exception in SS.isRPCServerRunning (CASSANDRA-2721)
 * make stress.jar executable (CASSANDRA-2744)
 * add daemon mode to java stress (CASSANDRA-2267)
 * expose the DC and rack of a node through JMX and nodetool ring (CASSANDRA-2531)
 * fix cache mbean getSize (CASSANDRA-2781)
 * Add Date, Float, Double, and Boolean types (CASSANDRA-2530)
 * Add startup flag to renew counter node id (CASSANDRA-2788)
 * add jamm agent to cassandra.bat (CASSANDRA-2787)
 * fix repair hanging if a neighbor has nothing to send (CASSANDRA-2797)
 * purge tombstone even if row is in only one sstable (CASSANDRA-2801)
 * Fix wrong purge of deleted cf during compaction (CASSANDRA-2786)
 * fix race that could result in Hadoop writer failing to throw an
   exception encountered after close() (CASSANDRA-2755)
 * fix scan wrongly throwing assertion error (CASSANDRA-2653)
 * Always use even distribution for merkle tree with RandomPartitionner
   (CASSANDRA-2841)
 * fix describeOwnership for OPP (CASSANDRA-2800)
 * ensure that string tokens do not contain commas (CASSANDRA-2762)


0.8.0-final
 * fix CQL grammar warning and cqlsh regression from CASSANDRA-2622
 * add ant generate-cql-html target (CASSANDRA-2526)
 * update CQL consistency levels (CASSANDRA-2566)
 * debian packaging fixes (CASSANDRA-2481, 2647)
 * fix UUIDType, IntegerType for direct buffers (CASSANDRA-2682, 2684)
 * switch to native Thrift for Hadoop map/reduce (CASSANDRA-2667)
 * fix StackOverflowError when building from eclipse (CASSANDRA-2687)
 * only provide replication_factor to strategy_options "help" for
   SimpleStrategy, OldNetworkTopologyStrategy (CASSANDRA-2678, 2713)
 * fix exception adding validators to non-string columns (CASSANDRA-2696)
 * avoid instantiating DatabaseDescriptor in JDBC (CASSANDRA-2694)
 * fix potential stack overflow during compaction (CASSANDRA-2626)
 * clone super columns to avoid modifying them during flush (CASSANDRA-2675)
 * reset underlying iterator in EchoedRow constructor (CASSANDRA-2653)


0.8.0-rc1
 * faster flushes and compaction from fixing excessively pessimistic
   rebuffering in BRAF (CASSANDRA-2581)
 * fix returning null column values in the python cql driver (CASSANDRA-2593)
 * fix merkle tree splitting exiting early (CASSANDRA-2605)
 * snapshot_before_compaction directory name fix (CASSANDRA-2598)
 * Disable compaction throttling during bootstrap (CASSANDRA-2612)
 * fix CQL treatment of > and < operators in range slices (CASSANDRA-2592)
 * fix potential double-application of counter updates on commitlog replay
   by moving replay position from header to sstable metadata (CASSANDRA-2419)
 * JDBC CQL driver exposes getColumn for access to timestamp
 * JDBC ResultSetMetadata properties added to AbstractType
 * r/m clustertool (CASSANDRA-2607)
 * add support for presenting row key as a column in CQL result sets
   (CASSANDRA-2622)
 * Don't allow {LOCAL|EACH}_QUORUM unless strategy is NTS (CASSANDRA-2627)
 * validate keyspace strategy_options during CQL create (CASSANDRA-2624)
 * fix empty Result with secondary index when limit=1 (CASSANDRA-2628)
 * Fix regression where bootstrapping a node with no schema fails
   (CASSANDRA-2625)
 * Allow removing LocationInfo sstables (CASSANDRA-2632)
 * avoid attempting to replay mutations from dropped keyspaces (CASSANDRA-2631)
 * avoid using cached position of a key when GT is requested (CASSANDRA-2633)
 * fix counting bloom filter true positives (CASSANDRA-2637)
 * initialize local ep state prior to gossip startup if needed (CASSANDRA-2638)
 * fix counter increment lost after restart (CASSANDRA-2642)
 * add quote-escaping via backslash to CLI (CASSANDRA-2623)
 * fix pig example script (CASSANDRA-2487)
 * fix dynamic snitch race in adding latencies (CASSANDRA-2618)
 * Start/stop cassandra after more important services such as mdadm in
   debian packaging (CASSANDRA-2481)


0.8.0-beta2
 * fix NPE compacting index CFs (CASSANDRA-2528)
 * Remove checking all column families on startup for compaction candidates
   (CASSANDRA-2444)
 * validate CQL create keyspace options (CASSANDRA-2525)
 * fix nodetool setcompactionthroughput (CASSANDRA-2550)
 * move	gossip heartbeat back to its own thread (CASSANDRA-2554)
 * validate cql TRUNCATE columnfamily before truncating (CASSANDRA-2570)
 * fix batch_mutate for mixed standard-counter mutations (CASSANDRA-2457)
 * disallow making schema changes to system keyspace (CASSANDRA-2563)
 * fix sending mutation messages multiple times (CASSANDRA-2557)
 * fix incorrect use of NBHM.size in ReadCallback that could cause
   reads to time out even when responses were received (CASSANDRA-2552)
 * trigger read repair correctly for LOCAL_QUORUM reads (CASSANDRA-2556)
 * Allow configuring the number of compaction thread (CASSANDRA-2558)
 * forceUserDefinedCompaction will attempt to compact what it is given
   even if the pessimistic estimate is that there is not enough disk space;
   automatic compactions will only compact 2 or more sstables (CASSANDRA-2575)
 * refuse to apply migrations with older timestamps than the current
   schema (CASSANDRA-2536)
 * remove unframed Thrift transport option
 * include indexes in snapshots (CASSANDRA-2596)
 * improve ignoring of obsolete mutations in index maintenance (CASSANDRA-2401)
 * recognize attempt to drop just the index while leaving the column
   definition alone (CASSANDRA-2619)


0.8.0-beta1
 * remove Avro RPC support (CASSANDRA-926)
 * support for columns that act as incr/decr counters
   (CASSANDRA-1072, 1937, 1944, 1936, 2101, 2093, 2288, 2105, 2384, 2236, 2342,
   2454)
 * CQL (CASSANDRA-1703, 1704, 1705, 1706, 1707, 1708, 1710, 1711, 1940,
   2124, 2302, 2277, 2493)
 * avoid double RowMutation serialization on write path (CASSANDRA-1800)
 * make NetworkTopologyStrategy the default (CASSANDRA-1960)
 * configurable internode encryption (CASSANDRA-1567, 2152)
 * human readable column names in sstable2json output (CASSANDRA-1933)
 * change default JMX port to 7199 (CASSANDRA-2027)
 * backwards compatible internal messaging (CASSANDRA-1015)
 * atomic switch of memtables and sstables (CASSANDRA-2284)
 * add pluggable SeedProvider (CASSANDRA-1669)
 * Fix clustertool to not throw exception when calling get_endpoints (CASSANDRA-2437)
 * upgrade to thrift 0.6 (CASSANDRA-2412)
 * repair works on a token range instead of full ring (CASSANDRA-2324)
 * purge tombstones from row cache (CASSANDRA-2305)
 * push replication_factor into strategy_options (CASSANDRA-1263)
 * give snapshots the same name on each node (CASSANDRA-1791)
 * remove "nodetool loadbalance" (CASSANDRA-2448)
 * multithreaded compaction (CASSANDRA-2191)
 * compaction throttling (CASSANDRA-2156)
 * add key type information and alias (CASSANDRA-2311, 2396)
 * cli no longer divides read_repair_chance by 100 (CASSANDRA-2458)
 * made CompactionInfo.getTaskType return an enum (CASSANDRA-2482)
 * add a server-wide cap on measured memtable memory usage and aggressively
   flush to keep under that threshold (CASSANDRA-2006)
 * add unified UUIDType (CASSANDRA-2233)
 * add off-heap row cache support (CASSANDRA-1969)


0.7.5
 * improvements/fixes to PIG driver (CASSANDRA-1618, CASSANDRA-2387,
   CASSANDRA-2465, CASSANDRA-2484)
 * validate index names (CASSANDRA-1761)
 * reduce contention on Table.flusherLock (CASSANDRA-1954)
 * try harder to detect failures during streaming, cleaning up temporary
   files more reliably (CASSANDRA-2088)
 * shut down server for OOM on a Thrift thread (CASSANDRA-2269)
 * fix tombstone handling in repair and sstable2json (CASSANDRA-2279)
 * preserve version when streaming data from old sstables (CASSANDRA-2283)
 * don't start repair if a neighboring node is marked as dead (CASSANDRA-2290)
 * purge tombstones from row cache (CASSANDRA-2305)
 * Avoid seeking when sstable2json exports the entire file (CASSANDRA-2318)
 * clear Built flag in system table when dropping an index (CASSANDRA-2320)
 * don't allow arbitrary argument for stress.java (CASSANDRA-2323)
 * validate values for index predicates in get_indexed_slice (CASSANDRA-2328)
 * queue secondary indexes for flush before the parent (CASSANDRA-2330)
 * allow job configuration to set the CL used in Hadoop jobs (CASSANDRA-2331)
 * add memtable_flush_queue_size defaulting to 4 (CASSANDRA-2333)
 * Allow overriding of initial_token, storage_port and rpc_port from system
   properties (CASSANDRA-2343)
 * fix comparator used for non-indexed secondary expressions in index scan
   (CASSANDRA-2347)
 * ensure size calculation and write phase of large-row compaction use
   the same threshold for TTL expiration (CASSANDRA-2349)
 * fix race when iterating CFs during add/drop (CASSANDRA-2350)
 * add ConsistencyLevel command to CLI (CASSANDRA-2354)
 * allow negative numbers in the cli (CASSANDRA-2358)
 * hard code serialVersionUID for tokens class (CASSANDRA-2361)
 * fix potential infinite loop in ByteBufferUtil.inputStream (CASSANDRA-2365)
 * fix encoding bugs in HintedHandoffManager, SystemTable when default
   charset is not UTF8 (CASSANDRA-2367)
 * avoids having removed node reappearing in Gossip (CASSANDRA-2371)
 * fix incorrect truncation of long to int when reading columns via block
   index (CASSANDRA-2376)
 * fix NPE during stream session (CASSANDRA-2377)
 * fix race condition that could leave orphaned data files when dropping CF or
   KS (CASSANDRA-2381)
 * fsync statistics component on write (CASSANDRA-2382)
 * fix duplicate results from CFS.scan (CASSANDRA-2406)
 * add IntegerType to CLI help (CASSANDRA-2414)
 * avoid caching token-only decoratedkeys (CASSANDRA-2416)
 * convert mmap assertion to if/throw so scrub can catch it (CASSANDRA-2417)
 * don't overwrite gc log (CASSANDR-2418)
 * invalidate row cache for streamed row to avoid inconsitencies
   (CASSANDRA-2420)
 * avoid copies in range/index scans (CASSANDRA-2425)
 * make sure we don't wipe data during cleanup if the node has not join
   the ring (CASSANDRA-2428)
 * Try harder to close files after compaction (CASSANDRA-2431)
 * re-set bootstrapped flag after move finishes (CASSANDRA-2435)
 * display validation_class in CLI 'describe keyspace' (CASSANDRA-2442)
 * make cleanup compactions cleanup the row cache (CASSANDRA-2451)
 * add column fields validation to scrub (CASSANDRA-2460)
 * use 64KB flush buffer instead of in_memory_compaction_limit (CASSANDRA-2463)
 * fix backslash substitutions in CLI (CASSANDRA-2492)
 * disable cache saving for system CFS (CASSANDRA-2502)
 * fixes for verifying destination availability under hinted conditions
   so UE can be thrown intead of timing out (CASSANDRA-2514)
 * fix update of validation class in column metadata (CASSANDRA-2512)
 * support LOCAL_QUORUM, EACH_QUORUM CLs outside of NTS (CASSANDRA-2516)
 * preserve version when streaming data from old sstables (CASSANDRA-2283)
 * fix backslash substitutions in CLI (CASSANDRA-2492)
 * count a row deletion as one operation towards memtable threshold
   (CASSANDRA-2519)
 * support LOCAL_QUORUM, EACH_QUORUM CLs outside of NTS (CASSANDRA-2516)


0.7.4
 * add nodetool join command (CASSANDRA-2160)
 * fix secondary indexes on pre-existing or streamed data (CASSANDRA-2244)
 * initialize endpoint in gossiper earlier (CASSANDRA-2228)
 * add ability to write to Cassandra from Pig (CASSANDRA-1828)
 * add rpc_[min|max]_threads (CASSANDRA-2176)
 * add CL.TWO, CL.THREE (CASSANDRA-2013)
 * avoid exporting an un-requested row in sstable2json, when exporting
   a key that does not exist (CASSANDRA-2168)
 * add incremental_backups option (CASSANDRA-1872)
 * add configurable row limit to Pig loadfunc (CASSANDRA-2276)
 * validate column values in batches as well as single-Column inserts
   (CASSANDRA-2259)
 * move sample schema from cassandra.yaml to schema-sample.txt,
   a cli scripts (CASSANDRA-2007)
 * avoid writing empty rows when scrubbing tombstoned rows (CASSANDRA-2296)
 * fix assertion error in range and index scans for CL < ALL
   (CASSANDRA-2282)
 * fix commitlog replay when flush position refers to data that didn't
   get synced before server died (CASSANDRA-2285)
 * fix fd leak in sstable2json with non-mmap'd i/o (CASSANDRA-2304)
 * reduce memory use during streaming of multiple sstables (CASSANDRA-2301)
 * purge tombstoned rows from cache after GCGraceSeconds (CASSANDRA-2305)
 * allow zero replicas in a NTS datacenter (CASSANDRA-1924)
 * make range queries respect snitch for local replicas (CASSANDRA-2286)
 * fix HH delivery when column index is larger than 2GB (CASSANDRA-2297)
 * make 2ary indexes use parent CF flush thresholds during initial build
   (CASSANDRA-2294)
 * update memtable_throughput to be a long (CASSANDRA-2158)


0.7.3
 * Keep endpoint state until aVeryLongTime (CASSANDRA-2115)
 * lower-latency read repair (CASSANDRA-2069)
 * add hinted_handoff_throttle_delay_in_ms option (CASSANDRA-2161)
 * fixes for cache save/load (CASSANDRA-2172, -2174)
 * Handle whole-row deletions in CFOutputFormat (CASSANDRA-2014)
 * Make memtable_flush_writers flush in parallel (CASSANDRA-2178)
 * Add compaction_preheat_key_cache option (CASSANDRA-2175)
 * refactor stress.py to have only one copy of the format string
   used for creating row keys (CASSANDRA-2108)
 * validate index names for \w+ (CASSANDRA-2196)
 * Fix Cassandra cli to respect timeout if schema does not settle
   (CASSANDRA-2187)
 * fix for compaction and cleanup writing old-format data into new-version
   sstable (CASSANDRA-2211, -2216)
 * add nodetool scrub (CASSANDRA-2217, -2240)
 * fix sstable2json large-row pagination (CASSANDRA-2188)
 * fix EOFing on requests for the last bytes in a file (CASSANDRA-2213)
 * fix BufferedRandomAccessFile bugs (CASSANDRA-2218, -2241)
 * check for memtable flush_after_mins exceeded every 10s (CASSANDRA-2183)
 * fix cache saving on Windows (CASSANDRA-2207)
 * add validateSchemaAgreement call + synchronization to schema
   modification operations (CASSANDRA-2222)
 * fix for reversed slice queries on large rows (CASSANDRA-2212)
 * fat clients were writing local data (CASSANDRA-2223)
 * set DEFAULT_MEMTABLE_LIFETIME_IN_MINS to 24h
 * improve detection and cleanup of partially-written sstables
   (CASSANDRA-2206)
 * fix supercolumn de/serialization when subcolumn comparator is different
   from supercolumn's (CASSANDRA-2104)
 * fix starting up on Windows when CASSANDRA_HOME contains whitespace
   (CASSANDRA-2237)
 * add [get|set][row|key]cacheSavePeriod to JMX (CASSANDRA-2100)
 * fix Hadoop ColumnFamilyOutputFormat dropping of mutations
   when batch fills up (CASSANDRA-2255)
 * move file deletions off of scheduledtasks executor (CASSANDRA-2253)


0.7.2
 * copy DecoratedKey.key when inserting into caches to avoid retaining
   a reference to the underlying buffer (CASSANDRA-2102)
 * format subcolumn names with subcomparator (CASSANDRA-2136)
 * fix column bloom filter deserialization (CASSANDRA-2165)


0.7.1
 * refactor MessageDigest creation code. (CASSANDRA-2107)
 * buffer network stack to avoid inefficient small TCP messages while avoiding
   the nagle/delayed ack problem (CASSANDRA-1896)
 * check log4j configuration for changes every 10s (CASSANDRA-1525, 1907)
 * more-efficient cross-DC replication (CASSANDRA-1530, -2051, -2138)
 * avoid polluting page cache with commitlog or sstable writes
   and seq scan operations (CASSANDRA-1470)
 * add RMI authentication options to nodetool (CASSANDRA-1921)
 * make snitches configurable at runtime (CASSANDRA-1374)
 * retry hadoop split requests on connection failure (CASSANDRA-1927)
 * implement describeOwnership for BOP, COPP (CASSANDRA-1928)
 * make read repair behave as expected for ConsistencyLevel > ONE
   (CASSANDRA-982, 2038)
 * distributed test harness (CASSANDRA-1859, 1964)
 * reduce flush lock contention (CASSANDRA-1930)
 * optimize supercolumn deserialization (CASSANDRA-1891)
 * fix CFMetaData.apply to only compare objects of the same class
   (CASSANDRA-1962)
 * allow specifying specific SSTables to compact from JMX (CASSANDRA-1963)
 * fix race condition in MessagingService.targets (CASSANDRA-1959, 2094, 2081)
 * refuse to open sstables from a future version (CASSANDRA-1935)
 * zero-copy reads (CASSANDRA-1714)
 * fix copy bounds for word Text in wordcount demo (CASSANDRA-1993)
 * fixes for contrib/javautils (CASSANDRA-1979)
 * check more frequently for memtable expiration (CASSANDRA-2000)
 * fix writing SSTable column count statistics (CASSANDRA-1976)
 * fix streaming of multiple CFs during bootstrap (CASSANDRA-1992)
 * explicitly set JVM GC new generation size with -Xmn (CASSANDRA-1968)
 * add short options for CLI flags (CASSANDRA-1565)
 * make keyspace argument to "describe keyspace" in CLI optional
   when authenticated to keyspace already (CASSANDRA-2029)
 * added option to specify -Dcassandra.join_ring=false on startup
   to allow "warm spare" nodes or performing JMX maintenance before
   joining the ring (CASSANDRA-526)
 * log migrations at INFO (CASSANDRA-2028)
 * add CLI verbose option in file mode (CASSANDRA-2030)
 * add single-line "--" comments to CLI (CASSANDRA-2032)
 * message serialization tests (CASSANDRA-1923)
 * switch from ivy to maven-ant-tasks (CASSANDRA-2017)
 * CLI attempts to block for new schema to propagate (CASSANDRA-2044)
 * fix potential overflow in nodetool cfstats (CASSANDRA-2057)
 * add JVM shutdownhook to sync commitlog (CASSANDRA-1919)
 * allow nodes to be up without being part of  normal traffic (CASSANDRA-1951)
 * fix CLI "show keyspaces" with null options on NTS (CASSANDRA-2049)
 * fix possible ByteBuffer race conditions (CASSANDRA-2066)
 * reduce garbage generated by MessagingService to prevent load spikes
   (CASSANDRA-2058)
 * fix math in RandomPartitioner.describeOwnership (CASSANDRA-2071)
 * fix deletion of sstable non-data components (CASSANDRA-2059)
 * avoid blocking gossip while deleting handoff hints (CASSANDRA-2073)
 * ignore messages from newer versions, keep track of nodes in gossip
   regardless of version (CASSANDRA-1970)
 * cache writing moved to CompactionManager to reduce i/o contention and
   updated to use non-cache-polluting writes (CASSANDRA-2053)
 * page through large rows when exporting to JSON (CASSANDRA-2041)
 * add flush_largest_memtables_at and reduce_cache_sizes_at options
   (CASSANDRA-2142)
 * add cli 'describe cluster' command (CASSANDRA-2127)
 * add cli support for setting username/password at 'connect' command
   (CASSANDRA-2111)
 * add -D option to Stress.java to allow reading hosts from a file
   (CASSANDRA-2149)
 * bound hints CF throughput between 32M and 256M (CASSANDRA-2148)
 * continue starting when invalid saved cache entries are encountered
   (CASSANDRA-2076)
 * add max_hint_window_in_ms option (CASSANDRA-1459)


0.7.0-final
 * fix offsets to ByteBuffer.get (CASSANDRA-1939)


0.7.0-rc4
 * fix cli crash after backgrounding (CASSANDRA-1875)
 * count timeouts in storageproxy latencies, and include latency
   histograms in StorageProxyMBean (CASSANDRA-1893)
 * fix CLI get recognition of supercolumns (CASSANDRA-1899)
 * enable keepalive on intra-cluster sockets (CASSANDRA-1766)
 * count timeouts towards dynamicsnitch latencies (CASSANDRA-1905)
 * Expose index-building status in JMX + cli schema description
   (CASSANDRA-1871)
 * allow [LOCAL|EACH]_QUORUM to be used with non-NetworkTopology
   replication Strategies
 * increased amount of index locks for faster commitlog replay
 * collect secondary index tombstones immediately (CASSANDRA-1914)
 * revert commitlog changes from #1780 (CASSANDRA-1917)
 * change RandomPartitioner min token to -1 to avoid collision w/
   tokens on actual nodes (CASSANDRA-1901)
 * examine the right nibble when validating TimeUUID (CASSANDRA-1910)
 * include secondary indexes in cleanup (CASSANDRA-1916)
 * CFS.scrubDataDirectories should also cleanup invalid secondary indexes
   (CASSANDRA-1904)
 * ability to disable/enable gossip on nodes to force them down
   (CASSANDRA-1108)


0.7.0-rc3
 * expose getNaturalEndpoints in StorageServiceMBean taking byte[]
   key; RMI cannot serialize ByteBuffer (CASSANDRA-1833)
 * infer org.apache.cassandra.locator for replication strategy classes
   when not otherwise specified
 * validation that generates less garbage (CASSANDRA-1814)
 * add TTL support to CLI (CASSANDRA-1838)
 * cli defaults to bytestype for subcomparator when creating
   column families (CASSANDRA-1835)
 * unregister index MBeans when index is dropped (CASSANDRA-1843)
 * make ByteBufferUtil.clone thread-safe (CASSANDRA-1847)
 * change exception for read requests during bootstrap from
   InvalidRequest to Unavailable (CASSANDRA-1862)
 * respect row-level tombstones post-flush in range scans
   (CASSANDRA-1837)
 * ReadResponseResolver check digests against each other (CASSANDRA-1830)
 * return InvalidRequest when remove of subcolumn without supercolumn
   is requested (CASSANDRA-1866)
 * flush before repair (CASSANDRA-1748)
 * SSTableExport validates key order (CASSANDRA-1884)
 * large row support for SSTableExport (CASSANDRA-1867)
 * Re-cache hot keys post-compaction without hitting disk (CASSANDRA-1878)
 * manage read repair in coordinator instead of data source, to
   provide latency information to dynamic snitch (CASSANDRA-1873)


0.7.0-rc2
 * fix live-column-count of slice ranges including tombstoned supercolumn
   with live subcolumn (CASSANDRA-1591)
 * rename o.a.c.internal.AntientropyStage -> AntiEntropyStage,
   o.a.c.request.Request_responseStage -> RequestResponseStage,
   o.a.c.internal.Internal_responseStage -> InternalResponseStage
 * add AbstractType.fromString (CASSANDRA-1767)
 * require index_type to be present when specifying index_name
   on ColumnDef (CASSANDRA-1759)
 * fix add/remove index bugs in CFMetadata (CASSANDRA-1768)
 * rebuild Strategy during system_update_keyspace (CASSANDRA-1762)
 * cli updates prompt to ... in continuation lines (CASSANDRA-1770)
 * support multiple Mutations per key in hadoop ColumnFamilyOutputFormat
   (CASSANDRA-1774)
 * improvements to Debian init script (CASSANDRA-1772)
 * use local classloader to check for version.properties (CASSANDRA-1778)
 * Validate that column names in column_metadata are valid for the
   defined comparator, and decode properly in cli (CASSANDRA-1773)
 * use cross-platform newlines in cli (CASSANDRA-1786)
 * add ExpiringColumn support to sstable import/export (CASSANDRA-1754)
 * add flush for each append to periodic commitlog mode; added
   periodic_without_flush option to disable this (CASSANDRA-1780)
 * close file handle used for post-flush truncate (CASSANDRA-1790)
 * various code cleanup (CASSANDRA-1793, -1794, -1795)
 * fix range queries against wrapped range (CASSANDRA-1781)
 * fix consistencylevel calculations for NetworkTopologyStrategy
   (CASSANDRA-1804)
 * cli support index type enum names (CASSANDRA-1810)
 * improved validation of column_metadata (CASSANDRA-1813)
 * reads at ConsistencyLevel > 1 throw UnavailableException
   immediately if insufficient live nodes exist (CASSANDRA-1803)
 * copy bytebuffers for local writes to avoid retaining the entire
   Thrift frame (CASSANDRA-1801)
 * fix NPE adding index to column w/o prior metadata (CASSANDRA-1764)
 * reduce fat client timeout (CASSANDRA-1730)
 * fix botched merge of CASSANDRA-1316


0.7.0-rc1
 * fix compaction and flush races with schema updates (CASSANDRA-1715)
 * add clustertool, config-converter, sstablekeys, and schematool
   Windows .bat files (CASSANDRA-1723)
 * reject range queries received during bootstrap (CASSANDRA-1739)
 * fix wrapping-range queries on non-minimum token (CASSANDRA-1700)
 * add nodetool cfhistogram (CASSANDRA-1698)
 * limit repaired ranges to what the nodes have in common (CASSANDRA-1674)
 * index scan treats missing columns as not matching secondary
   expressions (CASSANDRA-1745)
 * Fix misuse of DataOutputBuffer.getData in AntiEntropyService
   (CASSANDRA-1729)
 * detect and warn when obsolete version of JNA is present (CASSANDRA-1760)
 * reduce fat client timeout (CASSANDRA-1730)
 * cleanup smallest CFs first to increase free temp space for larger ones
   (CASSANDRA-1811)
 * Update windows .bat files to work outside of main Cassandra
   directory (CASSANDRA-1713)
 * fix read repair regression from 0.6.7 (CASSANDRA-1727)
 * more-efficient read repair (CASSANDRA-1719)
 * fix hinted handoff replay (CASSANDRA-1656)
 * log type of dropped messages (CASSANDRA-1677)
 * upgrade to SLF4J 1.6.1
 * fix ByteBuffer bug in ExpiringColumn.updateDigest (CASSANDRA-1679)
 * fix IntegerType.getString (CASSANDRA-1681)
 * make -Djava.net.preferIPv4Stack=true the default (CASSANDRA-628)
 * add INTERNAL_RESPONSE verb to differentiate from responses related
   to client requests (CASSANDRA-1685)
 * log tpstats when dropping messages (CASSANDRA-1660)
 * include unreachable nodes in describeSchemaVersions (CASSANDRA-1678)
 * Avoid dropping messages off the client request path (CASSANDRA-1676)
 * fix jna errno reporting (CASSANDRA-1694)
 * add friendlier error for UnknownHostException on startup (CASSANDRA-1697)
 * include jna dependency in RPM package (CASSANDRA-1690)
 * add --skip-keys option to stress.py (CASSANDRA-1696)
 * improve cli handling of non-string keys and column names
   (CASSANDRA-1701, -1693)
 * r/m extra subcomparator line in cli keyspaces output (CASSANDRA-1712)
 * add read repair chance to cli "show keyspaces"
 * upgrade to ConcurrentLinkedHashMap 1.1 (CASSANDRA-975)
 * fix index scan routing (CASSANDRA-1722)
 * fix tombstoning of supercolumns in range queries (CASSANDRA-1734)
 * clear endpoint cache after updating keyspace metadata (CASSANDRA-1741)
 * fix wrapping-range queries on non-minimum token (CASSANDRA-1700)
 * truncate includes secondary indexes (CASSANDRA-1747)
 * retain reference to PendingFile sstables (CASSANDRA-1749)
 * fix sstableimport regression (CASSANDRA-1753)
 * fix for bootstrap when no non-system tables are defined (CASSANDRA-1732)
 * handle replica unavailability in index scan (CASSANDRA-1755)
 * fix service initialization order deadlock (CASSANDRA-1756)
 * multi-line cli commands (CASSANDRA-1742)
 * fix race between snapshot and compaction (CASSANDRA-1736)
 * add listEndpointsPendingHints, deleteHintsForEndpoint JMX methods
   (CASSANDRA-1551)


0.7.0-beta3
 * add strategy options to describe_keyspace output (CASSANDRA-1560)
 * log warning when using randomly generated token (CASSANDRA-1552)
 * re-organize JMX into .db, .net, .internal, .request (CASSANDRA-1217)
 * allow nodes to change IPs between restarts (CASSANDRA-1518)
 * remember ring state between restarts by default (CASSANDRA-1518)
 * flush index built flag so we can read it before log replay (CASSANDRA-1541)
 * lock row cache updates to prevent race condition (CASSANDRA-1293)
 * remove assertion causing rare (and harmless) error messages in
   commitlog (CASSANDRA-1330)
 * fix moving nodes with no keyspaces defined (CASSANDRA-1574)
 * fix unbootstrap when no data is present in a transfer range (CASSANDRA-1573)
 * take advantage of AVRO-495 to simplify our avro IDL (CASSANDRA-1436)
 * extend authorization hierarchy to column family (CASSANDRA-1554)
 * deletion support in secondary indexes (CASSANDRA-1571)
 * meaningful error message for invalid replication strategy class
   (CASSANDRA-1566)
 * allow keyspace creation with RF > N (CASSANDRA-1428)
 * improve cli error handling (CASSANDRA-1580)
 * add cache save/load ability (CASSANDRA-1417, 1606, 1647)
 * add StorageService.getDrainProgress (CASSANDRA-1588)
 * Disallow bootstrap to an in-use token (CASSANDRA-1561)
 * Allow dynamic secondary index creation and destruction (CASSANDRA-1532)
 * log auto-guessed memtable thresholds (CASSANDRA-1595)
 * add ColumnDef support to cli (CASSANDRA-1583)
 * reduce index sample time by 75% (CASSANDRA-1572)
 * add cli support for column, strategy metadata (CASSANDRA-1578, 1612)
 * add cli support for schema modification (CASSANDRA-1584)
 * delete temp files on failed compactions (CASSANDRA-1596)
 * avoid blocking for dead nodes during removetoken (CASSANDRA-1605)
 * remove ConsistencyLevel.ZERO (CASSANDRA-1607)
 * expose in-progress compaction type in jmx (CASSANDRA-1586)
 * removed IClock & related classes from internals (CASSANDRA-1502)
 * fix removing tokens from SystemTable on decommission and removetoken
   (CASSANDRA-1609)
 * include CF metadata in cli 'show keyspaces' (CASSANDRA-1613)
 * switch from Properties to HashMap in PropertyFileSnitch to
   avoid synchronization bottleneck (CASSANDRA-1481)
 * PropertyFileSnitch configuration file renamed to
   cassandra-topology.properties
 * add cli support for get_range_slices (CASSANDRA-1088, CASSANDRA-1619)
 * Make memtable flush thresholds per-CF instead of global
   (CASSANDRA-1007, 1637)
 * add cli support for binary data without CfDef hints (CASSANDRA-1603)
 * fix building SSTable statistics post-stream (CASSANDRA-1620)
 * fix potential infinite loop in 2ary index queries (CASSANDRA-1623)
 * allow creating NTS keyspaces with no replicas configured (CASSANDRA-1626)
 * add jmx histogram of sstables accessed per read (CASSANDRA-1624)
 * remove system_rename_column_family and system_rename_keyspace from the
   client API until races can be fixed (CASSANDRA-1630, CASSANDRA-1585)
 * add cli sanity tests (CASSANDRA-1582)
 * update GC settings in cassandra.bat (CASSANDRA-1636)
 * cli support for index queries (CASSANDRA-1635)
 * cli support for updating schema memtable settings (CASSANDRA-1634)
 * cli --file option (CASSANDRA-1616)
 * reduce automatically chosen memtable sizes by 50% (CASSANDRA-1641)
 * move endpoint cache from snitch to strategy (CASSANDRA-1643)
 * fix commitlog recovery deleting the newly-created segment as well as
   the old ones (CASSANDRA-1644)
 * upgrade to Thrift 0.5 (CASSANDRA-1367)
 * renamed CL.DCQUORUM to LOCAL_QUORUM and DCQUORUMSYNC to EACH_QUORUM
 * cli truncate support (CASSANDRA-1653)
 * update GC settings in cassandra.bat (CASSANDRA-1636)
 * avoid logging when a node's ip/token is gossipped back to it (CASSANDRA-1666)


0.7-beta2
 * always use UTF-8 for hint keys (CASSANDRA-1439)
 * remove cassandra.yaml dependency from Hadoop and Pig (CASSADRA-1322)
 * expose CfDef metadata in describe_keyspaces (CASSANDRA-1363)
 * restore use of mmap_index_only option (CASSANDRA-1241)
 * dropping a keyspace with no column families generated an error
   (CASSANDRA-1378)
 * rename RackAwareStrategy to OldNetworkTopologyStrategy, RackUnawareStrategy
   to SimpleStrategy, DatacenterShardStrategy to NetworkTopologyStrategy,
   AbstractRackAwareSnitch to AbstractNetworkTopologySnitch (CASSANDRA-1392)
 * merge StorageProxy.mutate, mutateBlocking (CASSANDRA-1396)
 * faster UUIDType, LongType comparisons (CASSANDRA-1386, 1393)
 * fix setting read_repair_chance from CLI addColumnFamily (CASSANDRA-1399)
 * fix updates to indexed columns (CASSANDRA-1373)
 * fix race condition leaving to FileNotFoundException (CASSANDRA-1382)
 * fix sharded lock hash on index write path (CASSANDRA-1402)
 * add support for GT/E, LT/E in subordinate index clauses (CASSANDRA-1401)
 * cfId counter got out of sync when CFs were added (CASSANDRA-1403)
 * less chatty schema updates (CASSANDRA-1389)
 * rename column family mbeans. 'type' will now include either
   'IndexColumnFamilies' or 'ColumnFamilies' depending on the CFS type.
   (CASSANDRA-1385)
 * disallow invalid keyspace and column family names. This includes name that
   matches a '^\w+' regex. (CASSANDRA-1377)
 * use JNA, if present, to take snapshots (CASSANDRA-1371)
 * truncate hints if starting 0.7 for the first time (CASSANDRA-1414)
 * fix FD leak in single-row slicepredicate queries (CASSANDRA-1416)
 * allow index expressions against columns that are not part of the
   SlicePredicate (CASSANDRA-1410)
 * config-converter properly handles snitches and framed support
   (CASSANDRA-1420)
 * remove keyspace argument from multiget_count (CASSANDRA-1422)
 * allow specifying cassandra.yaml location as (local or remote) URL
   (CASSANDRA-1126)
 * fix using DynamicEndpointSnitch with NetworkTopologyStrategy
   (CASSANDRA-1429)
 * Add CfDef.default_validation_class (CASSANDRA-891)
 * fix EstimatedHistogram.max (CASSANDRA-1413)
 * quorum read optimization (CASSANDRA-1622)
 * handle zero-length (or missing) rows during HH paging (CASSANDRA-1432)
 * include secondary indexes during schema migrations (CASSANDRA-1406)
 * fix commitlog header race during schema change (CASSANDRA-1435)
 * fix ColumnFamilyStoreMBeanIterator to use new type name (CASSANDRA-1433)
 * correct filename generated by xml->yaml converter (CASSANDRA-1419)
 * add CMSInitiatingOccupancyFraction=75 and UseCMSInitiatingOccupancyOnly
   to default JVM options
 * decrease jvm heap for cassandra-cli (CASSANDRA-1446)
 * ability to modify keyspaces and column family definitions on a live cluster
   (CASSANDRA-1285)
 * support for Hadoop Streaming [non-jvm map/reduce via stdin/out]
   (CASSANDRA-1368)
 * Move persistent sstable stats from the system table to an sstable component
   (CASSANDRA-1430)
 * remove failed bootstrap attempt from pending ranges when gossip times
   it out after 1h (CASSANDRA-1463)
 * eager-create tcp connections to other cluster members (CASSANDRA-1465)
 * enumerate stages and derive stage from message type instead of
   transmitting separately (CASSANDRA-1465)
 * apply reversed flag during collation from different data sources
   (CASSANDRA-1450)
 * make failure to remove commitlog segment non-fatal (CASSANDRA-1348)
 * correct ordering of drain operations so CL.recover is no longer
   necessary (CASSANDRA-1408)
 * removed keyspace from describe_splits method (CASSANDRA-1425)
 * rename check_schema_agreement to describe_schema_versions
   (CASSANDRA-1478)
 * fix QUORUM calculation for RF > 3 (CASSANDRA-1487)
 * remove tombstones during non-major compactions when bloom filter
   verifies that row does not exist in other sstables (CASSANDRA-1074)
 * nodes that coordinated a loadbalance in the past could not be seen by
   newly added nodes (CASSANDRA-1467)
 * exposed endpoint states (gossip details) via jmx (CASSANDRA-1467)
 * ensure that compacted sstables are not included when new readers are
   instantiated (CASSANDRA-1477)
 * by default, calculate heap size and memtable thresholds at runtime (CASSANDRA-1469)
 * fix races dealing with adding/dropping keyspaces and column families in
   rapid succession (CASSANDRA-1477)
 * clean up of Streaming system (CASSANDRA-1503, 1504, 1506)
 * add options to configure Thrift socket keepalive and buffer sizes (CASSANDRA-1426)
 * make contrib CassandraServiceDataCleaner recursive (CASSANDRA-1509)
 * min, max compaction threshold are configurable and persistent
   per-ColumnFamily (CASSANDRA-1468)
 * fix replaying the last mutation in a commitlog unnecessarily
   (CASSANDRA-1512)
 * invoke getDefaultUncaughtExceptionHandler from DTPE with the original
   exception rather than the ExecutionException wrapper (CASSANDRA-1226)
 * remove Clock from the Thrift (and Avro) API (CASSANDRA-1501)
 * Close intra-node sockets when connection is broken (CASSANDRA-1528)
 * RPM packaging spec file (CASSANDRA-786)
 * weighted request scheduler (CASSANDRA-1485)
 * treat expired columns as deleted (CASSANDRA-1539)
 * make IndexInterval configurable (CASSANDRA-1488)
 * add describe_snitch to Thrift API (CASSANDRA-1490)
 * MD5 authenticator compares plain text submitted password with MD5'd
   saved property, instead of vice versa (CASSANDRA-1447)
 * JMX MessagingService pending and completed counts (CASSANDRA-1533)
 * fix race condition processing repair responses (CASSANDRA-1511)
 * make repair blocking (CASSANDRA-1511)
 * create EndpointSnitchInfo and MBean to expose rack and DC (CASSANDRA-1491)
 * added option to contrib/word_count to output results back to Cassandra
   (CASSANDRA-1342)
 * rewrite Hadoop ColumnFamilyRecordWriter to pool connections, retry to
   multiple Cassandra nodes, and smooth impact on the Cassandra cluster
   by using smaller batch sizes (CASSANDRA-1434)
 * fix setting gc_grace_seconds via CLI (CASSANDRA-1549)
 * support TTL'd index values (CASSANDRA-1536)
 * make removetoken work like decommission (CASSANDRA-1216)
 * make cli comparator-aware and improve quote rules (CASSANDRA-1523,-1524)
 * make nodetool compact and cleanup blocking (CASSANDRA-1449)
 * add memtable, cache information to GCInspector logs (CASSANDRA-1558)
 * enable/disable HintedHandoff via JMX (CASSANDRA-1550)
 * Ignore stray files in the commit log directory (CASSANDRA-1547)
 * Disallow bootstrap to an in-use token (CASSANDRA-1561)


0.7-beta1
 * sstable versioning (CASSANDRA-389)
 * switched to slf4j logging (CASSANDRA-625)
 * add (optional) expiration time for column (CASSANDRA-699)
 * access levels for authentication/authorization (CASSANDRA-900)
 * add ReadRepairChance to CF definition (CASSANDRA-930)
 * fix heisenbug in system tests, especially common on OS X (CASSANDRA-944)
 * convert to byte[] keys internally and all public APIs (CASSANDRA-767)
 * ability to alter schema definitions on a live cluster (CASSANDRA-44)
 * renamed configuration file to cassandra.xml, and log4j.properties to
   log4j-server.properties, which must now be loaded from
   the classpath (which is how our scripts in bin/ have always done it)
   (CASSANDRA-971)
 * change get_count to require a SlicePredicate. create multi_get_count
   (CASSANDRA-744)
 * re-organized endpointsnitch implementations and added SimpleSnitch
   (CASSANDRA-994)
 * Added preload_row_cache option (CASSANDRA-946)
 * add CRC to commitlog header (CASSANDRA-999)
 * removed deprecated batch_insert and get_range_slice methods (CASSANDRA-1065)
 * add truncate thrift method (CASSANDRA-531)
 * http mini-interface using mx4j (CASSANDRA-1068)
 * optimize away copy of sliced row on memtable read path (CASSANDRA-1046)
 * replace constant-size 2GB mmaped segments and special casing for index
   entries spanning segment boundaries, with SegmentedFile that computes
   segments that always contain entire entries/rows (CASSANDRA-1117)
 * avoid reading large rows into memory during compaction (CASSANDRA-16)
 * added hadoop OutputFormat (CASSANDRA-1101)
 * efficient Streaming (no more anticompaction) (CASSANDRA-579)
 * split commitlog header into separate file and add size checksum to
   mutations (CASSANDRA-1179)
 * avoid allocating a new byte[] for each mutation on replay (CASSANDRA-1219)
 * revise HH schema to be per-endpoint (CASSANDRA-1142)
 * add joining/leaving status to nodetool ring (CASSANDRA-1115)
 * allow multiple repair sessions per node (CASSANDRA-1190)
 * optimize away MessagingService for local range queries (CASSANDRA-1261)
 * make framed transport the default so malformed requests can't OOM the
   server (CASSANDRA-475)
 * significantly faster reads from row cache (CASSANDRA-1267)
 * take advantage of row cache during range queries (CASSANDRA-1302)
 * make GCGraceSeconds a per-ColumnFamily value (CASSANDRA-1276)
 * keep persistent row size and column count statistics (CASSANDRA-1155)
 * add IntegerType (CASSANDRA-1282)
 * page within a single row during hinted handoff (CASSANDRA-1327)
 * push DatacenterShardStrategy configuration into keyspace definition,
   eliminating datacenter.properties. (CASSANDRA-1066)
 * optimize forward slices starting with '' and single-index-block name
   queries by skipping the column index (CASSANDRA-1338)
 * streaming refactor (CASSANDRA-1189)
 * faster comparison for UUID types (CASSANDRA-1043)
 * secondary index support (CASSANDRA-749 and subtasks)
 * make compaction buckets deterministic (CASSANDRA-1265)


0.6.6
 * Allow using DynamicEndpointSnitch with RackAwareStrategy (CASSANDRA-1429)
 * remove the remaining vestiges of the unfinished DatacenterShardStrategy
   (replaced by NetworkTopologyStrategy in 0.7)


0.6.5
 * fix key ordering in range query results with RandomPartitioner
   and ConsistencyLevel > ONE (CASSANDRA-1145)
 * fix for range query starting with the wrong token range (CASSANDRA-1042)
 * page within a single row during hinted handoff (CASSANDRA-1327)
 * fix compilation on non-sun JDKs (CASSANDRA-1061)
 * remove String.trim() call on row keys in batch mutations (CASSANDRA-1235)
 * Log summary of dropped messages instead of spamming log (CASSANDRA-1284)
 * add dynamic endpoint snitch (CASSANDRA-981)
 * fix streaming for keyspaces with hyphens in their name (CASSANDRA-1377)
 * fix errors in hard-coded bloom filter optKPerBucket by computing it
   algorithmically (CASSANDRA-1220
 * remove message deserialization stage, and uncap read/write stages
   so slow reads/writes don't block gossip processing (CASSANDRA-1358)
 * add jmx port configuration to Debian package (CASSANDRA-1202)
 * use mlockall via JNA, if present, to prevent Linux from swapping
   out parts of the JVM (CASSANDRA-1214)


0.6.4
 * avoid queuing multiple hint deliveries for the same endpoint
   (CASSANDRA-1229)
 * better performance for and stricter checking of UTF8 column names
   (CASSANDRA-1232)
 * extend option to lower compaction priority to hinted handoff
   as well (CASSANDRA-1260)
 * log errors in gossip instead of re-throwing (CASSANDRA-1289)
 * avoid aborting commitlog replay prematurely if a flushed-but-
   not-removed commitlog segment is encountered (CASSANDRA-1297)
 * fix duplicate rows being read during mapreduce (CASSANDRA-1142)
 * failure detection wasn't closing command sockets (CASSANDRA-1221)
 * cassandra-cli.bat works on windows (CASSANDRA-1236)
 * pre-emptively drop requests that cannot be processed within RPCTimeout
   (CASSANDRA-685)
 * add ack to Binary write verb and update CassandraBulkLoader
   to wait for acks for each row (CASSANDRA-1093)
 * added describe_partitioner Thrift method (CASSANDRA-1047)
 * Hadoop jobs no longer require the Cassandra storage-conf.xml
   (CASSANDRA-1280, CASSANDRA-1047)
 * log thread pool stats when GC is excessive (CASSANDRA-1275)
 * remove gossip message size limit (CASSANDRA-1138)
 * parallelize local and remote reads during multiget, and respect snitch
   when determining whether to do local read for CL.ONE (CASSANDRA-1317)
 * fix read repair to use requested consistency level on digest mismatch,
   rather than assuming QUORUM (CASSANDRA-1316)
 * process digest mismatch re-reads in parallel (CASSANDRA-1323)
 * switch hints CF comparator to BytesType (CASSANDRA-1274)


0.6.3
 * retry to make streaming connections up to 8 times. (CASSANDRA-1019)
 * reject describe_ring() calls on invalid keyspaces (CASSANDRA-1111)
 * fix cache size calculation for size of 100% (CASSANDRA-1129)
 * fix cache capacity only being recalculated once (CASSANDRA-1129)
 * remove hourly scan of all hints on the off chance that the gossiper
   missed a status change; instead, expose deliverHintsToEndpoint to JMX
   so it can be done manually, if necessary (CASSANDRA-1141)
 * don't reject reads at CL.ALL (CASSANDRA-1152)
 * reject deletions to supercolumns in CFs containing only standard
   columns (CASSANDRA-1139)
 * avoid preserving login information after client disconnects
   (CASSANDRA-1057)
 * prefer sun jdk to openjdk in debian init script (CASSANDRA-1174)
 * detect partioner config changes between restarts and fail fast
   (CASSANDRA-1146)
 * use generation time to resolve node token reassignment disagreements
   (CASSANDRA-1118)
 * restructure the startup ordering of Gossiper and MessageService to avoid
   timing anomalies (CASSANDRA-1160)
 * detect incomplete commit log hearders (CASSANDRA-1119)
 * force anti-entropy service to stream files on the stream stage to avoid
   sending streams out of order (CASSANDRA-1169)
 * remove inactive stream managers after AES streams files (CASSANDRA-1169)
 * allow removing entire row through batch_mutate Deletion (CASSANDRA-1027)
 * add JMX metrics for row-level bloom filter false positives (CASSANDRA-1212)
 * added a redhat init script to contrib (CASSANDRA-1201)
 * use midpoint when bootstrapping a new machine into range with not
   much data yet instead of random token (CASSANDRA-1112)
 * kill server on OOM in executor stage as well as Thrift (CASSANDRA-1226)
 * remove opportunistic repairs, when two machines with overlapping replica
   responsibilities happen to finish major compactions of the same CF near
   the same time.  repairs are now fully manual (CASSANDRA-1190)
 * add ability to lower compaction priority (default is no change from 0.6.2)
   (CASSANDRA-1181)


0.6.2
 * fix contrib/word_count build. (CASSANDRA-992)
 * split CommitLogExecutorService into BatchCommitLogExecutorService and
   PeriodicCommitLogExecutorService (CASSANDRA-1014)
 * add latency histograms to CFSMBean (CASSANDRA-1024)
 * make resolving timestamp ties deterministic by using value bytes
   as a tiebreaker (CASSANDRA-1039)
 * Add option to turn off Hinted Handoff (CASSANDRA-894)
 * fix windows startup (CASSANDRA-948)
 * make concurrent_reads, concurrent_writes configurable at runtime via JMX
   (CASSANDRA-1060)
 * disable GCInspector on non-Sun JVMs (CASSANDRA-1061)
 * fix tombstone handling in sstable rows with no other data (CASSANDRA-1063)
 * fix size of row in spanned index entries (CASSANDRA-1056)
 * install json2sstable, sstable2json, and sstablekeys to Debian package
 * StreamingService.StreamDestinations wouldn't empty itself after streaming
   finished (CASSANDRA-1076)
 * added Collections.shuffle(splits) before returning the splits in
   ColumnFamilyInputFormat (CASSANDRA-1096)
 * do not recalculate cache capacity post-compaction if it's been manually
   modified (CASSANDRA-1079)
 * better defaults for flush sorter + writer executor queue sizes
   (CASSANDRA-1100)
 * windows scripts for SSTableImport/Export (CASSANDRA-1051)
 * windows script for nodetool (CASSANDRA-1113)
 * expose PhiConvictThreshold (CASSANDRA-1053)
 * make repair of RF==1 a no-op (CASSANDRA-1090)
 * improve default JVM GC options (CASSANDRA-1014)
 * fix SlicePredicate serialization inside Hadoop jobs (CASSANDRA-1049)
 * close Thrift sockets in Hadoop ColumnFamilyRecordReader (CASSANDRA-1081)


0.6.1
 * fix NPE in sstable2json when no excluded keys are given (CASSANDRA-934)
 * keep the replica set constant throughout the read repair process
   (CASSANDRA-937)
 * allow querying getAllRanges with empty token list (CASSANDRA-933)
 * fix command line arguments inversion in clustertool (CASSANDRA-942)
 * fix race condition that could trigger a false-positive assertion
   during post-flush discard of old commitlog segments (CASSANDRA-936)
 * fix neighbor calculation for anti-entropy repair (CASSANDRA-924)
 * perform repair even for small entropy differences (CASSANDRA-924)
 * Use hostnames in CFInputFormat to allow Hadoop's naive string-based
   locality comparisons to work (CASSANDRA-955)
 * cache read-only BufferedRandomAccessFile length to avoid
   3 system calls per invocation (CASSANDRA-950)
 * nodes with IPv6 (and no IPv4) addresses could not join cluster
   (CASSANDRA-969)
 * Retrieve the correct number of undeleted columns, if any, from
   a supercolumn in a row that had been deleted previously (CASSANDRA-920)
 * fix index scans that cross the 2GB mmap boundaries for both mmap
   and standard i/o modes (CASSANDRA-866)
 * expose drain via nodetool (CASSANDRA-978)


0.6.0-RC1
 * JMX drain to flush memtables and run through commit log (CASSANDRA-880)
 * Bootstrapping can skip ranges under the right conditions (CASSANDRA-902)
 * fix merging row versions in range_slice for CL > ONE (CASSANDRA-884)
 * default write ConsistencyLeven chaned from ZERO to ONE
 * fix for index entries spanning mmap buffer boundaries (CASSANDRA-857)
 * use lexical comparison if time part of TimeUUIDs are the same
   (CASSANDRA-907)
 * bound read, mutation, and response stages to fix possible OOM
   during log replay (CASSANDRA-885)
 * Use microseconds-since-epoch (UTC) in cli, instead of milliseconds
 * Treat batch_mutate Deletion with null supercolumn as "apply this predicate
   to top level supercolumns" (CASSANDRA-834)
 * Streaming destination nodes do not update their JMX status (CASSANDRA-916)
 * Fix internal RPC timeout calculation (CASSANDRA-911)
 * Added Pig loadfunc to contrib/pig (CASSANDRA-910)


0.6.0-beta3
 * fix compaction bucketing bug (CASSANDRA-814)
 * update windows batch file (CASSANDRA-824)
 * deprecate KeysCachedFraction configuration directive in favor
   of KeysCached; move to unified-per-CF key cache (CASSANDRA-801)
 * add invalidateRowCache to ColumnFamilyStoreMBean (CASSANDRA-761)
 * send Handoff hints to natural locations to reduce load on
   remaining nodes in a failure scenario (CASSANDRA-822)
 * Add RowWarningThresholdInMB configuration option to warn before very
   large rows get big enough to threaten node stability, and -x option to
   be able to remove them with sstable2json if the warning is unheeded
   until it's too late (CASSANDRA-843)
 * Add logging of GC activity (CASSANDRA-813)
 * fix ConcurrentModificationException in commitlog discard (CASSANDRA-853)
 * Fix hardcoded row count in Hadoop RecordReader (CASSANDRA-837)
 * Add a jmx status to the streaming service and change several DEBUG
   messages to INFO (CASSANDRA-845)
 * fix classpath in cassandra-cli.bat for Windows (CASSANDRA-858)
 * allow re-specifying host, port to cassandra-cli if invalid ones
   are first tried (CASSANDRA-867)
 * fix race condition handling rpc timeout in the coordinator
   (CASSANDRA-864)
 * Remove CalloutLocation and StagingFileDirectory from storage-conf files
   since those settings are no longer used (CASSANDRA-878)
 * Parse a long from RowWarningThresholdInMB instead of an int (CASSANDRA-882)
 * Remove obsolete ControlPort code from DatabaseDescriptor (CASSANDRA-886)
 * move skipBytes side effect out of assert (CASSANDRA-899)
 * add "double getLoad" to StorageServiceMBean (CASSANDRA-898)
 * track row stats per CF at compaction time (CASSANDRA-870)
 * disallow CommitLogDirectory matching a DataFileDirectory (CASSANDRA-888)
 * default key cache size is 200k entries, changed from 10% (CASSANDRA-863)
 * add -Dcassandra-foreground=yes to cassandra.bat
 * exit if cluster name is changed unexpectedly (CASSANDRA-769)


0.6.0-beta1/beta2
 * add batch_mutate thrift command, deprecating batch_insert (CASSANDRA-336)
 * remove get_key_range Thrift API, deprecated in 0.5 (CASSANDRA-710)
 * add optional login() Thrift call for authentication (CASSANDRA-547)
 * support fat clients using gossiper and StorageProxy to perform
   replication in-process [jvm-only] (CASSANDRA-535)
 * support mmapped I/O for reads, on by default on 64bit JVMs
   (CASSANDRA-408, CASSANDRA-669)
 * improve insert concurrency, particularly during Hinted Handoff
   (CASSANDRA-658)
 * faster network code (CASSANDRA-675)
 * stress.py moved to contrib (CASSANDRA-635)
 * row caching [must be explicitly enabled per-CF in config] (CASSANDRA-678)
 * present a useful measure of compaction progress in JMX (CASSANDRA-599)
 * add bin/sstablekeys (CASSNADRA-679)
 * add ConsistencyLevel.ANY (CASSANDRA-687)
 * make removetoken remove nodes from gossip entirely (CASSANDRA-644)
 * add ability to set cache sizes at runtime (CASSANDRA-708)
 * report latency and cache hit rate statistics with lifetime totals
   instead of average over the last minute (CASSANDRA-702)
 * support get_range_slice for RandomPartitioner (CASSANDRA-745)
 * per-keyspace replication factory and replication strategy (CASSANDRA-620)
 * track latency in microseconds (CASSANDRA-733)
 * add describe_ Thrift methods, deprecating get_string_property and
   get_string_list_property
 * jmx interface for tracking operation mode and streams in general.
   (CASSANDRA-709)
 * keep memtables in sorted order to improve range query performance
   (CASSANDRA-799)
 * use while loop instead of recursion when trimming sstables compaction list
   to avoid blowing stack in pathological cases (CASSANDRA-804)
 * basic Hadoop map/reduce support (CASSANDRA-342)


0.5.1
 * ensure all files for an sstable are streamed to the same directory.
   (CASSANDRA-716)
 * more accurate load estimate for bootstrapping (CASSANDRA-762)
 * tolerate dead or unavailable bootstrap target on write (CASSANDRA-731)
 * allow larger numbers of keys (> 140M) in a sstable bloom filter
   (CASSANDRA-790)
 * include jvm argument improvements from CASSANDRA-504 in debian package
 * change streaming chunk size to 32MB to accomodate Windows XP limitations
   (was 64MB) (CASSANDRA-795)
 * fix get_range_slice returning results in the wrong order (CASSANDRA-781)


0.5.0 final
 * avoid attempting to delete temporary bootstrap files twice (CASSANDRA-681)
 * fix bogus NaN in nodeprobe cfstats output (CASSANDRA-646)
 * provide a policy for dealing with single thread executors w/ a full queue
   (CASSANDRA-694)
 * optimize inner read in MessagingService, vastly improving multiple-node
   performance (CASSANDRA-675)
 * wait for table flush before streaming data back to a bootstrapping node.
   (CASSANDRA-696)
 * keep track of bootstrapping sources by table so that bootstrapping doesn't
   give the indication of finishing early (CASSANDRA-673)


0.5.0 RC3
 * commit the correct version of the patch for CASSANDRA-663


0.5.0 RC2 (unreleased)
 * fix bugs in converting get_range_slice results to Thrift
   (CASSANDRA-647, CASSANDRA-649)
 * expose java.util.concurrent.TimeoutException in StorageProxy methods
   (CASSANDRA-600)
 * TcpConnectionManager was holding on to disconnected connections,
   giving the false indication they were being used. (CASSANDRA-651)
 * Remove duplicated write. (CASSANDRA-662)
 * Abort bootstrap if IP is already in the token ring (CASSANDRA-663)
 * increase default commitlog sync period, and wait for last sync to
   finish before submitting another (CASSANDRA-668)


0.5.0 RC1
 * Fix potential NPE in get_range_slice (CASSANDRA-623)
 * add CRC32 to commitlog entries (CASSANDRA-605)
 * fix data streaming on windows (CASSANDRA-630)
 * GC compacted sstables after cleanup and compaction (CASSANDRA-621)
 * Speed up anti-entropy validation (CASSANDRA-629)
 * Fix anti-entropy assertion error (CASSANDRA-639)
 * Fix pending range conflicts when bootstapping or moving
   multiple nodes at once (CASSANDRA-603)
 * Handle obsolete gossip related to node movement in the case where
   one or more nodes is down when the movement occurs (CASSANDRA-572)
 * Include dead nodes in gossip to avoid a variety of problems
   and fix HH to removed nodes (CASSANDRA-634)
 * return an InvalidRequestException for mal-formed SlicePredicates
   (CASSANDRA-643)
 * fix bug determining closest neighbor for use in multiple datacenters
   (CASSANDRA-648)
 * Vast improvements in anticompaction speed (CASSANDRA-607)
 * Speed up log replay and writes by avoiding redundant serializations
   (CASSANDRA-652)


0.5.0 beta 2
 * Bootstrap improvements (several tickets)
 * add nodeprobe repair anti-entropy feature (CASSANDRA-193, CASSANDRA-520)
 * fix possibility of partition when many nodes restart at once
   in clusters with multiple seeds (CASSANDRA-150)
 * fix NPE in get_range_slice when no data is found (CASSANDRA-578)
 * fix potential NPE in hinted handoff (CASSANDRA-585)
 * fix cleanup of local "system" keyspace (CASSANDRA-576)
 * improve computation of cluster load balance (CASSANDRA-554)
 * added super column read/write, column count, and column/row delete to
   cassandra-cli (CASSANDRA-567, CASSANDRA-594)
 * fix returning live subcolumns of deleted supercolumns (CASSANDRA-583)
 * respect JAVA_HOME in bin/ scripts (several tickets)
 * add StorageService.initClient for fat clients on the JVM (CASSANDRA-535)
   (see contrib/client_only for an example of use)
 * make consistency_level functional in get_range_slice (CASSANDRA-568)
 * optimize key deserialization for RandomPartitioner (CASSANDRA-581)
 * avoid GCing tombstones except on major compaction (CASSANDRA-604)
 * increase failure conviction threshold, resulting in less nodes
   incorrectly (and temporarily) marked as down (CASSANDRA-610)
 * respect memtable thresholds during log replay (CASSANDRA-609)
 * support ConsistencyLevel.ALL on read (CASSANDRA-584)
 * add nodeprobe removetoken command (CASSANDRA-564)


0.5.0 beta
 * Allow multiple simultaneous flushes, improving flush throughput
   on multicore systems (CASSANDRA-401)
 * Split up locks to improve write and read throughput on multicore systems
   (CASSANDRA-444, CASSANDRA-414)
 * More efficient use of memory during compaction (CASSANDRA-436)
 * autobootstrap option: when enabled, all non-seed nodes will attempt
   to bootstrap when started, until bootstrap successfully
   completes. -b option is removed.  (CASSANDRA-438)
 * Unless a token is manually specified in the configuration xml,
   a bootstraping node will use a token that gives it half the
   keys from the most-heavily-loaded node in the cluster,
   instead of generating a random token.
   (CASSANDRA-385, CASSANDRA-517)
 * Miscellaneous bootstrap fixes (several tickets)
 * Ability to change a node's token even after it has data on it
   (CASSANDRA-541)
 * Ability to decommission a live node from the ring (CASSANDRA-435)
 * Semi-automatic loadbalancing via nodeprobe (CASSANDRA-192)
 * Add ability to set compaction thresholds at runtime via
   JMX / nodeprobe.  (CASSANDRA-465)
 * Add "comment" field to ColumnFamily definition. (CASSANDRA-481)
 * Additional JMX metrics (CASSANDRA-482)
 * JSON based export and import tools (several tickets)
 * Hinted Handoff fixes (several tickets)
 * Add key cache to improve read performance (CASSANDRA-423)
 * Simplified construction of custom ReplicationStrategy classes
   (CASSANDRA-497)
 * Graphical application (Swing) for ring integrity verification and
   visualization was added to contrib (CASSANDRA-252)
 * Add DCQUORUM, DCQUORUMSYNC consistency levels and corresponding
   ReplicationStrategy / EndpointSnitch classes.  Experimental.
   (CASSANDRA-492)
 * Web client interface added to contrib (CASSANDRA-457)
 * More-efficient flush for Random, CollatedOPP partitioners
   for normal writes (CASSANDRA-446) and bulk load (CASSANDRA-420)
 * Add MemtableFlushAfterMinutes, a global replacement for the old
   per-CF FlushPeriodInMinutes setting (CASSANDRA-463)
 * optimizations to slice reading (CASSANDRA-350) and supercolumn
   queries (CASSANDRA-510)
 * force binding to given listenaddress for nodes with multiple
   interfaces (CASSANDRA-546)
 * stress.py benchmarking tool improvements (several tickets)
 * optimized replica placement code (CASSANDRA-525)
 * faster log replay on restart (CASSANDRA-539, CASSANDRA-540)
 * optimized local-node writes (CASSANDRA-558)
 * added get_range_slice, deprecating get_key_range (CASSANDRA-344)
 * expose TimedOutException to thrift (CASSANDRA-563)


0.4.2
 * Add validation disallowing null keys (CASSANDRA-486)
 * Fix race conditions in TCPConnectionManager (CASSANDRA-487)
 * Fix using non-utf8-aware comparison as a sanity check.
   (CASSANDRA-493)
 * Improve default garbage collector options (CASSANDRA-504)
 * Add "nodeprobe flush" (CASSANDRA-505)
 * remove NotFoundException from get_slice throws list (CASSANDRA-518)
 * fix get (not get_slice) of entire supercolumn (CASSANDRA-508)
 * fix null token during bootstrap (CASSANDRA-501)


0.4.1
 * Fix FlushPeriod columnfamily configuration regression
   (CASSANDRA-455)
 * Fix long column name support (CASSANDRA-460)
 * Fix for serializing a row that only contains tombstones
   (CASSANDRA-458)
 * Fix for discarding unneeded commitlog segments (CASSANDRA-459)
 * Add SnapshotBeforeCompaction configuration option (CASSANDRA-426)
 * Fix compaction abort under insufficient disk space (CASSANDRA-473)
 * Fix reading subcolumn slice from tombstoned CF (CASSANDRA-484)
 * Fix race condition in RVH causing occasional NPE (CASSANDRA-478)


0.4.0
 * fix get_key_range problems when a node is down (CASSANDRA-440)
   and add UnavailableException to more Thrift methods
 * Add example EndPointSnitch contrib code (several tickets)


0.4.0 RC2
 * fix SSTable generation clash during compaction (CASSANDRA-418)
 * reject method calls with null parameters (CASSANDRA-308)
 * properly order ranges in nodeprobe output (CASSANDRA-421)
 * fix logging of certain errors on executor threads (CASSANDRA-425)


0.4.0 RC1
 * Bootstrap feature is live; use -b on startup (several tickets)
 * Added multiget api (CASSANDRA-70)
 * fix Deadlock with SelectorManager.doProcess and TcpConnection.write
   (CASSANDRA-392)
 * remove key cache b/c of concurrency bugs in third-party
   CLHM library (CASSANDRA-405)
 * update non-major compaction logic to use two threshold values
   (CASSANDRA-407)
 * add periodic / batch commitlog sync modes (several tickets)
 * inline BatchMutation into batch_insert params (CASSANDRA-403)
 * allow setting the logging level at runtime via mbean (CASSANDRA-402)
 * change default comparator to BytesType (CASSANDRA-400)
 * add forwards-compatible ConsistencyLevel parameter to get_key_range
   (CASSANDRA-322)
 * r/m special case of blocking for local destination when writing with
   ConsistencyLevel.ZERO (CASSANDRA-399)
 * Fixes to make BinaryMemtable [bulk load interface] useful (CASSANDRA-337);
   see contrib/bmt_example for an example of using it.
 * More JMX properties added (several tickets)
 * Thrift changes (several tickets)
    - Merged _super get methods with the normal ones; return values
      are now of ColumnOrSuperColumn.
    - Similarly, merged batch_insert_super into batch_insert.



0.4.0 beta
 * On-disk data format has changed to allow billions of keys/rows per
   node instead of only millions
 * Multi-keyspace support
 * Scan all sstables for all queries to avoid situations where
   different types of operation on the same ColumnFamily could
   disagree on what data was present
 * Snapshot support via JMX
 * Thrift API has changed a _lot_:
    - removed time-sorted CFs; instead, user-defined comparators
      may be defined on the column names, which are now byte arrays.
      Default comparators are provided for UTF8, Bytes, Ascii, Long (i64),
      and UUID types.
    - removed colon-delimited strings in thrift api in favor of explicit
      structs such as ColumnPath, ColumnParent, etc.  Also normalized
      thrift struct and argument naming.
    - Added columnFamily argument to get_key_range.
    - Change signature of get_slice to accept starting and ending
      columns as well as an offset.  (This allows use of indexes.)
      Added "ascending" flag to allow reasonably-efficient reverse
      scans as well.  Removed get_slice_by_range as redundant.
    - get_key_range operates on one CF at a time
    - changed `block` boolean on insert methods to ConsistencyLevel enum,
      with options of NONE, ONE, QUORUM, and ALL.
    - added similar consistency_level parameter to read methods
    - column-name-set slice with no names given now returns zero columns
      instead of all of them.  ("all" can run your server out of memory.
      use a range-based slice with a high max column count instead.)
 * Removed the web interface. Node information can now be obtained by
   using the newly introduced nodeprobe utility.
 * More JMX stats
 * Remove magic values from internals (e.g. special key to indicate
   when to flush memtables)
 * Rename configuration "table" to "keyspace"
 * Moved to crash-only design; no more shutdown (just kill the process)
 * Lots of bug fixes

Full list of issues resolved in 0.4 is at https://issues.apache.org/jira/secure/IssueNavigator.jspa?reset=true&&pid=12310865&fixfor=12313862&resolution=1&sorter/field=issuekey&sorter/order=DESC


0.3.0 RC3
 * Fix potential deadlock under load in TCPConnection.
   (CASSANDRA-220)


0.3.0 RC2
 * Fix possible data loss when server is stopped after replaying
   log but before new inserts force memtable flush.
   (CASSANDRA-204)
 * Added BUGS file


0.3.0 RC1
 * Range queries on keys, including user-defined key collation
 * Remove support
 * Workarounds for a weird bug in JDK select/register that seems
   particularly common on VM environments. Cassandra should deploy
   fine on EC2 now
 * Much improved infrastructure: the beginnings of a decent test suite
   ("ant test" for unit tests; "nosetests" for system tests), code
   coverage reporting, etc.
 * Expanded node status reporting via JMX
 * Improved error reporting/logging on both server and client
 * Reduced memory footprint in default configuration
 * Combined blocking and non-blocking versions of insert APIs
 * Added FlushPeriodInMinutes configuration parameter to force
   flushing of infrequently-updated ColumnFamilies<|MERGE_RESOLUTION|>--- conflicted
+++ resolved
@@ -346,11 +346,6 @@
 
 
 3.11.5
-<<<<<<< HEAD
-=======
- Merged from 3.0:
- * Improve merkle tree size and time on heap (CASSANDRA-14096)
->>>>>>> 12685306
  * Add missing commands to nodetool_completion (CASSANDRA-14916)
  * Anti-compaction temporarily corrupts sstable state for readers (CASSANDRA-15004)
 
@@ -359,6 +354,7 @@
  * Make stop-server.bat wait for Cassandra to terminate (CASSANDRA-14829)
  * Correct sstable sorting for garbagecollect and levelled compaction (CASSANDRA-14870)
 Merged from 3.0:
+ * Improve merkle tree size and time on heap (CASSANDRA-14096)
  * Severe concurrency issues in STCS,DTCS,TWCS,TMD.Topology,TypeParser
  * Add a script to make running the cqlsh tests in cassandra repo easier (CASSANDRA-14951)
  * If SizeEstimatesRecorder misses a 'onDropTable' notification, the size_estimates table will never be cleared for that table. (CASSANDRA-14905)
