--- conflicted
+++ resolved
@@ -1,12 +1,8 @@
-<<<<<<< HEAD
 3.11.7
  * Fix CQL formatting of read command restrictions for slow query log (CASSANDRA-15503)
  * Allow sstableloader to use SSL on the native port (CASSANDRA-14904)
 Merged from 3.0:
-=======
-3.0.21
  * Avoid creating duplicate rows during major upgrades (CASSANDRA-15789)
->>>>>>> 4d42c189
  * liveDiskSpaceUsed and totalDiskSpaceUsed get corrupted if IndexSummaryRedistribution gets interrupted (CASSANDRA-15674)
  * Fix Debian init start/stop (CASSANDRA-15770)
  * Fix infinite loop on index query paging in tables with clustering (CASSANDRA-14242)
