--- conflicted
+++ resolved
@@ -1,4 +1,3 @@
-<<<<<<< HEAD
 3.0.5
  * Fix rare NPE on schema upgrade from 2.x to 3.x (CASSANDRA-10943)
  * Improve backoff policy for cqlsh COPY FROM (CASSANDRA-11320)
@@ -16,10 +15,7 @@
  * Fix filtering on non-primary key columns for queries without index (CASSANDRA-6377)
  * Fix sstableloader fail when using materialized view (CASSANDRA-11275)
 Merged from 2.2:
-=======
-2.2.6
  * DatabaseDescriptor should log stacktrace in case of Eception during seed provider creation (CASSANDRA-11312)
->>>>>>> 0ac2072b
  * Use canonical path for directory in SSTable descriptor (CASSANDRA-10587)
  * Add cassandra-stress keystore option (CASSANDRA-9325)
  * Dont mark sstables as repairing with sub range repairs (CASSANDRA-11451)
