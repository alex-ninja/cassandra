2.0.3
 * Reject bootstrapping if the node already exists in gossip (CASSANDRA-5571)


2.0.2
 * Update FailureDetector to use nanontime (CASSANDRA-4925)
 * Fix FileCacheService regressions (CASSANDRA-6149)
 * Never return WriteTimeout for CL.ANY (CASSANDRA-6032)
 * Fix race conditions in bulk loader (CASSANDRA-6129)
 * Add configurable metrics reporting (CASSANDRA-4430)
 * drop queries exceeding a configurable number of tombstones (CASSANDRA-6117)
 * Track and persist sstable read activity (CASSANDRA-5515)
 * Fixes for speculative retry (CASSANDRA-5932)
 * Improve memory usage of metadata min/max column names (CASSANDRA-6077)
 * Fix thrift validation refusing row markers on CQL3 tables (CASSANDRA-6081)
 * Fix insertion of collections with CAS (CASSANDRA-6069)
 * Correctly send metadata on SELECT COUNT (CASSANDRA-6080)
 * Track clients' remote addresses in ClientState (CASSANDRA-6070)
 * Create snapshot dir if it does not exist when migrating
   leveled manifest (CASSANDRA-6093)
 * make sequential nodetool repair the default (CASSANDRA-5950)
 * Add more hooks for compaction strategy implementations (CASSANDRA-6111)
 * Fix potential NPE on composite 2ndary indexes (CASSANDRA-6098)
 * Delete can potentially be skipped in batch (CASSANDRA-6115)
 * Allow alter keyspace on system_traces (CASSANDRA-6016)
 * Disallow empty column names in cql (CASSANDRA-6136)
 * Use Java7 file-handling APIs and fix file moving on Windows (CASSANDRA-5383)
 * Save compaction history to system keyspace (CASSANDRA-5078)
 * Fix NPE if StorageService.getOperationMode() is executed before full startup (CASSANDRA-6166)
 * CQL3: support pre-epoch longs for TimestampType (CASSANDRA-6212)
 * Add reloadtriggers command to nodetool (CASSANDRA-4949)
 * cqlsh: ignore empty 'value alias' in DESCRIBE (CASSANDRA-6139)
 * Fix sstable loader (CASSANDRA-6205)
Merged from 1.2:
 * (Hadoop) Require CFRR batchSize to be at least 2 (CASSANDRA-6114)
 * Add a warning for small LCS sstable size (CASSANDRA-6191)
 * Add ability to list specific KS/CF combinations in nodetool cfstats (CASSANDRA-4191)
 * Mark CF clean if a mutation raced the drop and got it marked dirty (CASSANDRA-5946)
 * Add a LOCAL_ONE consistency level (CASSANDRA-6202)
 * Limit CQL prepared statement cache by size instead of count (CASSANDRA-6107)
 * Tracing should log write failure rather than raw exceptions (CASSANDRA-6133)
 * lock access to TM.endpointToHostIdMap (CASSANDRA-6103)
 * Allow estimated memtable size to exceed slab allocator size (CASSANDRA-6078)
 * Start MeteredFlusher earlier to prevent OOM during CL replay (CASSANDRA-6087)
 * Avoid sending Truncate command to fat clients (CASSANDRA-6088)
 * Allow cache-keys-to-save to be set at runtime (CASSANDRA-5980)
 * Allow where clause conditions to be in parenthesis (CASSANDRA-6037)
 * Do not open non-ssl storage port if encryption option is all (CASSANDRA-3916)
 * Move batchlog replay to its own executor (CASSANDRA-6079)
 * Add tombstone debug threshold and histogram (CASSANDRA-6042, 6057)
 * Enable tcp keepalive on incoming connections (CASSANDRA-4053)
 * Fix fat client schema pull NPE (CASSANDRA-6089)
 * Fix memtable flushing for indexed tables (CASSANDRA-6112)
 * Fix skipping columns with multiple slices (CASSANDRA-6119)
 * Expose connected thrift + native client counts (CASSANDRA-5084)
 * Optimize auth setup (CASSANDRA-6122)
 * Trace index selection (CASSANDRA-6001)
 * Update sstablesPerReadHistogram to use biased sampling (CASSANDRA-6164)
 * Log UnknownColumnfamilyException when closing socket (CASSANDRA-5725)
 * Properly error out on CREATE INDEX for counters table (CASSANDRA-6160)
 * Handle JMX notification failure for repair (CASSANDRA-6097)
 * (Hadoop) Fetch no more than 128 splits in parallel (CASSANDRA-6169)
 * stress: add username/password authentication support (CASSANDRA-6068)
 * Fix indexed queries with row cache enabled on parent table (CASSANDRA-5732)
 * Fix compaction race during columnfamily drop (CASSANDRA-5957)
 * Fix validation of empty column names for compact tables (CASSANDRA-6152)
 * Skip replaying mutations that pass CRC but fail to deserialize (CASSANDRA-6183)
 * Rework token replacement to use replace_address (CASSANDRA-5916)
 * Fix altering column types (CASSANDRA-6185)
 * cqlsh: fix CREATE/ALTER WITH completion (CASSANDRA-6196)


2.0.1
 * Fix bug that could allow reading deleted data temporarily (CASSANDRA-6025)
 * Improve memory use defaults (CASSANDRA-5069)
 * Make ThriftServer more easlly extensible (CASSANDRA-6058)
 * Remove Hadoop dependency from ITransportFactory (CASSANDRA-6062)
 * add file_cache_size_in_mb setting (CASSANDRA-5661)
 * Improve error message when yaml contains invalid properties (CASSANDRA-5958)
 * Improve leveled compaction's ability to find non-overlapping L0 compactions
   to work on concurrently (CASSANDRA-5921)
 * Notify indexer of columns shadowed by range tombstones (CASSANDRA-5614)
 * Log Merkle tree stats (CASSANDRA-2698)
 * Switch from crc32 to adler32 for compressed sstable checksums (CASSANDRA-5862)
 * Improve offheap memcpy performance (CASSANDRA-5884)
 * Use a range aware scanner for cleanup (CASSANDRA-2524)
 * Cleanup doesn't need to inspect sstables that contain only local data
   (CASSANDRA-5722)
 * Add ability for CQL3 to list partition keys (CASSANDRA-4536)
 * Improve native protocol serialization (CASSANDRA-5664)
 * Upgrade Thrift to 0.9.1 (CASSANDRA-5923)
 * Require superuser status for adding triggers (CASSANDRA-5963)
 * Make standalone scrubber handle old and new style leveled manifest
   (CASSANDRA-6005)
 * Fix paxos bugs (CASSANDRA-6012, 6013, 6023)
 * Fix paged ranges with multiple replicas (CASSANDRA-6004)
 * Fix potential AssertionError during tracing (CASSANDRA-6041)
 * Fix NPE in sstablesplit (CASSANDRA-6027)
 * Migrate pre-2.0 key/value/column aliases to system.schema_columns
   (CASSANDRA-6009)
 * Paging filter empty rows too agressively (CASSANDRA-6040)
 * Support variadic parameters for IN clauses (CASSANDRA-4210)
 * cqlsh: return the result of CAS writes (CASSANDRA-5796)
 * Fix validation of IN clauses with 2ndary indexes (CASSANDRA-6050)
 * Support named bind variables in CQL (CASSANDRA-6033)
Merged from 1.2:
 * Allow cache-keys-to-save to be set at runtime (CASSANDRA-5980)
 * Avoid second-guessing out-of-space state (CASSANDRA-5605)
 * Tuning knobs for dealing with large blobs and many CFs (CASSANDRA-5982)
 * (Hadoop) Fix CQLRW for thrift tables (CASSANDRA-6002)
 * Fix possible divide-by-zero in HHOM (CASSANDRA-5990)
 * Allow local batchlog writes for CL.ANY (CASSANDRA-5967)
 * Upgrade metrics-core to version 2.2.0 (CASSANDRA-5947)
 * Add snitch, schema version, cluster, partitioner to JMX (CASSANDRA-5881)
 * Fix CqlRecordWriter with composite keys (CASSANDRA-5949)
 * Add snitch, schema version, cluster, partitioner to JMX (CASSANDRA-5881)
 * Allow disabling SlabAllocator (CASSANDRA-5935)
 * Make user-defined compaction JMX blocking (CASSANDRA-4952)
 * Fix streaming does not transfer wrapped range (CASSANDRA-5948)
 * Fix loading index summary containing empty key (CASSANDRA-5965)
 * Correctly handle limits in CompositesSearcher (CASSANDRA-5975)
 * Pig: handle CQL collections (CASSANDRA-5867)
 * Pass the updated cf to the PRSI index() method (CASSANDRA-5999)
 * Allow empty CQL3 batches (as no-op) (CASSANDRA-5994)
 * Support null in CQL3 functions (CASSANDRA-5910)
 * Replace the deprecated MapMaker with CacheLoader (CASSANDRA-6007)
 * Add SSTableDeletingNotification to DataTracker (CASSANDRA-6010)
 * Fix snapshots in use get deleted during snapshot repair (CASSANDRA-6011)
 * Move hints and exception count to o.a.c.metrics (CASSANDRA-6017)
 * Fix memory leak in snapshot repair (CASSANDRA-6047)
 * Fix sstable2sjon for CQL3 tables (CASSANDRA-5852)


2.0.0
 * Fix thrift validation when inserting into CQL3 tables (CASSANDRA-5138)
 * Fix periodic memtable flushing behavior with clean memtables (CASSANDRA-5931)
 * Fix dateOf() function for pre-2.0 timestamp columns (CASSANDRA-5928)
 * Fix SSTable unintentionally loads BF when opened for batch (CASSANDRA-5938)
 * Add stream session progress to JMX (CASSANDRA-4757)
 * Fix NPE during CAS operation (CASSANDRA-5925)
Merged from 1.2:
 * Fix getBloomFilterDiskSpaceUsed for AlwaysPresentFilter (CASSANDRA-5900)
 * Don't announce schema version until we've loaded the changes locally
   (CASSANDRA-5904)
 * Fix to support off heap bloom filters size greater than 2 GB (CASSANDRA-5903)
 * Properly handle parsing huge map and set literals (CASSANDRA-5893)


2.0.0-rc2
 * enable vnodes by default (CASSANDRA-5869)
 * fix CAS contention timeout (CASSANDRA-5830)
 * fix HsHa to respect max frame size (CASSANDRA-4573)
 * Fix (some) 2i on composite components omissions (CASSANDRA-5851)
 * cqlsh: add DESCRIBE FULL SCHEMA variant (CASSANDRA-5880)
Merged from 1.2:
 * Correctly validate sparse composite cells in scrub (CASSANDRA-5855)
 * Add KeyCacheHitRate metric to CF metrics (CASSANDRA-5868)
 * cqlsh: add support for multiline comments (CASSANDRA-5798)
 * Handle CQL3 SELECT duplicate IN restrictions on clustering columns
   (CASSANDRA-5856)


2.0.0-rc1
 * improve DecimalSerializer performance (CASSANDRA-5837)
 * fix potential spurious wakeup in AsyncOneResponse (CASSANDRA-5690)
 * fix schema-related trigger issues (CASSANDRA-5774)
 * Better validation when accessing CQL3 table from thrift (CASSANDRA-5138)
 * Fix assertion error during repair (CASSANDRA-5801)
 * Fix range tombstone bug (CASSANDRA-5805)
 * DC-local CAS (CASSANDRA-5797)
 * Add a native_protocol_version column to the system.local table (CASSANRDA-5819)
 * Use index_interval from cassandra.yaml when upgraded (CASSANDRA-5822)
 * Fix buffer underflow on socket close (CASSANDRA-5792)
Merged from 1.2:
 * Fix reading DeletionTime from 1.1-format sstables (CASSANDRA-5814)
 * cqlsh: add collections support to COPY (CASSANDRA-5698)
 * retry important messages for any IOException (CASSANDRA-5804)
 * Allow empty IN relations in SELECT/UPDATE/DELETE statements (CASSANDRA-5626)
 * cqlsh: fix crashing on Windows due to libedit detection (CASSANDRA-5812)
 * fix bulk-loading compressed sstables (CASSANDRA-5820)
 * (Hadoop) fix quoting in CqlPagingRecordReader and CqlRecordWriter 
   (CASSANDRA-5824)
 * update default LCS sstable size to 160MB (CASSANDRA-5727)
 * Allow compacting 2Is via nodetool (CASSANDRA-5670)
 * Hex-encode non-String keys in OPP (CASSANDRA-5793)
 * nodetool history logging (CASSANDRA-5823)
 * (Hadoop) fix support for Thrift tables in CqlPagingRecordReader 
   (CASSANDRA-5752)
 * add "all time blocked" to StatusLogger output (CASSANDRA-5825)
 * Future-proof inter-major-version schema migrations (CASSANDRA-5845)
 * (Hadoop) add CqlPagingRecordReader support for ReversedType in Thrift table
   (CASSANDRA-5718)
 * Add -no-snapshot option to scrub (CASSANDRA-5891)
 * Fix to support off heap bloom filters size greater than 2 GB (CASSANDRA-5903)
 * Properly handle parsing huge map and set literals (CASSANDRA-5893)
 * Fix LCS L0 compaction may overlap in L1 (CASSANDRA-5907)
 * New sstablesplit tool to split large sstables offline (CASSANDRA-4766)
 * Fix potential deadlock in native protocol server (CASSANDRA-5926)
 * Disallow incompatible type change in CQL3 (CASSANDRA-5882)
Merged from 1.1:
 * Correctly validate sparse composite cells in scrub (CASSANDRA-5855)


2.0.0-beta2
 * Replace countPendingHints with Hints Created metric (CASSANDRA-5746)
 * Allow nodetool with no args, and with help to run without a server (CASSANDRA-5734)
 * Cleanup AbstractType/TypeSerializer classes (CASSANDRA-5744)
 * Remove unimplemented cli option schema-mwt (CASSANDRA-5754)
 * Support range tombstones in thrift (CASSANDRA-5435)
 * Normalize table-manipulating CQL3 statements' class names (CASSANDRA-5759)
 * cqlsh: add missing table options to DESCRIBE output (CASSANDRA-5749)
 * Fix assertion error during repair (CASSANDRA-5757)
 * Fix bulkloader (CASSANDRA-5542)
 * Add LZ4 compression to the native protocol (CASSANDRA-5765)
 * Fix bugs in the native protocol v2 (CASSANDRA-5770)
 * CAS on 'primary key only' table (CASSANDRA-5715)
 * Support streaming SSTables of old versions (CASSANDRA-5772)
 * Always respect protocol version in native protocol (CASSANDRA-5778)
 * Fix ConcurrentModificationException during streaming (CASSANDRA-5782)
 * Update deletion timestamp in Commit#updatesWithPaxosTime (CASSANDRA-5787)
 * Thrift cas() method crashes if input columns are not sorted (CASSANDRA-5786)
 * Order columns names correctly when querying for CAS (CASSANDRA-5788)
 * Fix streaming retry (CASSANDRA-5775)
Merged from 1.2:
 * if no seeds can be a reached a node won't start in a ring by itself (CASSANDRA-5768)
 * add cassandra.unsafesystem property (CASSANDRA-5704)
 * (Hadoop) quote identifiers in CqlPagingRecordReader (CASSANDRA-5763)
 * Add replace_node functionality for vnodes (CASSANDRA-5337)
 * Add timeout events to query traces (CASSANDRA-5520)
 * Fix serialization of the LEFT gossip value (CASSANDRA-5696)
<<<<<<< HEAD
=======
 * Pig: support for cql3 tables (CASSANDRA-5234)
 * cqlsh: Don't show 'null' in place of empty values (CASSANDRA-5675)
 * Race condition in detecting version on a mixed 1.1/1.2 cluster
   (CASSANDRA-5692)
 * Fix skipping range tombstones with reverse queries (CASSANDRA-5712)
 * Expire entries out of ThriftSessionManager (CASSANDRA-5719)
 * Don't keep ancestor information in memory (CASSANDRA-5342)
 * cqlsh: fix handling of semicolons inside BATCH queries (CASSANDRA-5697)
>>>>>>> dbca6d62
 * Expose native protocol server status in nodetool info (CASSANDRA-5735)
 * Fix pathetic performance of range tombstones (CASSANDRA-5677)
 * Fix querying with an empty (impossible) range (CASSANDRA-5573)
 * cqlsh: handle CUSTOM 2i in DESCRIBE output (CASSANDRA-5760)
 * Fix minor bug in Range.intersects(Bound) (CASSANDRA-5771)
 * cqlsh: handle disabled compression in DESCRIBE output (CASSANDRA-5766)
 * Ensure all UP events are notified on the native protocol (CASSANDRA-5769)
 * Fix formatting of sstable2json with multiple -k arguments (CASSANDRA-5781)
 * Don't rely on row marker for queries in general to hide lost markers
   after TTL expires (CASSANDRA-5762)
 * Sort nodetool help output (CASSANDRA-5776)
 * Fix column expiring during 2 phases compaction (CASSANDRA-5799)
 * now() is being rejected in INSERTs when inside collections (CASSANDRA-5795)


2.0.0-beta1
 * Removed on-heap row cache (CASSANDRA-5348)
 * use nanotime consistently for node-local timeouts (CASSANDRA-5581)
 * Avoid unnecessary second pass on name-based queries (CASSANDRA-5577)
 * Experimental triggers (CASSANDRA-1311)
 * JEMalloc support for off-heap allocation (CASSANDRA-3997)
 * Single-pass compaction (CASSANDRA-4180)
 * Removed token range bisection (CASSANDRA-5518)
 * Removed compatibility with pre-1.2.5 sstables and network messages
   (CASSANDRA-5511)
 * removed PBSPredictor (CASSANDRA-5455)
 * CAS support (CASSANDRA-5062, 5441, 5442, 5443, 5619, 5667)
 * Leveled compaction performs size-tiered compactions in L0 
   (CASSANDRA-5371, 5439)
 * Add yaml network topology snitch for mixed ec2/other envs (CASSANDRA-5339)
 * Log when a node is down longer than the hint window (CASSANDRA-4554)
 * Optimize tombstone creation for ExpiringColumns (CASSANDRA-4917)
 * Improve LeveledScanner work estimation (CASSANDRA-5250, 5407)
 * Replace compaction lock with runWithCompactionsDisabled (CASSANDRA-3430)
 * Change Message IDs to ints (CASSANDRA-5307)
 * Move sstable level information into the Stats component, removing the
   need for a separate Manifest file (CASSANDRA-4872)
 * avoid serializing to byte[] on commitlog append (CASSANDRA-5199)
 * make index_interval configurable per columnfamily (CASSANDRA-3961, CASSANDRA-5650)
 * add default_time_to_live (CASSANDRA-3974)
 * add memtable_flush_period_in_ms (CASSANDRA-4237)
 * replace supercolumns internally by composites (CASSANDRA-3237, 5123)
 * upgrade thrift to 0.9.0 (CASSANDRA-3719)
 * drop unnecessary keyspace parameter from user-defined compaction API 
   (CASSANDRA-5139)
 * more robust solution to incomplete compactions + counters (CASSANDRA-5151)
 * Change order of directory searching for c*.in.sh (CASSANDRA-3983)
 * Add tool to reset SSTable compaction level for LCS (CASSANDRA-5271)
 * Allow custom configuration loader (CASSANDRA-5045)
 * Remove memory emergency pressure valve logic (CASSANDRA-3534)
 * Reduce request latency with eager retry (CASSANDRA-4705)
 * cqlsh: Remove ASSUME command (CASSANDRA-5331)
 * Rebuild BF when loading sstables if bloom_filter_fp_chance
   has changed since compaction (CASSANDRA-5015)
 * remove row-level bloom filters (CASSANDRA-4885)
 * Change Kernel Page Cache skipping into row preheating (disabled by default)
   (CASSANDRA-4937)
 * Improve repair by deciding on a gcBefore before sending
   out TreeRequests (CASSANDRA-4932)
 * Add an official way to disable compactions (CASSANDRA-5074)
 * Reenable ALTER TABLE DROP with new semantics (CASSANDRA-3919)
 * Add binary protocol versioning (CASSANDRA-5436)
 * Swap THshaServer for TThreadedSelectorServer (CASSANDRA-5530)
 * Add alias support to SELECT statement (CASSANDRA-5075)
 * Don't create empty RowMutations in CommitLogReplayer (CASSANDRA-5541)
 * Use range tombstones when dropping cfs/columns from schema (CASSANDRA-5579)
 * cqlsh: drop CQL2/CQL3-beta support (CASSANDRA-5585)
 * Track max/min column names in sstables to be able to optimize slice
   queries (CASSANDRA-5514, CASSANDRA-5595, CASSANDRA-5600)
 * Binary protocol: allow batching already prepared statements (CASSANDRA-4693)
 * Allow preparing timestamp, ttl and limit in CQL3 queries (CASSANDRA-4450)
 * Support native link w/o JNA in Java7 (CASSANDRA-3734)
 * Use SASL authentication in binary protocol v2 (CASSANDRA-5545)
 * Replace Thrift HsHa with LMAX Disruptor based implementation (CASSANDRA-5582)
 * cqlsh: Add row count to SELECT output (CASSANDRA-5636)
 * Include a timestamp with all read commands to determine column expiration
   (CASSANDRA-5149)
 * Streaming 2.0 (CASSANDRA-5286, 5699)
 * Conditional create/drop ks/table/index statements in CQL3 (CASSANDRA-2737)
 * more pre-table creation property validation (CASSANDRA-5693)
 * Redesign repair messages (CASSANDRA-5426)
 * Fix ALTER RENAME post-5125 (CASSANDRA-5702)
 * Disallow renaming a 2ndary indexed column (CASSANDRA-5705)
 * Rename Table to Keyspace (CASSANDRA-5613)
 * Ensure changing column_index_size_in_kb on different nodes don't corrupt the
   sstable (CASSANDRA-5454)
 * Move resultset type information into prepare, not execute (CASSANDRA-5649)
 * Auto paging in binary protocol (CASSANDRA-4415, 5714)
 * Don't tie client side use of AbstractType to JDBC (CASSANDRA-4495)
 * Adds new TimestampType to replace DateType (CASSANDRA-5723, CASSANDRA-5729)
Merged from 1.2:
 * make starting native protocol server idempotent (CASSANDRA-5728)
 * Fix loading key cache when a saved entry is no longer valid (CASSANDRA-5706)
 * Fix serialization of the LEFT gossip value (CASSANDRA-5696)
 * cqlsh: Don't show 'null' in place of empty values (CASSANDRA-5675)
 * Race condition in detecting version on a mixed 1.1/1.2 cluster
   (CASSANDRA-5692)
 * Fix skipping range tombstones with reverse queries (CASSANDRA-5712)
 * Expire entries out of ThriftSessionManager (CASSANRDA-5719)
 * Don't keep ancestor information in memory (CASSANDRA-5342)
 * cqlsh: fix handling of semicolons inside BATCH queries (CASSANDRA-5697)


1.2.6
 * Fix tracing when operation completes before all responses arrive 
   (CASSANDRA-5668)
 * Fix cross-DC mutation forwarding (CASSANDRA-5632)
 * Reduce SSTableLoader memory usage (CASSANDRA-5555)
 * Scale hinted_handoff_throttle_in_kb to cluster size (CASSANDRA-5272)
 * (Hadoop) Add CQL3 input/output formats (CASSANDRA-4421, 5622)
 * (Hadoop) Fix InputKeyRange in CFIF (CASSANDRA-5536)
 * Fix dealing with ridiculously large max sstable sizes in LCS (CASSANDRA-5589)
 * Ignore pre-truncate hints (CASSANDRA-4655)
 * Move System.exit on OOM into a separate thread (CASSANDRA-5273)
 * Write row markers when serializing schema (CASSANDRA-5572)
 * Check only SSTables for the requested range when streaming (CASSANDRA-5569)
 * Improve batchlog replay behavior and hint ttl handling (CASSANDRA-5314)
 * Exclude localTimestamp from validation for tombstones (CASSANDRA-5398)
 * cqlsh: add custom prompt support (CASSANDRA-5539)
 * Reuse prepared statements in hot auth queries (CASSANDRA-5594)
 * cqlsh: add vertical output option (see EXPAND) (CASSANDRA-5597)
 * Add a rate limit option to stress (CASSANDRA-5004)
 * have BulkLoader ignore snapshots directories (CASSANDRA-5587) 
 * fix SnitchProperties logging context (CASSANDRA-5602)
 * Expose whether jna is enabled and memory is locked via JMX (CASSANDRA-5508)
 * cqlsh: fix COPY FROM with ReversedType (CASSANDRA-5610)
 * Allow creating CUSTOM indexes on collections (CASSANDRA-5615)
 * Evaluate now() function at execution time (CASSANDRA-5616)
 * Expose detailed read repair metrics (CASSANDRA-5618)
 * Correct blob literal + ReversedType parsing (CASSANDRA-5629)
 * Allow GPFS to prefer the internal IP like EC2MRS (CASSANDRA-5630)
 * fix help text for -tspw cassandra-cli (CASSANDRA-5643)
 * don't throw away initial causes exceptions for internode encryption issues 
   (CASSANDRA-5644)
 * Fix message spelling errors for cql select statements (CASSANDRA-5647)
 * Suppress custom exceptions thru jmx (CASSANDRA-5652)
 * Update CREATE CUSTOM INDEX syntax (CASSANDRA-5639)
 * Fix PermissionDetails.equals() method (CASSANDRA-5655)
 * Never allow partition key ranges in CQL3 without token() (CASSANDRA-5666)
 * Gossiper incorrectly drops AppState for an upgrading node (CASSANDRA-5660)
 * Connection thrashing during multi-region ec2 during upgrade, due to 
   messaging version (CASSANDRA-5669)
 * Avoid over reconnecting in EC2MRS (CASSANDRA-5678)
 * Fix ReadResponseSerializer.serializedSize() for digest reads (CASSANDRA-5476)
 * allow sstable2json on 2i CFs (CASSANDRA-5694)
Merged from 1.1:
 * Remove buggy thrift max message length option (CASSANDRA-5529)
 * Fix NPE in Pig's widerow mode (CASSANDRA-5488)
 * Add split size parameter to Pig and disable split combination (CASSANDRA-5544)


1.2.5
 * make BytesToken.toString only return hex bytes (CASSANDRA-5566)
 * Ensure that submitBackground enqueues at least one task (CASSANDRA-5554)
 * fix 2i updates with identical values and timestamps (CASSANDRA-5540)
 * fix compaction throttling bursty-ness (CASSANDRA-4316)
 * reduce memory consumption of IndexSummary (CASSANDRA-5506)
 * remove per-row column name bloom filters (CASSANDRA-5492)
 * Include fatal errors in trace events (CASSANDRA-5447)
 * Ensure that PerRowSecondaryIndex is notified of row-level deletes
   (CASSANDRA-5445)
 * Allow empty blob literals in CQL3 (CASSANDRA-5452)
 * Fix streaming RangeTombstones at column index boundary (CASSANDRA-5418)
 * Fix preparing statements when current keyspace is not set (CASSANDRA-5468)
 * Fix SemanticVersion.isSupportedBy minor/patch handling (CASSANDRA-5496)
 * Don't provide oldCfId for post-1.1 system cfs (CASSANDRA-5490)
 * Fix primary range ignores replication strategy (CASSANDRA-5424)
 * Fix shutdown of binary protocol server (CASSANDRA-5507)
 * Fix repair -snapshot not working (CASSANDRA-5512)
 * Set isRunning flag later in binary protocol server (CASSANDRA-5467)
 * Fix use of CQL3 functions with descending clustering order (CASSANDRA-5472)
 * Disallow renaming columns one at a time for thrift table in CQL3
   (CASSANDRA-5531)
 * cqlsh: add CLUSTERING ORDER BY support to DESCRIBE (CASSANDRA-5528)
 * Add custom secondary index support to CQL3 (CASSANDRA-5484)
 * Fix repair hanging silently on unexpected error (CASSANDRA-5229)
 * Fix Ec2Snitch regression introduced by CASSANDRA-5171 (CASSANDRA-5432)
 * Add nodetool enablebackup/disablebackup (CASSANDRA-5556)
 * cqlsh: fix DESCRIBE after case insensitive USE (CASSANDRA-5567)
Merged from 1.1
 * Remove buggy thrift max message length option (CASSANDRA-5529)
 * Add retry mechanism to OTC for non-droppable_verbs (CASSANDRA-5393)
 * Use allocator information to improve memtable memory usage estimate
   (CASSANDRA-5497)
 * Fix trying to load deleted row into row cache on startup (CASSANDRA-4463)
 * fsync leveled manifest to avoid corruption (CASSANDRA-5535)
 * Fix Bound intersection computation (CASSANDRA-5551)
 * sstablescrub now respects max memory size in cassandra.in.sh (CASSANDRA-5562)


1.2.4
 * Ensure that PerRowSecondaryIndex updates see the most recent values
   (CASSANDRA-5397)
 * avoid duplicate index entries ind PrecompactedRow and 
   ParallelCompactionIterable (CASSANDRA-5395)
 * remove the index entry on oldColumn when new column is a tombstone 
   (CASSANDRA-5395)
 * Change default stream throughput from 400 to 200 mbps (CASSANDRA-5036)
 * Gossiper logs DOWN for symmetry with UP (CASSANDRA-5187)
 * Fix mixing prepared statements between keyspaces (CASSANDRA-5352)
 * Fix consistency level during bootstrap - strike 3 (CASSANDRA-5354)
 * Fix transposed arguments in AlreadyExistsException (CASSANDRA-5362)
 * Improve asynchronous hint delivery (CASSANDRA-5179)
 * Fix Guava dependency version (12.0 -> 13.0.1) for Maven (CASSANDRA-5364)
 * Validate that provided CQL3 collection value are < 64K (CASSANDRA-5355)
 * Make upgradeSSTable skip current version sstables by default (CASSANDRA-5366)
 * Optimize min/max timestamp collection (CASSANDRA-5373)
 * Invalid streamId in cql binary protocol when using invalid CL 
   (CASSANDRA-5164)
 * Fix validation for IN where clauses with collections (CASSANDRA-5376)
 * Copy resultSet on count query to avoid ConcurrentModificationException 
   (CASSANDRA-5382)
 * Correctly typecheck in CQL3 even with ReversedType (CASSANDRA-5386)
 * Fix streaming compressed files when using encryption (CASSANDRA-5391)
 * cassandra-all 1.2.0 pom missing netty dependency (CASSANDRA-5392)
 * Fix writetime/ttl functions on null values (CASSANDRA-5341)
 * Fix NPE during cql3 select with token() (CASSANDRA-5404)
 * IndexHelper.skipBloomFilters won't skip non-SHA filters (CASSANDRA-5385)
 * cqlsh: Print maps ordered by key, sort sets (CASSANDRA-5413)
 * Add null syntax support in CQL3 for inserts (CASSANDRA-3783)
 * Allow unauthenticated set_keyspace() calls (CASSANDRA-5423)
 * Fix potential incremental backups race (CASSANDRA-5410)
 * Fix prepared BATCH statements with batch-level timestamps (CASSANDRA-5415)
 * Allow overriding superuser setup delay (CASSANDRA-5430)
 * cassandra-shuffle with JMX usernames and passwords (CASSANDRA-5431)
Merged from 1.1:
 * cli: Quote ks and cf names in schema output when needed (CASSANDRA-5052)
 * Fix bad default for min/max timestamp in SSTableMetadata (CASSANDRA-5372)
 * Fix cf name extraction from manifest in Directories.migrateFile() 
   (CASSANDRA-5242)
 * Support pluggable internode authentication (CASSANDRA-5401)


1.2.3
 * add check for sstable overlap within a level on startup (CASSANDRA-5327)
 * replace ipv6 colons in jmx object names (CASSANDRA-5298, 5328)
 * Avoid allocating SSTableBoundedScanner during repair when the range does 
   not intersect the sstable (CASSANDRA-5249)
 * Don't lowercase property map keys (this breaks NTS) (CASSANDRA-5292)
 * Fix composite comparator with super columns (CASSANDRA-5287)
 * Fix insufficient validation of UPDATE queries against counter cfs
   (CASSANDRA-5300)
 * Fix PropertyFileSnitch default DC/Rack behavior (CASSANDRA-5285)
 * Handle null values when executing prepared statement (CASSANDRA-5081)
 * Add netty to pom dependencies (CASSANDRA-5181)
 * Include type arguments in Thrift CQLPreparedResult (CASSANDRA-5311)
 * Fix compaction not removing columns when bf_fp_ratio is 1 (CASSANDRA-5182)
 * cli: Warn about missing CQL3 tables in schema descriptions (CASSANDRA-5309)
 * Re-enable unknown option in replication/compaction strategies option for
   backward compatibility (CASSANDRA-4795)
 * Add binary protocol support to stress (CASSANDRA-4993)
 * cqlsh: Fix COPY FROM value quoting and null handling (CASSANDRA-5305)
 * Fix repair -pr for vnodes (CASSANDRA-5329)
 * Relax CL for auth queries for non-default users (CASSANDRA-5310)
 * Fix AssertionError during repair (CASSANDRA-5245)
 * Don't announce migrations to pre-1.2 nodes (CASSANDRA-5334)
Merged from 1.1:
 * Fix trying to load deleted row into row cache on startup (CASSANDRA-4463)
 * Update offline scrub for 1.0 -> 1.1 directory structure (CASSANDRA-5195)
 * add tmp flag to Descriptor hashcode (CASSANDRA-4021)
 * fix logging of "Found table data in data directories" when only system tables
   are present (CASSANDRA-5289)
 * cli: Add JMX authentication support (CASSANDRA-5080)
 * nodetool: ability to repair specific range (CASSANDRA-5280)
 * Fix possible assertion triggered in SliceFromReadCommand (CASSANDRA-5284)
 * cqlsh: Add inet type support on Windows (ipv4-only) (CASSANDRA-4801)
 * Fix race when initializing ColumnFamilyStore (CASSANDRA-5350)
 * Add UseTLAB JVM flag (CASSANDRA-5361)


1.2.2
 * fix potential for multiple concurrent compactions of the same sstables
   (CASSANDRA-5256)
 * avoid no-op caching of byte[] on commitlog append (CASSANDRA-5199)
 * fix symlinks under data dir not working (CASSANDRA-5185)
 * fix bug in compact storage metadata handling (CASSANDRA-5189)
 * Validate login for USE queries (CASSANDRA-5207)
 * cli: remove default username and password (CASSANDRA-5208)
 * configure populate_io_cache_on_flush per-CF (CASSANDRA-4694)
 * allow configuration of internode socket buffer (CASSANDRA-3378)
 * Make sstable directory picking blacklist-aware again (CASSANDRA-5193)
 * Correctly expire gossip states for edge cases (CASSANDRA-5216)
 * Improve handling of directory creation failures (CASSANDRA-5196)
 * Expose secondary indicies to the rest of nodetool (CASSANDRA-4464)
 * Binary protocol: avoid sending notification for 0.0.0.0 (CASSANDRA-5227)
 * add UseCondCardMark XX jvm settings on jdk 1.7 (CASSANDRA-4366)
 * CQL3 refactor to allow conversion function (CASSANDRA-5226)
 * Fix drop of sstables in some circumstance (CASSANDRA-5232)
 * Implement caching of authorization results (CASSANDRA-4295)
 * Add support for LZ4 compression (CASSANDRA-5038)
 * Fix missing columns in wide rows queries (CASSANDRA-5225)
 * Simplify auth setup and make system_auth ks alterable (CASSANDRA-5112)
 * Stop compactions from hanging during bootstrap (CASSANDRA-5244)
 * fix compressed streaming sending extra chunk (CASSANDRA-5105)
 * Add CQL3-based implementations of IAuthenticator and IAuthorizer
   (CASSANDRA-4898)
 * Fix timestamp-based tomstone removal logic (CASSANDRA-5248)
 * cli: Add JMX authentication support (CASSANDRA-5080)
 * Fix forceFlush behavior (CASSANDRA-5241)
 * cqlsh: Add username autocompletion (CASSANDRA-5231)
 * Fix CQL3 composite partition key error (CASSANDRA-5240)
 * Allow IN clause on last clustering key (CASSANDRA-5230)
Merged from 1.1:
 * fix start key/end token validation for wide row iteration (CASSANDRA-5168)
 * add ConfigHelper support for Thrift frame and max message sizes (CASSANDRA-5188)
 * fix nodetool repair not fail on node down (CASSANDRA-5203)
 * always collect tombstone hints (CASSANDRA-5068)
 * Fix error when sourcing file in cqlsh (CASSANDRA-5235)


1.2.1
 * stream undelivered hints on decommission (CASSANDRA-5128)
 * GossipingPropertyFileSnitch loads saved dc/rack info if needed (CASSANDRA-5133)
 * drain should flush system CFs too (CASSANDRA-4446)
 * add inter_dc_tcp_nodelay setting (CASSANDRA-5148)
 * re-allow wrapping ranges for start_token/end_token range pairitspwng (CASSANDRA-5106)
 * fix validation compaction of empty rows (CASSANDRA-5136)
 * nodetool methods to enable/disable hint storage/delivery (CASSANDRA-4750)
 * disallow bloom filter false positive chance of 0 (CASSANDRA-5013)
 * add threadpool size adjustment methods to JMXEnabledThreadPoolExecutor and 
   CompactionManagerMBean (CASSANDRA-5044)
 * fix hinting for dropped local writes (CASSANDRA-4753)
 * off-heap cache doesn't need mutable column container (CASSANDRA-5057)
 * apply disk_failure_policy to bad disks on initial directory creation 
   (CASSANDRA-4847)
 * Optimize name-based queries to use ArrayBackedSortedColumns (CASSANDRA-5043)
 * Fall back to old manifest if most recent is unparseable (CASSANDRA-5041)
 * pool [Compressed]RandomAccessReader objects on the partitioned read path
   (CASSANDRA-4942)
 * Add debug logging to list filenames processed by Directories.migrateFile 
   method (CASSANDRA-4939)
 * Expose black-listed directories via JMX (CASSANDRA-4848)
 * Log compaction merge counts (CASSANDRA-4894)
 * Minimize byte array allocation by AbstractData{Input,Output} (CASSANDRA-5090)
 * Add SSL support for the binary protocol (CASSANDRA-5031)
 * Allow non-schema system ks modification for shuffle to work (CASSANDRA-5097)
 * cqlsh: Add default limit to SELECT statements (CASSANDRA-4972)
 * cqlsh: fix DESCRIBE for 1.1 cfs in CQL3 (CASSANDRA-5101)
 * Correctly gossip with nodes >= 1.1.7 (CASSANDRA-5102)
 * Ensure CL guarantees on digest mismatch (CASSANDRA-5113)
 * Validate correctly selects on composite partition key (CASSANDRA-5122)
 * Fix exception when adding collection (CASSANDRA-5117)
 * Handle states for non-vnode clusters correctly (CASSANDRA-5127)
 * Refuse unrecognized replication and compaction strategy options (CASSANDRA-4795)
 * Pick the correct value validator in sstable2json for cql3 tables (CASSANDRA-5134)
 * Validate login for describe_keyspace, describe_keyspaces and set_keyspace
   (CASSANDRA-5144)
 * Fix inserting empty maps (CASSANDRA-5141)
 * Don't remove tokens from System table for node we know (CASSANDRA-5121)
 * fix streaming progress report for compresed files (CASSANDRA-5130)
 * Coverage analysis for low-CL queries (CASSANDRA-4858)
 * Stop interpreting dates as valid timeUUID value (CASSANDRA-4936)
 * Adds E notation for floating point numbers (CASSANDRA-4927)
 * Detect (and warn) unintentional use of the cql2 thrift methods when cql3 was
   intended (CASSANDRA-5172)
 * cli: Quote ks and cf names in schema output when needed (CASSANDRA-5052)
 * Fix bad default for min/max timestamp in SSTableMetadata (CASSANDRA-5372)
 * Fix cf name extraction from manifest in Directories.migrateFile() (CASSANDRA-5242)
 * Support pluggable internode authentication (CASSANDRA-5401)
 * Replace mistaken usage of commons-logging with slf4j (CASSANDRA-5464)
 * Ensure Jackson dependency matches lib (CASSANDRA-5126)
 * Expose droppable tombstone ratio stats over JMX (CASSANDRA-5159)
Merged from 1.1:
 * Simplify CompressedRandomAccessReader to work around JDK FD bug (CASSANDRA-5088)
 * Improve handling a changing target throttle rate mid-compaction (CASSANDRA-5087)
 * Pig: correctly decode row keys in widerow mode (CASSANDRA-5098)
 * nodetool repair command now prints progress (CASSANDRA-4767)
 * fix user defined compaction to run against 1.1 data directory (CASSANDRA-5118)
 * Fix CQL3 BATCH authorization caching (CASSANDRA-5145)
 * fix get_count returns incorrect value with TTL (CASSANDRA-5099)
 * better handling for mid-compaction failure (CASSANDRA-5137)
 * convert default marshallers list to map for better readability (CASSANDRA-5109)
 * fix ConcurrentModificationException in getBootstrapSource (CASSANDRA-5170)
 * fix sstable maxtimestamp for row deletes and pre-1.1.1 sstables (CASSANDRA-5153)
 * Fix thread growth on node removal (CASSANDRA-5175)
 * Make Ec2Region's datacenter name configurable (CASSANDRA-5155)


1.2.0
 * Disallow counters in collections (CASSANDRA-5082)
 * cqlsh: add unit tests (CASSANDRA-3920)
 * fix default bloom_filter_fp_chance for LeveledCompactionStrategy (CASSANDRA-5093)
Merged from 1.1:
 * add validation for get_range_slices with start_key and end_token (CASSANDRA-5089)


1.2.0-rc2
 * fix nodetool ownership display with vnodes (CASSANDRA-5065)
 * cqlsh: add DESCRIBE KEYSPACES command (CASSANDRA-5060)
 * Fix potential infinite loop when reloading CFS (CASSANDRA-5064)
 * Fix SimpleAuthorizer example (CASSANDRA-5072)
 * cqlsh: force CL.ONE for tracing and system.schema* queries (CASSANDRA-5070)
 * Includes cassandra-shuffle in the debian package (CASSANDRA-5058)
Merged from 1.1:
 * fix multithreaded compaction deadlock (CASSANDRA-4492)
 * fix temporarily missing schema after upgrade from pre-1.1.5 (CASSANDRA-5061)
 * Fix ALTER TABLE overriding compression options with defaults
   (CASSANDRA-4996, 5066)
 * fix specifying and altering crc_check_chance (CASSANDRA-5053)
 * fix Murmur3Partitioner ownership% calculation (CASSANDRA-5076)
 * Don't expire columns sooner than they should in 2ndary indexes (CASSANDRA-5079)


1.2-rc1
 * rename rpc_timeout settings to request_timeout (CASSANDRA-5027)
 * add BF with 0.1 FP to LCS by default (CASSANDRA-5029)
 * Fix preparing insert queries (CASSANDRA-5016)
 * Fix preparing queries with counter increment (CASSANDRA-5022)
 * Fix preparing updates with collections (CASSANDRA-5017)
 * Don't generate UUID based on other node address (CASSANDRA-5002)
 * Fix message when trying to alter a clustering key type (CASSANDRA-5012)
 * Update IAuthenticator to match the new IAuthorizer (CASSANDRA-5003)
 * Fix inserting only a key in CQL3 (CASSANDRA-5040)
 * Fix CQL3 token() function when used with strings (CASSANDRA-5050)
Merged from 1.1:
 * reduce log spam from invalid counter shards (CASSANDRA-5026)
 * Improve schema propagation performance (CASSANDRA-5025)
 * Fix for IndexHelper.IndexFor throws OOB Exception (CASSANDRA-5030)
 * cqlsh: make it possible to describe thrift CFs (CASSANDRA-4827)
 * cqlsh: fix timestamp formatting on some platforms (CASSANDRA-5046)


1.2-beta3
 * make consistency level configurable in cqlsh (CASSANDRA-4829)
 * fix cqlsh rendering of blob fields (CASSANDRA-4970)
 * fix cqlsh DESCRIBE command (CASSANDRA-4913)
 * save truncation position in system table (CASSANDRA-4906)
 * Move CompressionMetadata off-heap (CASSANDRA-4937)
 * allow CLI to GET cql3 columnfamily data (CASSANDRA-4924)
 * Fix rare race condition in getExpireTimeForEndpoint (CASSANDRA-4402)
 * acquire references to overlapping sstables during compaction so bloom filter
   doesn't get free'd prematurely (CASSANDRA-4934)
 * Don't share slice query filter in CQL3 SelectStatement (CASSANDRA-4928)
 * Separate tracing from Log4J (CASSANDRA-4861)
 * Exclude gcable tombstones from merkle-tree computation (CASSANDRA-4905)
 * Better printing of AbstractBounds for tracing (CASSANDRA-4931)
 * Optimize mostRecentTombstone check in CC.collectAllData (CASSANDRA-4883)
 * Change stream session ID to UUID to avoid collision from same node (CASSANDRA-4813)
 * Use Stats.db when bulk loading if present (CASSANDRA-4957)
 * Skip repair on system_trace and keyspaces with RF=1 (CASSANDRA-4956)
 * (cql3) Remove arbitrary SELECT limit (CASSANDRA-4918)
 * Correctly handle prepared operation on collections (CASSANDRA-4945)
 * Fix CQL3 LIMIT (CASSANDRA-4877)
 * Fix Stress for CQL3 (CASSANDRA-4979)
 * Remove cassandra specific exceptions from JMX interface (CASSANDRA-4893)
 * (CQL3) Force using ALLOW FILTERING on potentially inefficient queries (CASSANDRA-4915)
 * (cql3) Fix adding column when the table has collections (CASSANDRA-4982)
 * (cql3) Fix allowing collections with compact storage (CASSANDRA-4990)
 * (cql3) Refuse ttl/writetime function on collections (CASSANDRA-4992)
 * Replace IAuthority with new IAuthorizer (CASSANDRA-4874)
 * clqsh: fix KEY pseudocolumn escaping when describing Thrift tables
   in CQL3 mode (CASSANDRA-4955)
 * add basic authentication support for Pig CassandraStorage (CASSANDRA-3042)
 * fix CQL2 ALTER TABLE compaction_strategy_class altering (CASSANDRA-4965)
Merged from 1.1:
 * Fall back to old describe_splits if d_s_ex is not available (CASSANDRA-4803)
 * Improve error reporting when streaming ranges fail (CASSANDRA-5009)
 * Fix cqlsh timestamp formatting of timezone info (CASSANDRA-4746)
 * Fix assertion failure with leveled compaction (CASSANDRA-4799)
 * Check for null end_token in get_range_slice (CASSANDRA-4804)
 * Remove all remnants of removed nodes (CASSANDRA-4840)
 * Add aut-reloading of the log4j file in debian package (CASSANDRA-4855)
 * Fix estimated row cache entry size (CASSANDRA-4860)
 * reset getRangeSlice filter after finishing a row for get_paged_slice
   (CASSANDRA-4919)
 * expunge row cache post-truncate (CASSANDRA-4940)
 * Allow static CF definition with compact storage (CASSANDRA-4910)
 * Fix endless loop/compaction of schema_* CFs due to broken timestamps (CASSANDRA-4880)
 * Fix 'wrong class type' assertion in CounterColumn (CASSANDRA-4976)


1.2-beta2
 * fp rate of 1.0 disables BF entirely; LCS defaults to 1.0 (CASSANDRA-4876)
 * off-heap bloom filters for row keys (CASSANDRA_4865)
 * add extension point for sstable components (CASSANDRA-4049)
 * improve tracing output (CASSANDRA-4852, 4862)
 * make TRACE verb droppable (CASSANDRA-4672)
 * fix BulkLoader recognition of CQL3 columnfamilies (CASSANDRA-4755)
 * Sort commitlog segments for replay by id instead of mtime (CASSANDRA-4793)
 * Make hint delivery asynchronous (CASSANDRA-4761)
 * Pluggable Thrift transport factories for CLI and cqlsh (CASSANDRA-4609, 4610)
 * cassandra-cli: allow Double value type to be inserted to a column (CASSANDRA-4661)
 * Add ability to use custom TServerFactory implementations (CASSANDRA-4608)
 * optimize batchlog flushing to skip successful batches (CASSANDRA-4667)
 * include metadata for system keyspace itself in schema tables (CASSANDRA-4416)
 * add check to PropertyFileSnitch to verify presence of location for
   local node (CASSANDRA-4728)
 * add PBSPredictor consistency modeler (CASSANDRA-4261)
 * remove vestiges of Thrift unframed mode (CASSANDRA-4729)
 * optimize single-row PK lookups (CASSANDRA-4710)
 * adjust blockFor calculation to account for pending ranges due to node 
   movement (CASSANDRA-833)
 * Change CQL version to 3.0.0 and stop accepting 3.0.0-beta1 (CASSANDRA-4649)
 * (CQL3) Make prepared statement global instead of per connection 
   (CASSANDRA-4449)
 * Fix scrubbing of CQL3 created tables (CASSANDRA-4685)
 * (CQL3) Fix validation when using counter and regular columns in the same 
   table (CASSANDRA-4706)
 * Fix bug starting Cassandra with simple authentication (CASSANDRA-4648)
 * Add support for batchlog in CQL3 (CASSANDRA-4545, 4738)
 * Add support for multiple column family outputs in CFOF (CASSANDRA-4208)
 * Support repairing only the local DC nodes (CASSANDRA-4747)
 * Use rpc_address for binary protocol and change default port (CASSANDRA-4751)
 * Fix use of collections in prepared statements (CASSANDRA-4739)
 * Store more information into peers table (CASSANDRA-4351, 4814)
 * Configurable bucket size for size tiered compaction (CASSANDRA-4704)
 * Run leveled compaction in parallel (CASSANDRA-4310)
 * Fix potential NPE during CFS reload (CASSANDRA-4786)
 * Composite indexes may miss results (CASSANDRA-4796)
 * Move consistency level to the protocol level (CASSANDRA-4734, 4824)
 * Fix Subcolumn slice ends not respected (CASSANDRA-4826)
 * Fix Assertion error in cql3 select (CASSANDRA-4783)
 * Fix list prepend logic (CQL3) (CASSANDRA-4835)
 * Add booleans as literals in CQL3 (CASSANDRA-4776)
 * Allow renaming PK columns in CQL3 (CASSANDRA-4822)
 * Fix binary protocol NEW_NODE event (CASSANDRA-4679)
 * Fix potential infinite loop in tombstone compaction (CASSANDRA-4781)
 * Remove system tables accounting from schema (CASSANDRA-4850)
 * (cql3) Force provided columns in clustering key order in 
   'CLUSTERING ORDER BY' (CASSANDRA-4881)
 * Fix composite index bug (CASSANDRA-4884)
 * Fix short read protection for CQL3 (CASSANDRA-4882)
 * Add tracing support to the binary protocol (CASSANDRA-4699)
 * (cql3) Don't allow prepared marker inside collections (CASSANDRA-4890)
 * Re-allow order by on non-selected columns (CASSANDRA-4645)
 * Bug when composite index is created in a table having collections (CASSANDRA-4909)
 * log index scan subject in CompositesSearcher (CASSANDRA-4904)
Merged from 1.1:
 * add get[Row|Key]CacheEntries to CacheServiceMBean (CASSANDRA-4859)
 * fix get_paged_slice to wrap to next row correctly (CASSANDRA-4816)
 * fix indexing empty column values (CASSANDRA-4832)
 * allow JdbcDate to compose null Date objects (CASSANDRA-4830)
 * fix possible stackoverflow when compacting 1000s of sstables
   (CASSANDRA-4765)
 * fix wrong leveled compaction progress calculation (CASSANDRA-4807)
 * add a close() method to CRAR to prevent leaking file descriptors (CASSANDRA-4820)
 * fix potential infinite loop in get_count (CASSANDRA-4833)
 * fix compositeType.{get/from}String methods (CASSANDRA-4842)
 * (CQL) fix CREATE COLUMNFAMILY permissions check (CASSANDRA-4864)
 * Fix DynamicCompositeType same type comparison (CASSANDRA-4711)
 * Fix duplicate SSTable reference when stream session failed (CASSANDRA-3306)
 * Allow static CF definition with compact storage (CASSANDRA-4910)
 * Fix endless loop/compaction of schema_* CFs due to broken timestamps (CASSANDRA-4880)
 * Fix 'wrong class type' assertion in CounterColumn (CASSANDRA-4976)


1.2-beta1
 * add atomic_batch_mutate (CASSANDRA-4542, -4635)
 * increase default max_hint_window_in_ms to 3h (CASSANDRA-4632)
 * include message initiation time to replicas so they can more
   accurately drop timed-out requests (CASSANDRA-2858)
 * fix clientutil.jar dependencies (CASSANDRA-4566)
 * optimize WriteResponse (CASSANDRA-4548)
 * new metrics (CASSANDRA-4009)
 * redesign KEYS indexes to avoid read-before-write (CASSANDRA-2897)
 * debug tracing (CASSANDRA-1123)
 * parallelize row cache loading (CASSANDRA-4282)
 * Make compaction, flush JBOD-aware (CASSANDRA-4292)
 * run local range scans on the read stage (CASSANDRA-3687)
 * clean up ioexceptions (CASSANDRA-2116)
 * add disk_failure_policy (CASSANDRA-2118)
 * Introduce new json format with row level deletion (CASSANDRA-4054)
 * remove redundant "name" column from schema_keyspaces (CASSANDRA-4433)
 * improve "nodetool ring" handling of multi-dc clusters (CASSANDRA-3047)
 * update NTS calculateNaturalEndpoints to be O(N log N) (CASSANDRA-3881)
 * split up rpc timeout by operation type (CASSANDRA-2819)
 * rewrite key cache save/load to use only sequential i/o (CASSANDRA-3762)
 * update MS protocol with a version handshake + broadcast address id
   (CASSANDRA-4311)
 * multithreaded hint replay (CASSANDRA-4189)
 * add inter-node message compression (CASSANDRA-3127)
 * remove COPP (CASSANDRA-2479)
 * Track tombstone expiration and compact when tombstone content is
   higher than a configurable threshold, default 20% (CASSANDRA-3442, 4234)
 * update MurmurHash to version 3 (CASSANDRA-2975)
 * (CLI) track elapsed time for `delete' operation (CASSANDRA-4060)
 * (CLI) jline version is bumped to 1.0 to properly  support
   'delete' key function (CASSANDRA-4132)
 * Save IndexSummary into new SSTable 'Summary' component (CASSANDRA-2392, 4289)
 * Add support for range tombstones (CASSANDRA-3708)
 * Improve MessagingService efficiency (CASSANDRA-3617)
 * Avoid ID conflicts from concurrent schema changes (CASSANDRA-3794)
 * Set thrift HSHA server thread limit to unlimited by default (CASSANDRA-4277)
 * Avoids double serialization of CF id in RowMutation messages
   (CASSANDRA-4293)
 * stream compressed sstables directly with java nio (CASSANDRA-4297)
 * Support multiple ranges in SliceQueryFilter (CASSANDRA-3885)
 * Add column metadata to system column families (CASSANDRA-4018)
 * (cql3) Always use composite types by default (CASSANDRA-4329)
 * (cql3) Add support for set, map and list (CASSANDRA-3647)
 * Validate date type correctly (CASSANDRA-4441)
 * (cql3) Allow definitions with only a PK (CASSANDRA-4361)
 * (cql3) Add support for row key composites (CASSANDRA-4179)
 * improve DynamicEndpointSnitch by using reservoir sampling (CASSANDRA-4038)
 * (cql3) Add support for 2ndary indexes (CASSANDRA-3680)
 * (cql3) fix defining more than one PK to be invalid (CASSANDRA-4477)
 * remove schema agreement checking from all external APIs (Thrift, CQL and CQL3) (CASSANDRA-4487)
 * add Murmur3Partitioner and make it default for new installations (CASSANDRA-3772, 4621)
 * (cql3) update pseudo-map syntax to use map syntax (CASSANDRA-4497)
 * Finer grained exceptions hierarchy and provides error code with exceptions (CASSANDRA-3979)
 * Adds events push to binary protocol (CASSANDRA-4480)
 * Rewrite nodetool help (CASSANDRA-2293)
 * Make CQL3 the default for CQL (CASSANDRA-4640)
 * update stress tool to be able to use CQL3 (CASSANDRA-4406)
 * Accept all thrift update on CQL3 cf but don't expose their metadata (CASSANDRA-4377)
 * Replace Throttle with Guava's RateLimiter for HintedHandOff (CASSANDRA-4541)
 * fix counter add/get using CQL2 and CQL3 in stress tool (CASSANDRA-4633)
 * Add sstable count per level to cfstats (CASSANDRA-4537)
 * (cql3) Add ALTER KEYSPACE statement (CASSANDRA-4611)
 * (cql3) Allow defining default consistency levels (CASSANDRA-4448)
 * (cql3) Fix queries using LIMIT missing results (CASSANDRA-4579)
 * fix cross-version gossip messaging (CASSANDRA-4576)
 * added inet data type (CASSANDRA-4627)


1.1.6
 * Wait for writes on synchronous read digest mismatch (CASSANDRA-4792)
 * fix commitlog replay for nanotime-infected sstables (CASSANDRA-4782)
 * preflight check ttl for maximum of 20 years (CASSANDRA-4771)
 * (Pig) fix widerow input with single column rows (CASSANDRA-4789)
 * Fix HH to compact with correct gcBefore, which avoids wiping out
   undelivered hints (CASSANDRA-4772)
 * LCS will merge up to 32 L0 sstables as intended (CASSANDRA-4778)
 * NTS will default unconfigured DC replicas to zero (CASSANDRA-4675)
 * use default consistency level in counter validation if none is
   explicitly provide (CASSANDRA-4700)
 * Improve IAuthority interface by introducing fine-grained
   access permissions and grant/revoke commands (CASSANDRA-4490, 4644)
 * fix assumption error in CLI when updating/describing keyspace 
   (CASSANDRA-4322)
 * Adds offline sstablescrub to debian packaging (CASSANDRA-4642)
 * Automatic fixing of overlapping leveled sstables (CASSANDRA-4644)
 * fix error when using ORDER BY with extended selections (CASSANDRA-4689)
 * (CQL3) Fix validation for IN queries for non-PK cols (CASSANDRA-4709)
 * fix re-created keyspace disappering after 1.1.5 upgrade 
   (CASSANDRA-4698, 4752)
 * (CLI) display elapsed time in 2 fraction digits (CASSANDRA-3460)
 * add authentication support to sstableloader (CASSANDRA-4712)
 * Fix CQL3 'is reversed' logic (CASSANDRA-4716, 4759)
 * (CQL3) Don't return ReversedType in result set metadata (CASSANDRA-4717)
 * Backport adding AlterKeyspace statement (CASSANDRA-4611)
 * (CQL3) Correcty accept upper-case data types (CASSANDRA-4770)
 * Add binary protocol events for schema changes (CASSANDRA-4684)
Merged from 1.0:
 * Switch from NBHM to CHM in MessagingService's callback map, which
   prevents OOM in long-running instances (CASSANDRA-4708)


1.1.5
 * add SecondaryIndex.reload API (CASSANDRA-4581)
 * use millis + atomicint for commitlog segment creation instead of
   nanotime, which has issues under some hypervisors (CASSANDRA-4601)
 * fix FD leak in slice queries (CASSANDRA-4571)
 * avoid recursion in leveled compaction (CASSANDRA-4587)
 * increase stack size under Java7 to 180K
 * Log(info) schema changes (CASSANDRA-4547)
 * Change nodetool setcachecapcity to manipulate global caches (CASSANDRA-4563)
 * (cql3) fix setting compaction strategy (CASSANDRA-4597)
 * fix broken system.schema_* timestamps on system startup (CASSANDRA-4561)
 * fix wrong skip of cache saving (CASSANDRA-4533)
 * Avoid NPE when lost+found is in data dir (CASSANDRA-4572)
 * Respect five-minute flush moratorium after initial CL replay (CASSANDRA-4474)
 * Adds ntp as recommended in debian packaging (CASSANDRA-4606)
 * Configurable transport in CF Record{Reader|Writer} (CASSANDRA-4558)
 * (cql3) fix potential NPE with both equal and unequal restriction (CASSANDRA-4532)
 * (cql3) improves ORDER BY validation (CASSANDRA-4624)
 * Fix potential deadlock during counter writes (CASSANDRA-4578)
 * Fix cql error with ORDER BY when using IN (CASSANDRA-4612)
Merged from 1.0:
 * increase Xss to 160k to accomodate latest 1.6 JVMs (CASSANDRA-4602)
 * fix toString of hint destination tokens (CASSANDRA-4568)
 * Fix multiple values for CurrentLocal NodeID (CASSANDRA-4626)


1.1.4
 * fix offline scrub to catch >= out of order rows (CASSANDRA-4411)
 * fix cassandra-env.sh on RHEL and other non-dash-based systems 
   (CASSANDRA-4494)
Merged from 1.0:
 * (Hadoop) fix setting key length for old-style mapred api (CASSANDRA-4534)
 * (Hadoop) fix iterating through a resultset consisting entirely
   of tombstoned rows (CASSANDRA-4466)
 * Fix multiple values for CurrentLocal NodeID (CASSANDRA-4626)


1.1.3
 * (cqlsh) add COPY TO (CASSANDRA-4434)
 * munmap commitlog segments before rename (CASSANDRA-4337)
 * (JMX) rename getRangeKeySample to sampleKeyRange to avoid returning
   multi-MB results as an attribute (CASSANDRA-4452)
 * flush based on data size, not throughput; overwritten columns no 
   longer artificially inflate liveRatio (CASSANDRA-4399)
 * update default commitlog segment size to 32MB and total commitlog
   size to 32/1024 MB for 32/64 bit JVMs, respectively (CASSANDRA-4422)
 * avoid using global partitioner to estimate ranges in index sstables
   (CASSANDRA-4403)
 * restore pre-CASSANDRA-3862 approach to removing expired tombstones
   from row cache during compaction (CASSANDRA-4364)
 * (stress) support for CQL prepared statements (CASSANDRA-3633)
 * Correctly catch exception when Snappy cannot be loaded (CASSANDRA-4400)
 * (cql3) Support ORDER BY when IN condition is given in WHERE clause (CASSANDRA-4327)
 * (cql3) delete "component_index" column on DROP TABLE call (CASSANDRA-4420)
 * change nanoTime() to currentTimeInMillis() in schema related code (CASSANDRA-4432)
 * add a token generation tool (CASSANDRA-3709)
 * Fix LCS bug with sstable containing only 1 row (CASSANDRA-4411)
 * fix "Can't Modify Index Name" problem on CF update (CASSANDRA-4439)
 * Fix assertion error in getOverlappingSSTables during repair (CASSANDRA-4456)
 * fix nodetool's setcompactionthreshold command (CASSANDRA-4455)
 * Ensure compacted files are never used, to avoid counter overcount (CASSANDRA-4436)
Merged from 1.0:
 * Push the validation of secondary index values to the SecondaryIndexManager (CASSANDRA-4240)
 * (Hadoop) fix iterating through a resultset consisting entirely
   of tombstoned rows (CASSANDRA-4466)
 * allow dropping columns shadowed by not-yet-expired supercolumn or row
   tombstones in PrecompactedRow (CASSANDRA-4396)


1.1.2
 * Fix cleanup not deleting index entries (CASSANDRA-4379)
 * Use correct partitioner when saving + loading caches (CASSANDRA-4331)
 * Check schema before trying to export sstable (CASSANDRA-2760)
 * Raise a meaningful exception instead of NPE when PFS encounters
   an unconfigured node + no default (CASSANDRA-4349)
 * fix bug in sstable blacklisting with LCS (CASSANDRA-4343)
 * LCS no longer promotes tiny sstables out of L0 (CASSANDRA-4341)
 * skip tombstones during hint replay (CASSANDRA-4320)
 * fix NPE in compactionstats (CASSANDRA-4318)
 * enforce 1m min keycache for auto (CASSANDRA-4306)
 * Have DeletedColumn.isMFD always return true (CASSANDRA-4307)
 * (cql3) exeption message for ORDER BY constraints said primary filter can be
    an IN clause, which is misleading (CASSANDRA-4319)
 * (cql3) Reject (not yet supported) creation of 2ndardy indexes on tables with
   composite primary keys (CASSANDRA-4328)
 * Set JVM stack size to 160k for java 7 (CASSANDRA-4275)
 * cqlsh: add COPY command to load data from CSV flat files (CASSANDRA-4012)
 * CFMetaData.fromThrift to throw ConfigurationException upon error (CASSANDRA-4353)
 * Use CF comparator to sort indexed columns in SecondaryIndexManager
   (CASSANDRA-4365)
 * add strategy_options to the KSMetaData.toString() output (CASSANDRA-4248)
 * (cql3) fix range queries containing unqueried results (CASSANDRA-4372)
 * (cql3) allow updating column_alias types (CASSANDRA-4041)
 * (cql3) Fix deletion bug (CASSANDRA-4193)
 * Fix computation of overlapping sstable for leveled compaction (CASSANDRA-4321)
 * Improve scrub and allow to run it offline (CASSANDRA-4321)
 * Fix assertionError in StorageService.bulkLoad (CASSANDRA-4368)
 * (cqlsh) add option to authenticate to a keyspace at startup (CASSANDRA-4108)
 * (cqlsh) fix ASSUME functionality (CASSANDRA-4352)
 * Fix ColumnFamilyRecordReader to not return progress > 100% (CASSANDRA-3942)
Merged from 1.0:
 * Set gc_grace on index CF to 0 (CASSANDRA-4314)


1.1.1
 * allow larger cache capacities than 2GB (CASSANDRA-4150)
 * add getsstables command to nodetool (CASSANDRA-4199)
 * apply parent CF compaction settings to secondary index CFs (CASSANDRA-4280)
 * preserve commitlog size cap when recycling segments at startup
   (CASSANDRA-4201)
 * (Hadoop) fix split generation regression (CASSANDRA-4259)
 * ignore min/max compactions settings in LCS, while preserving
   behavior that min=max=0 disables autocompaction (CASSANDRA-4233)
 * log number of rows read from saved cache (CASSANDRA-4249)
 * calculate exact size required for cleanup operations (CASSANDRA-1404)
 * avoid blocking additional writes during flush when the commitlog
   gets behind temporarily (CASSANDRA-1991)
 * enable caching on index CFs based on data CF cache setting (CASSANDRA-4197)
 * warn on invalid replication strategy creation options (CASSANDRA-4046)
 * remove [Freeable]Memory finalizers (CASSANDRA-4222)
 * include tombstone size in ColumnFamily.size, which can prevent OOM
   during sudden mass delete operations by yielding a nonzero liveRatio
   (CASSANDRA-3741)
 * Open 1 sstableScanner per level for leveled compaction (CASSANDRA-4142)
 * Optimize reads when row deletion timestamps allow us to restrict
   the set of sstables we check (CASSANDRA-4116)
 * add support for commitlog archiving and point-in-time recovery
   (CASSANDRA-3690)
 * avoid generating redundant compaction tasks during streaming
   (CASSANDRA-4174)
 * add -cf option to nodetool snapshot, and takeColumnFamilySnapshot to
   StorageService mbean (CASSANDRA-556)
 * optimize cleanup to drop entire sstables where possible (CASSANDRA-4079)
 * optimize truncate when autosnapshot is disabled (CASSANDRA-4153)
 * update caches to use byte[] keys to reduce memory overhead (CASSANDRA-3966)
 * add column limit to cli (CASSANDRA-3012, 4098)
 * clean up and optimize DataOutputBuffer, used by CQL compression and
   CompositeType (CASSANDRA-4072)
 * optimize commitlog checksumming (CASSANDRA-3610)
 * identify and blacklist corrupted SSTables from future compactions 
   (CASSANDRA-2261)
 * Move CfDef and KsDef validation out of thrift (CASSANDRA-4037)
 * Expose API to repair a user provided range (CASSANDRA-3912)
 * Add way to force the cassandra-cli to refresh its schema (CASSANDRA-4052)
 * Avoid having replicate on write tasks stacking up at CL.ONE (CASSANDRA-2889)
 * (cql3) Backwards compatibility for composite comparators in non-cql3-aware
   clients (CASSANDRA-4093)
 * (cql3) Fix order by for reversed queries (CASSANDRA-4160)
 * (cql3) Add ReversedType support (CASSANDRA-4004)
 * (cql3) Add timeuuid type (CASSANDRA-4194)
 * (cql3) Minor fixes (CASSANDRA-4185)
 * (cql3) Fix prepared statement in BATCH (CASSANDRA-4202)
 * (cql3) Reduce the list of reserved keywords (CASSANDRA-4186)
 * (cql3) Move max/min compaction thresholds to compaction strategy options
   (CASSANDRA-4187)
 * Fix exception during move when localhost is the only source (CASSANDRA-4200)
 * (cql3) Allow paging through non-ordered partitioner results (CASSANDRA-3771)
 * (cql3) Fix drop index (CASSANDRA-4192)
 * (cql3) Don't return range ghosts anymore (CASSANDRA-3982)
 * fix re-creating Keyspaces/ColumnFamilies with the same name as dropped
   ones (CASSANDRA-4219)
 * fix SecondaryIndex LeveledManifest save upon snapshot (CASSANDRA-4230)
 * fix missing arrayOffset in FBUtilities.hash (CASSANDRA-4250)
 * (cql3) Add name of parameters in CqlResultSet (CASSANDRA-4242)
 * (cql3) Correctly validate order by queries (CASSANDRA-4246)
 * rename stress to cassandra-stress for saner packaging (CASSANDRA-4256)
 * Fix exception on colum metadata with non-string comparator (CASSANDRA-4269)
 * Check for unknown/invalid compression options (CASSANDRA-4266)
 * (cql3) Adds simple access to column timestamp and ttl (CASSANDRA-4217)
 * (cql3) Fix range queries with secondary indexes (CASSANDRA-4257)
 * Better error messages from improper input in cli (CASSANDRA-3865)
 * Try to stop all compaction upon Keyspace or ColumnFamily drop (CASSANDRA-4221)
 * (cql3) Allow keyspace properties to contain hyphens (CASSANDRA-4278)
 * (cql3) Correctly validate keyspace access in create table (CASSANDRA-4296)
 * Avoid deadlock in migration stage (CASSANDRA-3882)
 * Take supercolumn names and deletion info into account in memtable throughput
   (CASSANDRA-4264)
 * Add back backward compatibility for old style replication factor (CASSANDRA-4294)
 * Preserve compatibility with pre-1.1 index queries (CASSANDRA-4262)
Merged from 1.0:
 * Fix super columns bug where cache is not updated (CASSANDRA-4190)
 * fix maxTimestamp to include row tombstones (CASSANDRA-4116)
 * (CLI) properly handle quotes in create/update keyspace commands (CASSANDRA-4129)
 * Avoids possible deadlock during bootstrap (CASSANDRA-4159)
 * fix stress tool that hangs forever on timeout or error (CASSANDRA-4128)
 * stress tool to return appropriate exit code on failure (CASSANDRA-4188)
 * fix compaction NPE when out of disk space and assertions disabled
   (CASSANDRA-3985)
 * synchronize LCS getEstimatedTasks to avoid CME (CASSANDRA-4255)
 * ensure unique streaming session id's (CASSANDRA-4223)
 * kick off background compaction when min/max thresholds change 
   (CASSANDRA-4279)
 * improve ability of STCS.getBuckets to deal with 100s of 1000s of
   sstables, such as when convertinb back from LCS (CASSANDRA-4287)
 * Oversize integer in CQL throws NumberFormatException (CASSANDRA-4291)
 * fix 1.0.x node join to mixed version cluster, other nodes >= 1.1 (CASSANDRA-4195)
 * Fix LCS splitting sstable base on uncompressed size (CASSANDRA-4419)
 * Push the validation of secondary index values to the SecondaryIndexManager (CASSANDRA-4240)
 * Don't purge columns during upgradesstables (CASSANDRA-4462)
 * Make cqlsh work with piping (CASSANDRA-4113)
 * Validate arguments for nodetool decommission (CASSANDRA-4061)
 * Report thrift status in nodetool info (CASSANDRA-4010)


1.1.0-final
 * average a reduced liveRatio estimate with the previous one (CASSANDRA-4065)
 * Allow KS and CF names up to 48 characters (CASSANDRA-4157)
 * fix stress build (CASSANDRA-4140)
 * add time remaining estimate to nodetool compactionstats (CASSANDRA-4167)
 * (cql) fix NPE in cql3 ALTER TABLE (CASSANDRA-4163)
 * (cql) Add support for CL.TWO and CL.THREE in CQL (CASSANDRA-4156)
 * (cql) Fix type in CQL3 ALTER TABLE preventing update (CASSANDRA-4170)
 * (cql) Throw invalid exception from CQL3 on obsolete options (CASSANDRA-4171)
 * (cqlsh) fix recognizing uppercase SELECT keyword (CASSANDRA-4161)
 * Pig: wide row support (CASSANDRA-3909)
Merged from 1.0:
 * avoid streaming empty files with bulk loader if sstablewriter errors out
   (CASSANDRA-3946)


1.1-rc1
 * Include stress tool in binary builds (CASSANDRA-4103)
 * (Hadoop) fix wide row iteration when last row read was deleted
   (CASSANDRA-4154)
 * fix read_repair_chance to really default to 0.1 in the cli (CASSANDRA-4114)
 * Adds caching and bloomFilterFpChange to CQL options (CASSANDRA-4042)
 * Adds posibility to autoconfigure size of the KeyCache (CASSANDRA-4087)
 * fix KEYS index from skipping results (CASSANDRA-3996)
 * Remove sliced_buffer_size_in_kb dead option (CASSANDRA-4076)
 * make loadNewSStable preserve sstable version (CASSANDRA-4077)
 * Respect 1.0 cache settings as much as possible when upgrading 
   (CASSANDRA-4088)
 * relax path length requirement for sstable files when upgrading on 
   non-Windows platforms (CASSANDRA-4110)
 * fix terminination of the stress.java when errors were encountered
   (CASSANDRA-4128)
 * Move CfDef and KsDef validation out of thrift (CASSANDRA-4037)
 * Fix get_paged_slice (CASSANDRA-4136)
 * CQL3: Support slice with exclusive start and stop (CASSANDRA-3785)
Merged from 1.0:
 * support PropertyFileSnitch in bulk loader (CASSANDRA-4145)
 * add auto_snapshot option allowing disabling snapshot before drop/truncate
   (CASSANDRA-3710)
 * allow short snitch names (CASSANDRA-4130)


1.1-beta2
 * rename loaded sstables to avoid conflicts with local snapshots
   (CASSANDRA-3967)
 * start hint replay as soon as FD notifies that the target is back up
   (CASSANDRA-3958)
 * avoid unproductive deserializing of cached rows during compaction
   (CASSANDRA-3921)
 * fix concurrency issues with CQL keyspace creation (CASSANDRA-3903)
 * Show Effective Owership via Nodetool ring <keyspace> (CASSANDRA-3412)
 * Update ORDER BY syntax for CQL3 (CASSANDRA-3925)
 * Fix BulkRecordWriter to not throw NPE if reducer gets no map data from Hadoop (CASSANDRA-3944)
 * Fix bug with counters in super columns (CASSANDRA-3821)
 * Remove deprecated merge_shard_chance (CASSANDRA-3940)
 * add a convenient way to reset a node's schema (CASSANDRA-2963)
 * fix for intermittent SchemaDisagreementException (CASSANDRA-3884)
 * CLI `list <CF>` to limit number of columns and their order (CASSANDRA-3012)
 * ignore deprecated KsDef/CfDef/ColumnDef fields in native schema (CASSANDRA-3963)
 * CLI to report when unsupported column_metadata pair was given (CASSANDRA-3959)
 * reincarnate removed and deprecated KsDef/CfDef attributes (CASSANDRA-3953)
 * Fix race between writes and read for cache (CASSANDRA-3862)
 * perform static initialization of StorageProxy on start-up (CASSANDRA-3797)
 * support trickling fsync() on writes (CASSANDRA-3950)
 * expose counters for unavailable/timeout exceptions given to thrift clients (CASSANDRA-3671)
 * avoid quadratic startup time in LeveledManifest (CASSANDRA-3952)
 * Add type information to new schema_ columnfamilies and remove thrift
   serialization for schema (CASSANDRA-3792)
 * add missing column validator options to the CLI help (CASSANDRA-3926)
 * skip reading saved key cache if CF's caching strategy is NONE or ROWS_ONLY (CASSANDRA-3954)
 * Unify migration code (CASSANDRA-4017)
Merged from 1.0:
 * cqlsh: guess correct version of Python for Arch Linux (CASSANDRA-4090)
 * (CLI) properly handle quotes in create/update keyspace commands (CASSANDRA-4129)
 * Avoids possible deadlock during bootstrap (CASSANDRA-4159)
 * fix stress tool that hangs forever on timeout or error (CASSANDRA-4128)
 * Fix super columns bug where cache is not updated (CASSANDRA-4190)
 * stress tool to return appropriate exit code on failure (CASSANDRA-4188)


1.0.9
 * improve index sampling performance (CASSANDRA-4023)
 * always compact away deleted hints immediately after handoff (CASSANDRA-3955)
 * delete hints from dropped ColumnFamilies on handoff instead of
   erroring out (CASSANDRA-3975)
 * add CompositeType ref to the CLI doc for create/update column family (CASSANDRA-3980)
 * Pig: support Counter ColumnFamilies (CASSANDRA-3973)
 * Pig: Composite column support (CASSANDRA-3684)
 * Avoid NPE during repair when a keyspace has no CFs (CASSANDRA-3988)
 * Fix division-by-zero error on get_slice (CASSANDRA-4000)
 * don't change manifest level for cleanup, scrub, and upgradesstables
   operations under LeveledCompactionStrategy (CASSANDRA-3989, 4112)
 * fix race leading to super columns assertion failure (CASSANDRA-3957)
 * fix NPE on invalid CQL delete command (CASSANDRA-3755)
 * allow custom types in CLI's assume command (CASSANDRA-4081)
 * fix totalBytes count for parallel compactions (CASSANDRA-3758)
 * fix intermittent NPE in get_slice (CASSANDRA-4095)
 * remove unnecessary asserts in native code interfaces (CASSANDRA-4096)
 * Validate blank keys in CQL to avoid assertion errors (CASSANDRA-3612)
 * cqlsh: fix bad decoding of some column names (CASSANDRA-4003)
 * cqlsh: fix incorrect padding with unicode chars (CASSANDRA-4033)
 * Fix EC2 snitch incorrectly reporting region (CASSANDRA-4026)
 * Shut down thrift during decommission (CASSANDRA-4086)
 * Expose nodetool cfhistograms for 2ndary indexes (CASSANDRA-4063)
Merged from 0.8:
 * Fix ConcurrentModificationException in gossiper (CASSANDRA-4019)


1.1-beta1
 * (cqlsh)
   + add SOURCE and CAPTURE commands, and --file option (CASSANDRA-3479)
   + add ALTER COLUMNFAMILY WITH (CASSANDRA-3523)
   + bundle Python dependencies with Cassandra (CASSANDRA-3507)
   + added to Debian package (CASSANDRA-3458)
   + display byte data instead of erroring out on decode failure 
     (CASSANDRA-3874)
 * add nodetool rebuild_index (CASSANDRA-3583)
 * add nodetool rangekeysample (CASSANDRA-2917)
 * Fix streaming too much data during move operations (CASSANDRA-3639)
 * Nodetool and CLI connect to localhost by default (CASSANDRA-3568)
 * Reduce memory used by primary index sample (CASSANDRA-3743)
 * (Hadoop) separate input/output configurations (CASSANDRA-3197, 3765)
 * avoid returning internal Cassandra classes over JMX (CASSANDRA-2805)
 * add row-level isolation via SnapTree (CASSANDRA-2893)
 * Optimize key count estimation when opening sstable on startup
   (CASSANDRA-2988)
 * multi-dc replication optimization supporting CL > ONE (CASSANDRA-3577)
 * add command to stop compactions (CASSANDRA-1740, 3566, 3582)
 * multithreaded streaming (CASSANDRA-3494)
 * removed in-tree redhat spec (CASSANDRA-3567)
 * "defragment" rows for name-based queries under STCS, again (CASSANDRA-2503)
 * Recycle commitlog segments for improved performance 
   (CASSANDRA-3411, 3543, 3557, 3615)
 * update size-tiered compaction to prioritize small tiers (CASSANDRA-2407)
 * add message expiration logic to OutboundTcpConnection (CASSANDRA-3005)
 * off-heap cache to use sun.misc.Unsafe instead of JNA (CASSANDRA-3271)
 * EACH_QUORUM is only supported for writes (CASSANDRA-3272)
 * replace compactionlock use in schema migration by checking CFS.isValid
   (CASSANDRA-3116)
 * recognize that "SELECT first ... *" isn't really "SELECT *" (CASSANDRA-3445)
 * Use faster bytes comparison (CASSANDRA-3434)
 * Bulk loader is no longer a fat client, (HADOOP) bulk load output format
   (CASSANDRA-3045)
 * (Hadoop) add support for KeyRange.filter
 * remove assumption that keys and token are in bijection
   (CASSANDRA-1034, 3574, 3604)
 * always remove endpoints from delevery queue in HH (CASSANDRA-3546)
 * fix race between cf flush and its 2ndary indexes flush (CASSANDRA-3547)
 * fix potential race in AES when a repair fails (CASSANDRA-3548)
 * Remove columns shadowed by a deleted container even when we cannot purge
   (CASSANDRA-3538)
 * Improve memtable slice iteration performance (CASSANDRA-3545)
 * more efficient allocation of small bloom filters (CASSANDRA-3618)
 * Use separate writer thread in SSTableSimpleUnsortedWriter (CASSANDRA-3619)
 * fsync the directory after new sstable or commitlog segment are created (CASSANDRA-3250)
 * fix minor issues reported by FindBugs (CASSANDRA-3658)
 * global key/row caches (CASSANDRA-3143, 3849)
 * optimize memtable iteration during range scan (CASSANDRA-3638)
 * introduce 'crc_check_chance' in CompressionParameters to support
   a checksum percentage checking chance similarly to read-repair (CASSANDRA-3611)
 * a way to deactivate global key/row cache on per-CF basis (CASSANDRA-3667)
 * fix LeveledCompactionStrategy broken because of generation pre-allocation
   in LeveledManifest (CASSANDRA-3691)
 * finer-grained control over data directories (CASSANDRA-2749)
 * Fix ClassCastException during hinted handoff (CASSANDRA-3694)
 * Upgrade Thrift to 0.7 (CASSANDRA-3213)
 * Make stress.java insert operation to use microseconds (CASSANDRA-3725)
 * Allows (internally) doing a range query with a limit of columns instead of
   rows (CASSANDRA-3742)
 * Allow rangeSlice queries to be start/end inclusive/exclusive (CASSANDRA-3749)
 * Fix BulkLoader to support new SSTable layout and add stream
   throttling to prevent an NPE when there is no yaml config (CASSANDRA-3752)
 * Allow concurrent schema migrations (CASSANDRA-1391, 3832)
 * Add SnapshotCommand to trigger snapshot on remote node (CASSANDRA-3721)
 * Make CFMetaData conversions to/from thrift/native schema inverses
   (CASSANDRA_3559)
 * Add initial code for CQL 3.0-beta (CASSANDRA-2474, 3781, 3753)
 * Add wide row support for ColumnFamilyInputFormat (CASSANDRA-3264)
 * Allow extending CompositeType comparator (CASSANDRA-3657)
 * Avoids over-paging during get_count (CASSANDRA-3798)
 * Add new command to rebuild a node without (repair) merkle tree calculations
   (CASSANDRA-3483, 3922)
 * respect not only row cache capacity but caching mode when
   trying to read data (CASSANDRA-3812)
 * fix system tests (CASSANDRA-3827)
 * CQL support for altering row key type in ALTER TABLE (CASSANDRA-3781)
 * turn compression on by default (CASSANDRA-3871)
 * make hexToBytes refuse invalid input (CASSANDRA-2851)
 * Make secondary indexes CF inherit compression and compaction from their
   parent CF (CASSANDRA-3877)
 * Finish cleanup up tombstone purge code (CASSANDRA-3872)
 * Avoid NPE on aboarted stream-out sessions (CASSANDRA-3904)
 * BulkRecordWriter throws NPE for counter columns (CASSANDRA-3906)
 * Support compression using BulkWriter (CASSANDRA-3907)


1.0.8
 * fix race between cleanup and flush on secondary index CFSes (CASSANDRA-3712)
 * avoid including non-queried nodes in rangeslice read repair
   (CASSANDRA-3843)
 * Only snapshot CF being compacted for snapshot_before_compaction 
   (CASSANDRA-3803)
 * Log active compactions in StatusLogger (CASSANDRA-3703)
 * Compute more accurate compaction score per level (CASSANDRA-3790)
 * Return InvalidRequest when using a keyspace that doesn't exist
   (CASSANDRA-3764)
 * disallow user modification of System keyspace (CASSANDRA-3738)
 * allow using sstable2json on secondary index data (CASSANDRA-3738)
 * (cqlsh) add DESCRIBE COLUMNFAMILIES (CASSANDRA-3586)
 * (cqlsh) format blobs correctly and use colors to improve output
   readability (CASSANDRA-3726)
 * synchronize BiMap of bootstrapping tokens (CASSANDRA-3417)
 * show index options in CLI (CASSANDRA-3809)
 * add optional socket timeout for streaming (CASSANDRA-3838)
 * fix truncate not to leave behind non-CFS backed secondary indexes
   (CASSANDRA-3844)
 * make CLI `show schema` to use output stream directly instead
   of StringBuilder (CASSANDRA-3842)
 * remove the wait on hint future during write (CASSANDRA-3870)
 * (cqlsh) ignore missing CfDef opts (CASSANDRA-3933)
 * (cqlsh) look for cqlshlib relative to realpath (CASSANDRA-3767)
 * Fix short read protection (CASSANDRA-3934)
 * Make sure infered and actual schema match (CASSANDRA-3371)
 * Fix NPE during HH delivery (CASSANDRA-3677)
 * Don't put boostrapping node in 'hibernate' status (CASSANDRA-3737)
 * Fix double quotes in windows bat files (CASSANDRA-3744)
 * Fix bad validator lookup (CASSANDRA-3789)
 * Fix soft reset in EC2MultiRegionSnitch (CASSANDRA-3835)
 * Don't leave zombie connections with THSHA thrift server (CASSANDRA-3867)
 * (cqlsh) fix deserialization of data (CASSANDRA-3874)
 * Fix removetoken force causing an inconsistent state (CASSANDRA-3876)
 * Fix ahndling of some types with Pig (CASSANDRA-3886)
 * Don't allow to drop the system keyspace (CASSANDRA-3759)
 * Make Pig deletes disabled by default and configurable (CASSANDRA-3628)
Merged from 0.8:
 * (Pig) fix CassandraStorage to use correct comparator in Super ColumnFamily
   case (CASSANDRA-3251)
 * fix thread safety issues in commitlog replay, primarily affecting
   systems with many (100s) of CF definitions (CASSANDRA-3751)
 * Fix relevant tombstone ignored with super columns (CASSANDRA-3875)


1.0.7
 * fix regression in HH page size calculation (CASSANDRA-3624)
 * retry failed stream on IOException (CASSANDRA-3686)
 * allow configuring bloom_filter_fp_chance (CASSANDRA-3497)
 * attempt hint delivery every ten minutes, or when failure detector
   notifies us that a node is back up, whichever comes first.  hint
   handoff throttle delay default changed to 1ms, from 50 (CASSANDRA-3554)
 * add nodetool setstreamthroughput (CASSANDRA-3571)
 * fix assertion when dropping a columnfamily with no sstables (CASSANDRA-3614)
 * more efficient allocation of small bloom filters (CASSANDRA-3618)
 * CLibrary.createHardLinkWithExec() to check for errors (CASSANDRA-3101)
 * Avoid creating empty and non cleaned writer during compaction (CASSANDRA-3616)
 * stop thrift service in shutdown hook so we can quiesce MessagingService
   (CASSANDRA-3335)
 * (CQL) compaction_strategy_options and compression_parameters for
   CREATE COLUMNFAMILY statement (CASSANDRA-3374)
 * Reset min/max compaction threshold when creating size tiered compaction
   strategy (CASSANDRA-3666)
 * Don't ignore IOException during compaction (CASSANDRA-3655)
 * Fix assertion error for CF with gc_grace=0 (CASSANDRA-3579)
 * Shutdown ParallelCompaction reducer executor after use (CASSANDRA-3711)
 * Avoid < 0 value for pending tasks in leveled compaction (CASSANDRA-3693)
 * (Hadoop) Support TimeUUID in Pig CassandraStorage (CASSANDRA-3327)
 * Check schema is ready before continuing boostrapping (CASSANDRA-3629)
 * Catch overflows during parsing of chunk_length_kb (CASSANDRA-3644)
 * Improve stream protocol mismatch errors (CASSANDRA-3652)
 * Avoid multiple thread doing HH to the same target (CASSANDRA-3681)
 * Add JMX property for rp_timeout_in_ms (CASSANDRA-2940)
 * Allow DynamicCompositeType to compare component of different types
   (CASSANDRA-3625)
 * Flush non-cfs backed secondary indexes (CASSANDRA-3659)
 * Secondary Indexes should report memory consumption (CASSANDRA-3155)
 * fix for SelectStatement start/end key are not set correctly
   when a key alias is involved (CASSANDRA-3700)
 * fix CLI `show schema` command insert of an extra comma in
   column_metadata (CASSANDRA-3714)
Merged from 0.8:
 * avoid logging (harmless) exception when GC takes < 1ms (CASSANDRA-3656)
 * prevent new nodes from thinking down nodes are up forever (CASSANDRA-3626)
 * use correct list of replicas for LOCAL_QUORUM reads when read repair
   is disabled (CASSANDRA-3696)
 * block on flush before compacting hints (may prevent OOM) (CASSANDRA-3733)


1.0.6
 * (CQL) fix cqlsh support for replicate_on_write (CASSANDRA-3596)
 * fix adding to leveled manifest after streaming (CASSANDRA-3536)
 * filter out unavailable cipher suites when using encryption (CASSANDRA-3178)
 * (HADOOP) add old-style api support for CFIF and CFRR (CASSANDRA-2799)
 * Support TimeUUIDType column names in Stress.java tool (CASSANDRA-3541)
 * (CQL) INSERT/UPDATE/DELETE/TRUNCATE commands should allow CF names to
   be qualified by keyspace (CASSANDRA-3419)
 * always remove endpoints from delevery queue in HH (CASSANDRA-3546)
 * fix race between cf flush and its 2ndary indexes flush (CASSANDRA-3547)
 * fix potential race in AES when a repair fails (CASSANDRA-3548)
 * fix default value validation usage in CLI SET command (CASSANDRA-3553)
 * Optimize componentsFor method for compaction and startup time
   (CASSANDRA-3532)
 * (CQL) Proper ColumnFamily metadata validation on CREATE COLUMNFAMILY 
   (CASSANDRA-3565)
 * fix compression "chunk_length_kb" option to set correct kb value for 
   thrift/avro (CASSANDRA-3558)
 * fix missing response during range slice repair (CASSANDRA-3551)
 * 'describe ring' moved from CLI to nodetool and available through JMX (CASSANDRA-3220)
 * add back partitioner to sstable metadata (CASSANDRA-3540)
 * fix NPE in get_count for counters (CASSANDRA-3601)
Merged from 0.8:
 * remove invalid assertion that table was opened before dropping it
   (CASSANDRA-3580)
 * range and index scans now only send requests to enough replicas to
   satisfy requested CL + RR (CASSANDRA-3598)
 * use cannonical host for local node in nodetool info (CASSANDRA-3556)
 * remove nonlocal DC write optimization since it only worked with
   CL.ONE or CL.LOCAL_QUORUM (CASSANDRA-3577, 3585)
 * detect misuses of CounterColumnType (CASSANDRA-3422)
 * turn off string interning in json2sstable, take 2 (CASSANDRA-2189)
 * validate compression parameters on add/update of the ColumnFamily 
   (CASSANDRA-3573)
 * Check for 0.0.0.0 is incorrect in CFIF (CASSANDRA-3584)
 * Increase vm.max_map_count in debian packaging (CASSANDRA-3563)
 * gossiper will never add itself to saved endpoints (CASSANDRA-3485)


1.0.5
 * revert CASSANDRA-3407 (see CASSANDRA-3540)
 * fix assertion error while forwarding writes to local nodes (CASSANDRA-3539)


1.0.4
 * fix self-hinting of timed out read repair updates and make hinted handoff
   less prone to OOMing a coordinator (CASSANDRA-3440)
 * expose bloom filter sizes via JMX (CASSANDRA-3495)
 * enforce RP tokens 0..2**127 (CASSANDRA-3501)
 * canonicalize paths exposed through JMX (CASSANDRA-3504)
 * fix "liveSize" stat when sstables are removed (CASSANDRA-3496)
 * add bloom filter FP rates to nodetool cfstats (CASSANDRA-3347)
 * record partitioner in sstable metadata component (CASSANDRA-3407)
 * add new upgradesstables nodetool command (CASSANDRA-3406)
 * skip --debug requirement to see common exceptions in CLI (CASSANDRA-3508)
 * fix incorrect query results due to invalid max timestamp (CASSANDRA-3510)
 * make sstableloader recognize compressed sstables (CASSANDRA-3521)
 * avoids race in OutboundTcpConnection in multi-DC setups (CASSANDRA-3530)
 * use SETLOCAL in cassandra.bat (CASSANDRA-3506)
 * fix ConcurrentModificationException in Table.all() (CASSANDRA-3529)
Merged from 0.8:
 * fix concurrence issue in the FailureDetector (CASSANDRA-3519)
 * fix array out of bounds error in counter shard removal (CASSANDRA-3514)
 * avoid dropping tombstones when they might still be needed to shadow
   data in a different sstable (CASSANDRA-2786)


1.0.3
 * revert name-based query defragmentation aka CASSANDRA-2503 (CASSANDRA-3491)
 * fix invalidate-related test failures (CASSANDRA-3437)
 * add next-gen cqlsh to bin/ (CASSANDRA-3188, 3131, 3493)
 * (CQL) fix handling of rows with no columns (CASSANDRA-3424, 3473)
 * fix querying supercolumns by name returning only a subset of
   subcolumns or old subcolumn versions (CASSANDRA-3446)
 * automatically compute sha1 sum for uncompressed data files (CASSANDRA-3456)
 * fix reading metadata/statistics component for version < h (CASSANDRA-3474)
 * add sstable forward-compatibility (CASSANDRA-3478)
 * report compression ratio in CFSMBean (CASSANDRA-3393)
 * fix incorrect size exception during streaming of counters (CASSANDRA-3481)
 * (CQL) fix for counter decrement syntax (CASSANDRA-3418)
 * Fix race introduced by CASSANDRA-2503 (CASSANDRA-3482)
 * Fix incomplete deletion of delivered hints (CASSANDRA-3466)
 * Avoid rescheduling compactions when no compaction was executed 
   (CASSANDRA-3484)
 * fix handling of the chunk_length_kb compression options (CASSANDRA-3492)
Merged from 0.8:
 * fix updating CF row_cache_provider (CASSANDRA-3414)
 * CFMetaData.convertToThrift method to set RowCacheProvider (CASSANDRA-3405)
 * acquire compactionlock during truncate (CASSANDRA-3399)
 * fix displaying cfdef entries for super columnfamilies (CASSANDRA-3415)
 * Make counter shard merging thread safe (CASSANDRA-3178)
 * Revert CASSANDRA-2855
 * Fix bug preventing the use of efficient cross-DC writes (CASSANDRA-3472)
 * `describe ring` command for CLI (CASSANDRA-3220)
 * (Hadoop) skip empty rows when entire row is requested, redux (CASSANDRA-2855)


1.0.2
 * "defragment" rows for name-based queries under STCS (CASSANDRA-2503)
 * Add timing information to cassandra-cli GET/SET/LIST queries (CASSANDRA-3326)
 * Only create one CompressionMetadata object per sstable (CASSANDRA-3427)
 * cleanup usage of StorageService.setMode() (CASSANDRA-3388)
 * Avoid large array allocation for compressed chunk offsets (CASSANDRA-3432)
 * fix DecimalType bytebuffer marshalling (CASSANDRA-3421)
 * fix bug that caused first column in per row indexes to be ignored 
   (CASSANDRA-3441)
 * add JMX call to clean (failed) repair sessions (CASSANDRA-3316)
 * fix sstableloader reference acquisition bug (CASSANDRA-3438)
 * fix estimated row size regression (CASSANDRA-3451)
 * make sure we don't return more columns than asked (CASSANDRA-3303, 3395)
Merged from 0.8:
 * acquire compactionlock during truncate (CASSANDRA-3399)
 * fix displaying cfdef entries for super columnfamilies (CASSANDRA-3415)


1.0.1
 * acquire references during index build to prevent delete problems
   on Windows (CASSANDRA-3314)
 * describe_ring should include datacenter/topology information (CASSANDRA-2882)
 * Thrift sockets are not properly buffered (CASSANDRA-3261)
 * performance improvement for bytebufferutil compare function (CASSANDRA-3286)
 * add system.versions ColumnFamily (CASSANDRA-3140)
 * reduce network copies (CASSANDRA-3333, 3373)
 * limit nodetool to 32MB of heap (CASSANDRA-3124)
 * (CQL) update parser to accept "timestamp" instead of "date" (CASSANDRA-3149)
 * Fix CLI `show schema` to include "compression_options" (CASSANDRA-3368)
 * Snapshot to include manifest under LeveledCompactionStrategy (CASSANDRA-3359)
 * (CQL) SELECT query should allow CF name to be qualified by keyspace (CASSANDRA-3130)
 * (CQL) Fix internal application error specifying 'using consistency ...'
   in lower case (CASSANDRA-3366)
 * fix Deflate compression when compression actually makes the data bigger
   (CASSANDRA-3370)
 * optimize UUIDGen to avoid lock contention on InetAddress.getLocalHost 
   (CASSANDRA-3387)
 * tolerate index being dropped mid-mutation (CASSANDRA-3334, 3313)
 * CompactionManager is now responsible for checking for new candidates
   post-task execution, enabling more consistent leveled compaction 
   (CASSANDRA-3391)
 * Cache HSHA threads (CASSANDRA-3372)
 * use CF/KS names as snapshot prefix for drop + truncate operations
   (CASSANDRA-2997)
 * Break bloom filters up to avoid heap fragmentation (CASSANDRA-2466)
 * fix cassandra hanging on jsvc stop (CASSANDRA-3302)
 * Avoid leveled compaction getting blocked on errors (CASSANDRA-3408)
 * Make reloading the compaction strategy safe (CASSANDRA-3409)
 * ignore 0.8 hints even if compaction begins before we try to purge
   them (CASSANDRA-3385)
 * remove procrun (bin\daemon) from Cassandra source tree and 
   artifacts (CASSANDRA-3331)
 * make cassandra compile under JDK7 (CASSANDRA-3275)
 * remove dependency of clientutil.jar to FBUtilities (CASSANDRA-3299)
 * avoid truncation errors by using long math on long values (CASSANDRA-3364)
 * avoid clock drift on some Windows machine (CASSANDRA-3375)
 * display cache provider in cli 'describe keyspace' command (CASSANDRA-3384)
 * fix incomplete topology information in describe_ring (CASSANDRA-3403)
 * expire dead gossip states based on time (CASSANDRA-2961)
 * improve CompactionTask extensibility (CASSANDRA-3330)
 * Allow one leveled compaction task to kick off another (CASSANDRA-3363)
 * allow encryption only between datacenters (CASSANDRA-2802)
Merged from 0.8:
 * fix truncate allowing data to be replayed post-restart (CASSANDRA-3297)
 * make iwriter final in IndexWriter to avoid NPE (CASSANDRA-2863)
 * (CQL) update grammar to require key clause in DELETE statement
   (CASSANDRA-3349)
 * (CQL) allow numeric keyspace names in USE statement (CASSANDRA-3350)
 * (Hadoop) skip empty rows when slicing the entire row (CASSANDRA-2855)
 * Fix handling of tombstone by SSTableExport/Import (CASSANDRA-3357)
 * fix ColumnIndexer to use long offsets (CASSANDRA-3358)
 * Improved CLI exceptions (CASSANDRA-3312)
 * Fix handling of tombstone by SSTableExport/Import (CASSANDRA-3357)
 * Only count compaction as active (for throttling) when they have
   successfully acquired the compaction lock (CASSANDRA-3344)
 * Display CLI version string on startup (CASSANDRA-3196)
 * (Hadoop) make CFIF try rpc_address or fallback to listen_address
   (CASSANDRA-3214)
 * (Hadoop) accept comma delimited lists of initial thrift connections
   (CASSANDRA-3185)
 * ColumnFamily min_compaction_threshold should be >= 2 (CASSANDRA-3342)
 * (Pig) add 0.8+ types and key validation type in schema (CASSANDRA-3280)
 * Fix completely removing column metadata using CLI (CASSANDRA-3126)
 * CLI `describe cluster;` output should be on separate lines for separate versions
   (CASSANDRA-3170)
 * fix changing durable_writes keyspace option during CF creation
   (CASSANDRA-3292)
 * avoid locking on update when no indexes are involved (CASSANDRA-3386)
 * fix assertionError during repair with ordered partitioners (CASSANDRA-3369)
 * correctly serialize key_validation_class for avro (CASSANDRA-3391)
 * don't expire counter tombstone after streaming (CASSANDRA-3394)
 * prevent nodes that failed to join from hanging around forever 
   (CASSANDRA-3351)
 * remove incorrect optimization from slice read path (CASSANDRA-3390)
 * Fix race in AntiEntropyService (CASSANDRA-3400)


1.0.0-final
 * close scrubbed sstable fd before deleting it (CASSANDRA-3318)
 * fix bug preventing obsolete commitlog segments from being removed
   (CASSANDRA-3269)
 * tolerate whitespace in seed CDL (CASSANDRA-3263)
 * Change default heap thresholds to max(min(1/2 ram, 1G), min(1/4 ram, 8GB))
   (CASSANDRA-3295)
 * Fix broken CompressedRandomAccessReaderTest (CASSANDRA-3298)
 * (CQL) fix type information returned for wildcard queries (CASSANDRA-3311)
 * add estimated tasks to LeveledCompactionStrategy (CASSANDRA-3322)
 * avoid including compaction cache-warming in keycache stats (CASSANDRA-3325)
 * run compaction and hinted handoff threads at MIN_PRIORITY (CASSANDRA-3308)
 * default hsha thrift server to cpu core count in rpc pool (CASSANDRA-3329)
 * add bin\daemon to binary tarball for Windows service (CASSANDRA-3331)
 * Fix places where uncompressed size of sstables was use in place of the
   compressed one (CASSANDRA-3338)
 * Fix hsha thrift server (CASSANDRA-3346)
 * Make sure repair only stream needed sstables (CASSANDRA-3345)


1.0.0-rc2
 * Log a meaningful warning when a node receives a message for a repair session
   that doesn't exist anymore (CASSANDRA-3256)
 * test for NUMA policy support as well as numactl presence (CASSANDRA-3245)
 * Fix FD leak when internode encryption is enabled (CASSANDRA-3257)
 * Remove incorrect assertion in mergeIterator (CASSANDRA-3260)
 * FBUtilities.hexToBytes(String) to throw NumberFormatException when string
   contains non-hex characters (CASSANDRA-3231)
 * Keep SimpleSnitch proximity ordering unchanged from what the Strategy
   generates, as intended (CASSANDRA-3262)
 * remove Scrub from compactionstats when finished (CASSANDRA-3255)
 * fix counter entry in jdbc TypesMap (CASSANDRA-3268)
 * fix full queue scenario for ParallelCompactionIterator (CASSANDRA-3270)
 * fix bootstrap process (CASSANDRA-3285)
 * don't try delivering hints if when there isn't any (CASSANDRA-3176)
 * CLI documentation change for ColumnFamily `compression_options` (CASSANDRA-3282)
 * ignore any CF ids sent by client for adding CF/KS (CASSANDRA-3288)
 * remove obsolete hints on first startup (CASSANDRA-3291)
 * use correct ISortedColumns for time-optimized reads (CASSANDRA-3289)
 * Evict gossip state immediately when a token is taken over by a new IP 
   (CASSANDRA-3259)


1.0.0-rc1
 * Update CQL to generate microsecond timestamps by default (CASSANDRA-3227)
 * Fix counting CFMetadata towards Memtable liveRatio (CASSANDRA-3023)
 * Kill server on wrapped OOME such as from FileChannel.map (CASSANDRA-3201)
 * remove unnecessary copy when adding to row cache (CASSANDRA-3223)
 * Log message when a full repair operation completes (CASSANDRA-3207)
 * Fix streamOutSession keeping sstables references forever if the remote end
   dies (CASSANDRA-3216)
 * Remove dynamic_snitch boolean from example configuration (defaulting to 
   true) and set default badness threshold to 0.1 (CASSANDRA-3229)
 * Base choice of random or "balanced" token on bootstrap on whether
   schema definitions were found (CASSANDRA-3219)
 * Fixes for LeveledCompactionStrategy score computation, prioritization,
   scheduling, and performance (CASSANDRA-3224, 3234)
 * parallelize sstable open at server startup (CASSANDRA-2988)
 * fix handling of exceptions writing to OutboundTcpConnection (CASSANDRA-3235)
 * Allow using quotes in "USE <keyspace>;" CLI command (CASSANDRA-3208)
 * Don't allow any cache loading exceptions to halt startup (CASSANDRA-3218)
 * Fix sstableloader --ignores option (CASSANDRA-3247)
 * File descriptor limit increased in packaging (CASSANDRA-3206)
 * Fix deadlock in commit log during flush (CASSANDRA-3253) 


1.0.0-beta1
 * removed binarymemtable (CASSANDRA-2692)
 * add commitlog_total_space_in_mb to prevent fragmented logs (CASSANDRA-2427)
 * removed commitlog_rotation_threshold_in_mb configuration (CASSANDRA-2771)
 * make AbstractBounds.normalize de-overlapp overlapping ranges (CASSANDRA-2641)
 * replace CollatingIterator, ReducingIterator with MergeIterator 
   (CASSANDRA-2062)
 * Fixed the ability to set compaction strategy in cli using create column 
   family command (CASSANDRA-2778)
 * clean up tmp files after failed compaction (CASSANDRA-2468)
 * restrict repair streaming to specific columnfamilies (CASSANDRA-2280)
 * don't bother persisting columns shadowed by a row tombstone (CASSANDRA-2589)
 * reset CF and SC deletion times after gc_grace (CASSANDRA-2317)
 * optimize away seek when compacting wide rows (CASSANDRA-2879)
 * single-pass streaming (CASSANDRA-2677, 2906, 2916, 3003)
 * use reference counting for deleting sstables instead of relying on GC
   (CASSANDRA-2521, 3179)
 * store hints as serialized mutations instead of pointers to data row
   (CASSANDRA-2045)
 * store hints in the coordinator node instead of in the closest replica 
   (CASSANDRA-2914)
 * add row_cache_keys_to_save CF option (CASSANDRA-1966)
 * check column family validity in nodetool repair (CASSANDRA-2933)
 * use lazy initialization instead of class initialization in NodeId
   (CASSANDRA-2953)
 * add paging to get_count (CASSANDRA-2894)
 * fix "short reads" in [multi]get (CASSANDRA-2643, 3157, 3192)
 * add optional compression for sstables (CASSANDRA-47, 2994, 3001, 3128)
 * add scheduler JMX metrics (CASSANDRA-2962)
 * add block level checksum for compressed data (CASSANDRA-1717)
 * make column family backed column map pluggable and introduce unsynchronized
   ArrayList backed one to speedup reads (CASSANDRA-2843, 3165, 3205)
 * refactoring of the secondary index api (CASSANDRA-2982)
 * make CL > ONE reads wait for digest reconciliation before returning
   (CASSANDRA-2494)
 * fix missing logging for some exceptions (CASSANDRA-2061)
 * refactor and optimize ColumnFamilyStore.files(...) and Descriptor.fromFilename(String)
   and few other places responsible for work with SSTable files (CASSANDRA-3040)
 * Stop reading from sstables once we know we have the most recent columns,
   for query-by-name requests (CASSANDRA-2498)
 * Add query-by-column mode to stress.java (CASSANDRA-3064)
 * Add "install" command to cassandra.bat (CASSANDRA-292)
 * clean up KSMetadata, CFMetadata from unnecessary
   Thrift<->Avro conversion methods (CASSANDRA-3032)
 * Add timeouts to client request schedulers (CASSANDRA-3079, 3096)
 * Cli to use hashes rather than array of hashes for strategy options (CASSANDRA-3081)
 * LeveledCompactionStrategy (CASSANDRA-1608, 3085, 3110, 3087, 3145, 3154, 3182)
 * Improvements of the CLI `describe` command (CASSANDRA-2630)
 * reduce window where dropped CF sstables may not be deleted (CASSANDRA-2942)
 * Expose gossip/FD info to JMX (CASSANDRA-2806)
 * Fix streaming over SSL when compressed SSTable involved (CASSANDRA-3051)
 * Add support for pluggable secondary index implementations (CASSANDRA-3078)
 * remove compaction_thread_priority setting (CASSANDRA-3104)
 * generate hints for replicas that timeout, not just replicas that are known
   to be down before starting (CASSANDRA-2034)
 * Add throttling for internode streaming (CASSANDRA-3080)
 * make the repair of a range repair all replica (CASSANDRA-2610, 3194)
 * expose the ability to repair the first range (as returned by the
   partitioner) of a node (CASSANDRA-2606)
 * Streams Compression (CASSANDRA-3015)
 * add ability to use multiple threads during a single compaction
   (CASSANDRA-2901)
 * make AbstractBounds.normalize support overlapping ranges (CASSANDRA-2641)
 * fix of the CQL count() behavior (CASSANDRA-3068)
 * use TreeMap backed column families for the SSTable simple writers
   (CASSANDRA-3148)
 * fix inconsistency of the CLI syntax when {} should be used instead of [{}]
   (CASSANDRA-3119)
 * rename CQL type names to match expected SQL behavior (CASSANDRA-3149, 3031)
 * Arena-based allocation for memtables (CASSANDRA-2252, 3162, 3163, 3168)
 * Default RR chance to 0.1 (CASSANDRA-3169)
 * Add RowLevel support to secondary index API (CASSANDRA-3147)
 * Make SerializingCacheProvider the default if JNA is available (CASSANDRA-3183)
 * Fix backwards compatibilty for CQL memtable properties (CASSANDRA-3190)
 * Add five-minute delay before starting compactions on a restarted server
   (CASSANDRA-3181)
 * Reduce copies done for intra-host messages (CASSANDRA-1788, 3144)
 * support of compaction strategy option for stress.java (CASSANDRA-3204)
 * make memtable throughput and column count thresholds no-ops (CASSANDRA-2449)
 * Return schema information along with the resultSet in CQL (CASSANDRA-2734)
 * Add new DecimalType (CASSANDRA-2883)
 * Fix assertion error in RowRepairResolver (CASSANDRA-3156)
 * Reduce unnecessary high buffer sizes (CASSANDRA-3171)
 * Pluggable compaction strategy (CASSANDRA-1610)
 * Add new broadcast_address config option (CASSANDRA-2491)


0.8.7
 * Kill server on wrapped OOME such as from FileChannel.map (CASSANDRA-3201)
 * Allow using quotes in "USE <keyspace>;" CLI command (CASSANDRA-3208)
 * Log message when a full repair operation completes (CASSANDRA-3207)
 * Don't allow any cache loading exceptions to halt startup (CASSANDRA-3218)
 * Fix sstableloader --ignores option (CASSANDRA-3247)
 * File descriptor limit increased in packaging (CASSANDRA-3206)
 * Log a meaningfull warning when a node receive a message for a repair session
   that doesn't exist anymore (CASSANDRA-3256)
 * Fix FD leak when internode encryption is enabled (CASSANDRA-3257)
 * FBUtilities.hexToBytes(String) to throw NumberFormatException when string
   contains non-hex characters (CASSANDRA-3231)
 * Keep SimpleSnitch proximity ordering unchanged from what the Strategy
   generates, as intended (CASSANDRA-3262)
 * remove Scrub from compactionstats when finished (CASSANDRA-3255)
 * Fix tool .bat files when CASSANDRA_HOME contains spaces (CASSANDRA-3258)
 * Force flush of status table when removing/updating token (CASSANDRA-3243)
 * Evict gossip state immediately when a token is taken over by a new IP (CASSANDRA-3259)
 * Fix bug where the failure detector can take too long to mark a host
   down (CASSANDRA-3273)
 * (Hadoop) allow wrapping ranges in queries (CASSANDRA-3137)
 * (Hadoop) check all interfaces for a match with split location
   before falling back to random replica (CASSANDRA-3211)
 * (Hadoop) Make Pig storage handle implements LoadMetadata (CASSANDRA-2777)
 * (Hadoop) Fix exception during PIG 'dump' (CASSANDRA-2810)
 * Fix stress COUNTER_GET option (CASSANDRA-3301)
 * Fix missing fields in CLI `show schema` output (CASSANDRA-3304)
 * Nodetool no longer leaks threads and closes JMX connections (CASSANDRA-3309)
 * fix truncate allowing data to be replayed post-restart (CASSANDRA-3297)
 * Move SimpleAuthority and SimpleAuthenticator to examples (CASSANDRA-2922)
 * Fix handling of tombstone by SSTableExport/Import (CASSANDRA-3357)
 * Fix transposition in cfHistograms (CASSANDRA-3222)
 * Allow using number as DC name when creating keyspace in CQL (CASSANDRA-3239)
 * Force flush of system table after updating/removing a token (CASSANDRA-3243)


0.8.6
 * revert CASSANDRA-2388
 * change TokenRange.endpoints back to listen/broadcast address to match
   pre-1777 behavior, and add TokenRange.rpc_endpoints instead (CASSANDRA-3187)
 * avoid trying to watch cassandra-topology.properties when loaded from jar
   (CASSANDRA-3138)
 * prevent users from creating keyspaces with LocalStrategy replication
   (CASSANDRA-3139)
 * fix CLI `show schema;` to output correct keyspace definition statement
   (CASSANDRA-3129)
 * CustomTThreadPoolServer to log TTransportException at DEBUG level
   (CASSANDRA-3142)
 * allow topology sort to work with non-unique rack names between 
   datacenters (CASSANDRA-3152)
 * Improve caching of same-version Messages on digest and repair paths
   (CASSANDRA-3158)
 * Randomize choice of first replica for counter increment (CASSANDRA-2890)
 * Fix using read_repair_chance instead of merge_shard_change (CASSANDRA-3202)
 * Avoid streaming data to nodes that already have it, on move as well as
   decommission (CASSANDRA-3041)
 * Fix divide by zero error in GCInspector (CASSANDRA-3164)
 * allow quoting of the ColumnFamily name in CLI `create column family`
   statement (CASSANDRA-3195)
 * Fix rolling upgrade from 0.7 to 0.8 problem (CASSANDRA-3166)
 * Accomodate missing encryption_options in IncomingTcpConnection.stream
   (CASSANDRA-3212)


0.8.5
 * fix NPE when encryption_options is unspecified (CASSANDRA-3007)
 * include column name in validation failure exceptions (CASSANDRA-2849)
 * make sure truncate clears out the commitlog so replay won't re-
   populate with truncated data (CASSANDRA-2950)
 * fix NPE when debug logging is enabled and dropped CF is present
   in a commitlog segment (CASSANDRA-3021)
 * fix cassandra.bat when CASSANDRA_HOME contains spaces (CASSANDRA-2952)
 * fix to SSTableSimpleUnsortedWriter bufferSize calculation (CASSANDRA-3027)
 * make cleanup and normal compaction able to skip empty rows
   (rows containing nothing but expired tombstones) (CASSANDRA-3039)
 * work around native memory leak in com.sun.management.GarbageCollectorMXBean
   (CASSANDRA-2868)
 * validate that column names in column_metadata are not equal to key_alias
   on create/update of the ColumnFamily and CQL 'ALTER' statement (CASSANDRA-3036)
 * return an InvalidRequestException if an indexed column is assigned
   a value larger than 64KB (CASSANDRA-3057)
 * fix of numeric-only and string column names handling in CLI "drop index" 
   (CASSANDRA-3054)
 * prune index scan resultset back to original request for lazy
   resultset expansion case (CASSANDRA-2964)
 * (Hadoop) fail jobs when Cassandra node has failed but TaskTracker
   has not (CASSANDRA-2388)
 * fix dynamic snitch ignoring nodes when read_repair_chance is zero
   (CASSANDRA-2662)
 * avoid retaining references to dropped CFS objects in 
   CompactionManager.estimatedCompactions (CASSANDRA-2708)
 * expose rpc timeouts per host in MessagingServiceMBean (CASSANDRA-2941)
 * avoid including cwd in classpath for deb and rpm packages (CASSANDRA-2881)
 * remove gossip state when a new IP takes over a token (CASSANDRA-3071)
 * allow sstable2json to work on index sstable files (CASSANDRA-3059)
 * always hint counters (CASSANDRA-3099)
 * fix log4j initialization in EmbeddedCassandraService (CASSANDRA-2857)
 * remove gossip state when a new IP takes over a token (CASSANDRA-3071)
 * work around native memory leak in com.sun.management.GarbageCollectorMXBean
    (CASSANDRA-2868)
 * fix UnavailableException with writes at CL.EACH_QUORM (CASSANDRA-3084)
 * fix parsing of the Keyspace and ColumnFamily names in numeric
   and string representations in CLI (CASSANDRA-3075)
 * fix corner cases in Range.differenceToFetch (CASSANDRA-3084)
 * fix ip address String representation in the ring cache (CASSANDRA-3044)
 * fix ring cache compatibility when mixing pre-0.8.4 nodes with post-
   in the same cluster (CASSANDRA-3023)
 * make repair report failure when a node participating dies (instead of
   hanging forever) (CASSANDRA-2433)
 * fix handling of the empty byte buffer by ReversedType (CASSANDRA-3111)
 * Add validation that Keyspace names are case-insensitively unique (CASSANDRA-3066)
 * catch invalid key_validation_class before instantiating UpdateColumnFamily (CASSANDRA-3102)
 * make Range and Bounds objects client-safe (CASSANDRA-3108)
 * optionally skip log4j configuration (CASSANDRA-3061)
 * bundle sstableloader with the debian package (CASSANDRA-3113)
 * don't try to build secondary indexes when there is none (CASSANDRA-3123)
 * improve SSTableSimpleUnsortedWriter speed for large rows (CASSANDRA-3122)
 * handle keyspace arguments correctly in nodetool snapshot (CASSANDRA-3038)
 * Fix SSTableImportTest on windows (CASSANDRA-3043)
 * expose compactionThroughputMbPerSec through JMX (CASSANDRA-3117)
 * log keyspace and CF of large rows being compacted


0.8.4
 * change TokenRing.endpoints to be a list of rpc addresses instead of 
   listen/broadcast addresses (CASSANDRA-1777)
 * include files-to-be-streamed in StreamInSession.getSources (CASSANDRA-2972)
 * use JAVA env var in cassandra-env.sh (CASSANDRA-2785, 2992)
 * avoid doing read for no-op replicate-on-write at CL=1 (CASSANDRA-2892)
 * refuse counter write for CL.ANY (CASSANDRA-2990)
 * switch back to only logging recent dropped messages (CASSANDRA-3004)
 * always deserialize RowMutation for counters (CASSANDRA-3006)
 * ignore saved replication_factor strategy_option for NTS (CASSANDRA-3011)
 * make sure pre-truncate CL segments are discarded (CASSANDRA-2950)


0.8.3
 * add ability to drop local reads/writes that are going to timeout
   (CASSANDRA-2943)
 * revamp token removal process, keep gossip states for 3 days (CASSANDRA-2496)
 * don't accept extra args for 0-arg nodetool commands (CASSANDRA-2740)
 * log unavailableexception details at debug level (CASSANDRA-2856)
 * expose data_dir though jmx (CASSANDRA-2770)
 * don't include tmp files as sstable when create cfs (CASSANDRA-2929)
 * log Java classpath on startup (CASSANDRA-2895)
 * keep gossipped version in sync with actual on migration coordinator 
   (CASSANDRA-2946)
 * use lazy initialization instead of class initialization in NodeId
   (CASSANDRA-2953)
 * check column family validity in nodetool repair (CASSANDRA-2933)
 * speedup bytes to hex conversions dramatically (CASSANDRA-2850)
 * Flush memtables on shutdown when durable writes are disabled 
   (CASSANDRA-2958)
 * improved POSIX compatibility of start scripts (CASsANDRA-2965)
 * add counter support to Hadoop InputFormat (CASSANDRA-2981)
 * fix bug where dirty commitlog segments were removed (and avoid keeping 
   segments with no post-flush activity permanently dirty) (CASSANDRA-2829)
 * fix throwing exception with batch mutation of counter super columns
   (CASSANDRA-2949)
 * ignore system tables during repair (CASSANDRA-2979)
 * throw exception when NTS is given replication_factor as an option
   (CASSANDRA-2960)
 * fix assertion error during compaction of counter CFs (CASSANDRA-2968)
 * avoid trying to create index names, when no index exists (CASSANDRA-2867)
 * don't sample the system table when choosing a bootstrap token
   (CASSANDRA-2825)
 * gossiper notifies of local state changes (CASSANDRA-2948)
 * add asynchronous and half-sync/half-async (hsha) thrift servers 
   (CASSANDRA-1405)
 * fix potential use of free'd native memory in SerializingCache 
   (CASSANDRA-2951)
 * prune index scan resultset back to original request for lazy
   resultset expansion case (CASSANDRA-2964)
 * (Hadoop) fail jobs when Cassandra node has failed but TaskTracker
    has not (CASSANDRA-2388)


0.8.2
 * CQL: 
   - include only one row per unique key for IN queries (CASSANDRA-2717)
   - respect client timestamp on full row deletions (CASSANDRA-2912)
 * improve thread-safety in StreamOutSession (CASSANDRA-2792)
 * allow deleting a row and updating indexed columns in it in the
   same mutation (CASSANDRA-2773)
 * Expose number of threads blocked on submitting memtable to flush
   in JMX (CASSANDRA-2817)
 * add ability to return "endpoints" to nodetool (CASSANDRA-2776)
 * Add support for multiple (comma-delimited) coordinator addresses
   to ColumnFamilyInputFormat (CASSANDRA-2807)
 * fix potential NPE while scheduling read repair for range slice
   (CASSANDRA-2823)
 * Fix race in SystemTable.getCurrentLocalNodeId (CASSANDRA-2824)
 * Correctly set default for replicate_on_write (CASSANDRA-2835)
 * improve nodetool compactionstats formatting (CASSANDRA-2844)
 * fix index-building status display (CASSANDRA-2853)
 * fix CLI perpetuating obsolete KsDef.replication_factor (CASSANDRA-2846)
 * improve cli treatment of multiline comments (CASSANDRA-2852)
 * handle row tombstones correctly in EchoedRow (CASSANDRA-2786)
 * add MessagingService.get[Recently]DroppedMessages and
   StorageService.getExceptionCount (CASSANDRA-2804)
 * fix possibility of spurious UnavailableException for LOCAL_QUORUM
   reads with dynamic snitch + read repair disabled (CASSANDRA-2870)
 * add ant-optional as dependence for the debian package (CASSANDRA-2164)
 * add option to specify limit for get_slice in the CLI (CASSANDRA-2646)
 * decrease HH page size (CASSANDRA-2832)
 * reset cli keyspace after dropping the current one (CASSANDRA-2763)
 * add KeyRange option to Hadoop inputformat (CASSANDRA-1125)
 * fix protocol versioning (CASSANDRA-2818, 2860)
 * support spaces in path to log4j configuration (CASSANDRA-2383)
 * avoid including inferred types in CF update (CASSANDRA-2809)
 * fix JMX bulkload call (CASSANDRA-2908)
 * fix updating KS with durable_writes=false (CASSANDRA-2907)
 * add simplified facade to SSTableWriter for bulk loading use
   (CASSANDRA-2911)
 * fix re-using index CF sstable names after drop/recreate (CASSANDRA-2872)
 * prepend CF to default index names (CASSANDRA-2903)
 * fix hint replay (CASSANDRA-2928)
 * Properly synchronize repair's merkle tree computation (CASSANDRA-2816)


0.8.1
 * CQL:
   - support for insert, delete in BATCH (CASSANDRA-2537)
   - support for IN to SELECT, UPDATE (CASSANDRA-2553)
   - timestamp support for INSERT, UPDATE, and BATCH (CASSANDRA-2555)
   - TTL support (CASSANDRA-2476)
   - counter support (CASSANDRA-2473)
   - ALTER COLUMNFAMILY (CASSANDRA-1709)
   - DROP INDEX (CASSANDRA-2617)
   - add SCHEMA/TABLE as aliases for KS/CF (CASSANDRA-2743)
   - server handles wait-for-schema-agreement (CASSANDRA-2756)
   - key alias support (CASSANDRA-2480)
 * add support for comparator parameters and a generic ReverseType
   (CASSANDRA-2355)
 * add CompositeType and DynamicCompositeType (CASSANDRA-2231)
 * optimize batches containing multiple updates to the same row
   (CASSANDRA-2583)
 * adjust hinted handoff page size to avoid OOM with large columns 
   (CASSANDRA-2652)
 * mark BRAF buffer invalid post-flush so we don't re-flush partial
   buffers again, especially on CL writes (CASSANDRA-2660)
 * add DROP INDEX support to CLI (CASSANDRA-2616)
 * don't perform HH to client-mode [storageproxy] nodes (CASSANDRA-2668)
 * Improve forceDeserialize/getCompactedRow encapsulation (CASSANDRA-2659)
 * Don't write CounterUpdateColumn to disk in tests (CASSANDRA-2650)
 * Add sstable bulk loading utility (CASSANDRA-1278)
 * avoid replaying hints to dropped columnfamilies (CASSANDRA-2685)
 * add placeholders for missing rows in range query pseudo-RR (CASSANDRA-2680)
 * remove no-op HHOM.renameHints (CASSANDRA-2693)
 * clone super columns to avoid modifying them during flush (CASSANDRA-2675)
 * allow writes to bypass the commitlog for certain keyspaces (CASSANDRA-2683)
 * avoid NPE when bypassing commitlog during memtable flush (CASSANDRA-2781)
 * Added support for making bootstrap retry if nodes flap (CASSANDRA-2644)
 * Added statusthrift to nodetool to report if thrift server is running (CASSANDRA-2722)
 * Fixed rows being cached if they do not exist (CASSANDRA-2723)
 * Support passing tableName and cfName to RowCacheProviders (CASSANDRA-2702)
 * close scrub file handles (CASSANDRA-2669)
 * throttle migration replay (CASSANDRA-2714)
 * optimize column serializer creation (CASSANDRA-2716)
 * Added support for making bootstrap retry if nodes flap (CASSANDRA-2644)
 * Added statusthrift to nodetool to report if thrift server is running
   (CASSANDRA-2722)
 * Fixed rows being cached if they do not exist (CASSANDRA-2723)
 * fix truncate/compaction race (CASSANDRA-2673)
 * workaround large resultsets causing large allocation retention
   by nio sockets (CASSANDRA-2654)
 * fix nodetool ring use with Ec2Snitch (CASSANDRA-2733)
 * fix removing columns and subcolumns that are supressed by a row or
   supercolumn tombstone during replica resolution (CASSANDRA-2590)
 * support sstable2json against snapshot sstables (CASSANDRA-2386)
 * remove active-pull schema requests (CASSANDRA-2715)
 * avoid marking entire list of sstables as actively being compacted
   in multithreaded compaction (CASSANDRA-2765)
 * seek back after deserializing a row to update cache with (CASSANDRA-2752)
 * avoid skipping rows in scrub for counter column family (CASSANDRA-2759)
 * fix ConcurrentModificationException in repair when dealing with 0.7 node
   (CASSANDRA-2767)
 * use threadsafe collections for StreamInSession (CASSANDRA-2766)
 * avoid infinite loop when creating merkle tree (CASSANDRA-2758)
 * avoids unmarking compacting sstable prematurely in cleanup (CASSANDRA-2769)
 * fix NPE when the commit log is bypassed (CASSANDRA-2718)
 * don't throw an exception in SS.isRPCServerRunning (CASSANDRA-2721)
 * make stress.jar executable (CASSANDRA-2744)
 * add daemon mode to java stress (CASSANDRA-2267)
 * expose the DC and rack of a node through JMX and nodetool ring (CASSANDRA-2531)
 * fix cache mbean getSize (CASSANDRA-2781)
 * Add Date, Float, Double, and Boolean types (CASSANDRA-2530)
 * Add startup flag to renew counter node id (CASSANDRA-2788)
 * add jamm agent to cassandra.bat (CASSANDRA-2787)
 * fix repair hanging if a neighbor has nothing to send (CASSANDRA-2797)
 * purge tombstone even if row is in only one sstable (CASSANDRA-2801)
 * Fix wrong purge of deleted cf during compaction (CASSANDRA-2786)
 * fix race that could result in Hadoop writer failing to throw an
   exception encountered after close() (CASSANDRA-2755)
 * fix scan wrongly throwing assertion error (CASSANDRA-2653)
 * Always use even distribution for merkle tree with RandomPartitionner
   (CASSANDRA-2841)
 * fix describeOwnership for OPP (CASSANDRA-2800)
 * ensure that string tokens do not contain commas (CASSANDRA-2762)


0.8.0-final
 * fix CQL grammar warning and cqlsh regression from CASSANDRA-2622
 * add ant generate-cql-html target (CASSANDRA-2526)
 * update CQL consistency levels (CASSANDRA-2566)
 * debian packaging fixes (CASSANDRA-2481, 2647)
 * fix UUIDType, IntegerType for direct buffers (CASSANDRA-2682, 2684)
 * switch to native Thrift for Hadoop map/reduce (CASSANDRA-2667)
 * fix StackOverflowError when building from eclipse (CASSANDRA-2687)
 * only provide replication_factor to strategy_options "help" for
   SimpleStrategy, OldNetworkTopologyStrategy (CASSANDRA-2678, 2713)
 * fix exception adding validators to non-string columns (CASSANDRA-2696)
 * avoid instantiating DatabaseDescriptor in JDBC (CASSANDRA-2694)
 * fix potential stack overflow during compaction (CASSANDRA-2626)
 * clone super columns to avoid modifying them during flush (CASSANDRA-2675)
 * reset underlying iterator in EchoedRow constructor (CASSANDRA-2653)


0.8.0-rc1
 * faster flushes and compaction from fixing excessively pessimistic 
   rebuffering in BRAF (CASSANDRA-2581)
 * fix returning null column values in the python cql driver (CASSANDRA-2593)
 * fix merkle tree splitting exiting early (CASSANDRA-2605)
 * snapshot_before_compaction directory name fix (CASSANDRA-2598)
 * Disable compaction throttling during bootstrap (CASSANDRA-2612) 
 * fix CQL treatment of > and < operators in range slices (CASSANDRA-2592)
 * fix potential double-application of counter updates on commitlog replay
   by moving replay position from header to sstable metadata (CASSANDRA-2419)
 * JDBC CQL driver exposes getColumn for access to timestamp
 * JDBC ResultSetMetadata properties added to AbstractType
 * r/m clustertool (CASSANDRA-2607)
 * add support for presenting row key as a column in CQL result sets 
   (CASSANDRA-2622)
 * Don't allow {LOCAL|EACH}_QUORUM unless strategy is NTS (CASSANDRA-2627)
 * validate keyspace strategy_options during CQL create (CASSANDRA-2624)
 * fix empty Result with secondary index when limit=1 (CASSANDRA-2628)
 * Fix regression where bootstrapping a node with no schema fails
   (CASSANDRA-2625)
 * Allow removing LocationInfo sstables (CASSANDRA-2632)
 * avoid attempting to replay mutations from dropped keyspaces (CASSANDRA-2631)
 * avoid using cached position of a key when GT is requested (CASSANDRA-2633)
 * fix counting bloom filter true positives (CASSANDRA-2637)
 * initialize local ep state prior to gossip startup if needed (CASSANDRA-2638)
 * fix counter increment lost after restart (CASSANDRA-2642)
 * add quote-escaping via backslash to CLI (CASSANDRA-2623)
 * fix pig example script (CASSANDRA-2487)
 * fix dynamic snitch race in adding latencies (CASSANDRA-2618)
 * Start/stop cassandra after more important services such as mdadm in
   debian packaging (CASSANDRA-2481)


0.8.0-beta2
 * fix NPE compacting index CFs (CASSANDRA-2528)
 * Remove checking all column families on startup for compaction candidates 
   (CASSANDRA-2444)
 * validate CQL create keyspace options (CASSANDRA-2525)
 * fix nodetool setcompactionthroughput (CASSANDRA-2550)
 * move	gossip heartbeat back to its own thread (CASSANDRA-2554)
 * validate cql TRUNCATE columnfamily before truncating (CASSANDRA-2570)
 * fix batch_mutate for mixed standard-counter mutations (CASSANDRA-2457)
 * disallow making schema changes to system keyspace (CASSANDRA-2563)
 * fix sending mutation messages multiple times (CASSANDRA-2557)
 * fix incorrect use of NBHM.size in ReadCallback that could cause
   reads to time out even when responses were received (CASSANDRA-2552)
 * trigger read repair correctly for LOCAL_QUORUM reads (CASSANDRA-2556)
 * Allow configuring the number of compaction thread (CASSANDRA-2558)
 * forceUserDefinedCompaction will attempt to compact what it is given
   even if the pessimistic estimate is that there is not enough disk space;
   automatic compactions will only compact 2 or more sstables (CASSANDRA-2575)
 * refuse to apply migrations with older timestamps than the current 
   schema (CASSANDRA-2536)
 * remove unframed Thrift transport option
 * include indexes in snapshots (CASSANDRA-2596)
 * improve ignoring of obsolete mutations in index maintenance (CASSANDRA-2401)
 * recognize attempt to drop just the index while leaving the column
   definition alone (CASSANDRA-2619)
  

0.8.0-beta1
 * remove Avro RPC support (CASSANDRA-926)
 * support for columns that act as incr/decr counters 
   (CASSANDRA-1072, 1937, 1944, 1936, 2101, 2093, 2288, 2105, 2384, 2236, 2342,
   2454)
 * CQL (CASSANDRA-1703, 1704, 1705, 1706, 1707, 1708, 1710, 1711, 1940, 
   2124, 2302, 2277, 2493)
 * avoid double RowMutation serialization on write path (CASSANDRA-1800)
 * make NetworkTopologyStrategy the default (CASSANDRA-1960)
 * configurable internode encryption (CASSANDRA-1567, 2152)
 * human readable column names in sstable2json output (CASSANDRA-1933)
 * change default JMX port to 7199 (CASSANDRA-2027)
 * backwards compatible internal messaging (CASSANDRA-1015)
 * atomic switch of memtables and sstables (CASSANDRA-2284)
 * add pluggable SeedProvider (CASSANDRA-1669)
 * Fix clustertool to not throw exception when calling get_endpoints (CASSANDRA-2437)
 * upgrade to thrift 0.6 (CASSANDRA-2412) 
 * repair works on a token range instead of full ring (CASSANDRA-2324)
 * purge tombstones from row cache (CASSANDRA-2305)
 * push replication_factor into strategy_options (CASSANDRA-1263)
 * give snapshots the same name on each node (CASSANDRA-1791)
 * remove "nodetool loadbalance" (CASSANDRA-2448)
 * multithreaded compaction (CASSANDRA-2191)
 * compaction throttling (CASSANDRA-2156)
 * add key type information and alias (CASSANDRA-2311, 2396)
 * cli no longer divides read_repair_chance by 100 (CASSANDRA-2458)
 * made CompactionInfo.getTaskType return an enum (CASSANDRA-2482)
 * add a server-wide cap on measured memtable memory usage and aggressively
   flush to keep under that threshold (CASSANDRA-2006)
 * add unified UUIDType (CASSANDRA-2233)
 * add off-heap row cache support (CASSANDRA-1969)


0.7.5
 * improvements/fixes to PIG driver (CASSANDRA-1618, CASSANDRA-2387,
   CASSANDRA-2465, CASSANDRA-2484)
 * validate index names (CASSANDRA-1761)
 * reduce contention on Table.flusherLock (CASSANDRA-1954)
 * try harder to detect failures during streaming, cleaning up temporary
   files more reliably (CASSANDRA-2088)
 * shut down server for OOM on a Thrift thread (CASSANDRA-2269)
 * fix tombstone handling in repair and sstable2json (CASSANDRA-2279)
 * preserve version when streaming data from old sstables (CASSANDRA-2283)
 * don't start repair if a neighboring node is marked as dead (CASSANDRA-2290)
 * purge tombstones from row cache (CASSANDRA-2305)
 * Avoid seeking when sstable2json exports the entire file (CASSANDRA-2318)
 * clear Built flag in system table when dropping an index (CASSANDRA-2320)
 * don't allow arbitrary argument for stress.java (CASSANDRA-2323)
 * validate values for index predicates in get_indexed_slice (CASSANDRA-2328)
 * queue secondary indexes for flush before the parent (CASSANDRA-2330)
 * allow job configuration to set the CL used in Hadoop jobs (CASSANDRA-2331)
 * add memtable_flush_queue_size defaulting to 4 (CASSANDRA-2333)
 * Allow overriding of initial_token, storage_port and rpc_port from system
   properties (CASSANDRA-2343)
 * fix comparator used for non-indexed secondary expressions in index scan
   (CASSANDRA-2347)
 * ensure size calculation and write phase of large-row compaction use
   the same threshold for TTL expiration (CASSANDRA-2349)
 * fix race when iterating CFs during add/drop (CASSANDRA-2350)
 * add ConsistencyLevel command to CLI (CASSANDRA-2354)
 * allow negative numbers in the cli (CASSANDRA-2358)
 * hard code serialVersionUID for tokens class (CASSANDRA-2361)
 * fix potential infinite loop in ByteBufferUtil.inputStream (CASSANDRA-2365)
 * fix encoding bugs in HintedHandoffManager, SystemTable when default
   charset is not UTF8 (CASSANDRA-2367)
 * avoids having removed node reappearing in Gossip (CASSANDRA-2371)
 * fix incorrect truncation of long to int when reading columns via block
   index (CASSANDRA-2376)
 * fix NPE during stream session (CASSANDRA-2377)
 * fix race condition that could leave orphaned data files when dropping CF or
   KS (CASSANDRA-2381)
 * fsync statistics component on write (CASSANDRA-2382)
 * fix duplicate results from CFS.scan (CASSANDRA-2406)
 * add IntegerType to CLI help (CASSANDRA-2414)
 * avoid caching token-only decoratedkeys (CASSANDRA-2416)
 * convert mmap assertion to if/throw so scrub can catch it (CASSANDRA-2417)
 * don't overwrite gc log (CASSANDR-2418)
 * invalidate row cache for streamed row to avoid inconsitencies
   (CASSANDRA-2420)
 * avoid copies in range/index scans (CASSANDRA-2425)
 * make sure we don't wipe data during cleanup if the node has not join
   the ring (CASSANDRA-2428)
 * Try harder to close files after compaction (CASSANDRA-2431)
 * re-set bootstrapped flag after move finishes (CASSANDRA-2435)
 * display validation_class in CLI 'describe keyspace' (CASSANDRA-2442)
 * make cleanup compactions cleanup the row cache (CASSANDRA-2451)
 * add column fields validation to scrub (CASSANDRA-2460)
 * use 64KB flush buffer instead of in_memory_compaction_limit (CASSANDRA-2463)
 * fix backslash substitutions in CLI (CASSANDRA-2492)
 * disable cache saving for system CFS (CASSANDRA-2502)
 * fixes for verifying destination availability under hinted conditions
   so UE can be thrown intead of timing out (CASSANDRA-2514)
 * fix update of validation class in column metadata (CASSANDRA-2512)
 * support LOCAL_QUORUM, EACH_QUORUM CLs outside of NTS (CASSANDRA-2516)
 * preserve version when streaming data from old sstables (CASSANDRA-2283)
 * fix backslash substitutions in CLI (CASSANDRA-2492)
 * count a row deletion as one operation towards memtable threshold 
   (CASSANDRA-2519)
 * support LOCAL_QUORUM, EACH_QUORUM CLs outside of NTS (CASSANDRA-2516)


0.7.4
 * add nodetool join command (CASSANDRA-2160)
 * fix secondary indexes on pre-existing or streamed data (CASSANDRA-2244)
 * initialize endpoint in gossiper earlier (CASSANDRA-2228)
 * add ability to write to Cassandra from Pig (CASSANDRA-1828)
 * add rpc_[min|max]_threads (CASSANDRA-2176)
 * add CL.TWO, CL.THREE (CASSANDRA-2013)
 * avoid exporting an un-requested row in sstable2json, when exporting 
   a key that does not exist (CASSANDRA-2168)
 * add incremental_backups option (CASSANDRA-1872)
 * add configurable row limit to Pig loadfunc (CASSANDRA-2276)
 * validate column values in batches as well as single-Column inserts
   (CASSANDRA-2259)
 * move sample schema from cassandra.yaml to schema-sample.txt,
   a cli scripts (CASSANDRA-2007)
 * avoid writing empty rows when scrubbing tombstoned rows (CASSANDRA-2296)
 * fix assertion error in range and index scans for CL < ALL
   (CASSANDRA-2282)
 * fix commitlog replay when flush position refers to data that didn't
   get synced before server died (CASSANDRA-2285)
 * fix fd leak in sstable2json with non-mmap'd i/o (CASSANDRA-2304)
 * reduce memory use during streaming of multiple sstables (CASSANDRA-2301)
 * purge tombstoned rows from cache after GCGraceSeconds (CASSANDRA-2305)
 * allow zero replicas in a NTS datacenter (CASSANDRA-1924)
 * make range queries respect snitch for local replicas (CASSANDRA-2286)
 * fix HH delivery when column index is larger than 2GB (CASSANDRA-2297)
 * make 2ary indexes use parent CF flush thresholds during initial build
   (CASSANDRA-2294)
 * update memtable_throughput to be a long (CASSANDRA-2158)


0.7.3
 * Keep endpoint state until aVeryLongTime (CASSANDRA-2115)
 * lower-latency read repair (CASSANDRA-2069)
 * add hinted_handoff_throttle_delay_in_ms option (CASSANDRA-2161)
 * fixes for cache save/load (CASSANDRA-2172, -2174)
 * Handle whole-row deletions in CFOutputFormat (CASSANDRA-2014)
 * Make memtable_flush_writers flush in parallel (CASSANDRA-2178)
 * Add compaction_preheat_key_cache option (CASSANDRA-2175)
 * refactor stress.py to have only one copy of the format string 
   used for creating row keys (CASSANDRA-2108)
 * validate index names for \w+ (CASSANDRA-2196)
 * Fix Cassandra cli to respect timeout if schema does not settle 
   (CASSANDRA-2187)
 * fix for compaction and cleanup writing old-format data into new-version 
   sstable (CASSANDRA-2211, -2216)
 * add nodetool scrub (CASSANDRA-2217, -2240)
 * fix sstable2json large-row pagination (CASSANDRA-2188)
 * fix EOFing on requests for the last bytes in a file (CASSANDRA-2213)
 * fix BufferedRandomAccessFile bugs (CASSANDRA-2218, -2241)
 * check for memtable flush_after_mins exceeded every 10s (CASSANDRA-2183)
 * fix cache saving on Windows (CASSANDRA-2207)
 * add validateSchemaAgreement call + synchronization to schema
   modification operations (CASSANDRA-2222)
 * fix for reversed slice queries on large rows (CASSANDRA-2212)
 * fat clients were writing local data (CASSANDRA-2223)
 * set DEFAULT_MEMTABLE_LIFETIME_IN_MINS to 24h
 * improve detection and cleanup of partially-written sstables 
   (CASSANDRA-2206)
 * fix supercolumn de/serialization when subcolumn comparator is different
   from supercolumn's (CASSANDRA-2104)
 * fix starting up on Windows when CASSANDRA_HOME contains whitespace
   (CASSANDRA-2237)
 * add [get|set][row|key]cacheSavePeriod to JMX (CASSANDRA-2100)
 * fix Hadoop ColumnFamilyOutputFormat dropping of mutations
   when batch fills up (CASSANDRA-2255)
 * move file deletions off of scheduledtasks executor (CASSANDRA-2253)


0.7.2
 * copy DecoratedKey.key when inserting into caches to avoid retaining
   a reference to the underlying buffer (CASSANDRA-2102)
 * format subcolumn names with subcomparator (CASSANDRA-2136)
 * fix column bloom filter deserialization (CASSANDRA-2165)


0.7.1
 * refactor MessageDigest creation code. (CASSANDRA-2107)
 * buffer network stack to avoid inefficient small TCP messages while avoiding
   the nagle/delayed ack problem (CASSANDRA-1896)
 * check log4j configuration for changes every 10s (CASSANDRA-1525, 1907)
 * more-efficient cross-DC replication (CASSANDRA-1530, -2051, -2138)
 * avoid polluting page cache with commitlog or sstable writes
   and seq scan operations (CASSANDRA-1470)
 * add RMI authentication options to nodetool (CASSANDRA-1921)
 * make snitches configurable at runtime (CASSANDRA-1374)
 * retry hadoop split requests on connection failure (CASSANDRA-1927)
 * implement describeOwnership for BOP, COPP (CASSANDRA-1928)
 * make read repair behave as expected for ConsistencyLevel > ONE
   (CASSANDRA-982, 2038)
 * distributed test harness (CASSANDRA-1859, 1964)
 * reduce flush lock contention (CASSANDRA-1930)
 * optimize supercolumn deserialization (CASSANDRA-1891)
 * fix CFMetaData.apply to only compare objects of the same class 
   (CASSANDRA-1962)
 * allow specifying specific SSTables to compact from JMX (CASSANDRA-1963)
 * fix race condition in MessagingService.targets (CASSANDRA-1959, 2094, 2081)
 * refuse to open sstables from a future version (CASSANDRA-1935)
 * zero-copy reads (CASSANDRA-1714)
 * fix copy bounds for word Text in wordcount demo (CASSANDRA-1993)
 * fixes for contrib/javautils (CASSANDRA-1979)
 * check more frequently for memtable expiration (CASSANDRA-2000)
 * fix writing SSTable column count statistics (CASSANDRA-1976)
 * fix streaming of multiple CFs during bootstrap (CASSANDRA-1992)
 * explicitly set JVM GC new generation size with -Xmn (CASSANDRA-1968)
 * add short options for CLI flags (CASSANDRA-1565)
 * make keyspace argument to "describe keyspace" in CLI optional
   when authenticated to keyspace already (CASSANDRA-2029)
 * added option to specify -Dcassandra.join_ring=false on startup
   to allow "warm spare" nodes or performing JMX maintenance before
   joining the ring (CASSANDRA-526)
 * log migrations at INFO (CASSANDRA-2028)
 * add CLI verbose option in file mode (CASSANDRA-2030)
 * add single-line "--" comments to CLI (CASSANDRA-2032)
 * message serialization tests (CASSANDRA-1923)
 * switch from ivy to maven-ant-tasks (CASSANDRA-2017)
 * CLI attempts to block for new schema to propagate (CASSANDRA-2044)
 * fix potential overflow in nodetool cfstats (CASSANDRA-2057)
 * add JVM shutdownhook to sync commitlog (CASSANDRA-1919)
 * allow nodes to be up without being part of  normal traffic (CASSANDRA-1951)
 * fix CLI "show keyspaces" with null options on NTS (CASSANDRA-2049)
 * fix possible ByteBuffer race conditions (CASSANDRA-2066)
 * reduce garbage generated by MessagingService to prevent load spikes
   (CASSANDRA-2058)
 * fix math in RandomPartitioner.describeOwnership (CASSANDRA-2071)
 * fix deletion of sstable non-data components (CASSANDRA-2059)
 * avoid blocking gossip while deleting handoff hints (CASSANDRA-2073)
 * ignore messages from newer versions, keep track of nodes in gossip 
   regardless of version (CASSANDRA-1970)
 * cache writing moved to CompactionManager to reduce i/o contention and
   updated to use non-cache-polluting writes (CASSANDRA-2053)
 * page through large rows when exporting to JSON (CASSANDRA-2041)
 * add flush_largest_memtables_at and reduce_cache_sizes_at options
   (CASSANDRA-2142)
 * add cli 'describe cluster' command (CASSANDRA-2127)
 * add cli support for setting username/password at 'connect' command 
   (CASSANDRA-2111)
 * add -D option to Stress.java to allow reading hosts from a file 
   (CASSANDRA-2149)
 * bound hints CF throughput between 32M and 256M (CASSANDRA-2148)
 * continue starting when invalid saved cache entries are encountered
   (CASSANDRA-2076)
 * add max_hint_window_in_ms option (CASSANDRA-1459)


0.7.0-final
 * fix offsets to ByteBuffer.get (CASSANDRA-1939)


0.7.0-rc4
 * fix cli crash after backgrounding (CASSANDRA-1875)
 * count timeouts in storageproxy latencies, and include latency 
   histograms in StorageProxyMBean (CASSANDRA-1893)
 * fix CLI get recognition of supercolumns (CASSANDRA-1899)
 * enable keepalive on intra-cluster sockets (CASSANDRA-1766)
 * count timeouts towards dynamicsnitch latencies (CASSANDRA-1905)
 * Expose index-building status in JMX + cli schema description
   (CASSANDRA-1871)
 * allow [LOCAL|EACH]_QUORUM to be used with non-NetworkTopology 
   replication Strategies
 * increased amount of index locks for faster commitlog replay
 * collect secondary index tombstones immediately (CASSANDRA-1914)
 * revert commitlog changes from #1780 (CASSANDRA-1917)
 * change RandomPartitioner min token to -1 to avoid collision w/
   tokens on actual nodes (CASSANDRA-1901)
 * examine the right nibble when validating TimeUUID (CASSANDRA-1910)
 * include secondary indexes in cleanup (CASSANDRA-1916)
 * CFS.scrubDataDirectories should also cleanup invalid secondary indexes
   (CASSANDRA-1904)
 * ability to disable/enable gossip on nodes to force them down
   (CASSANDRA-1108)


0.7.0-rc3
 * expose getNaturalEndpoints in StorageServiceMBean taking byte[]
   key; RMI cannot serialize ByteBuffer (CASSANDRA-1833)
 * infer org.apache.cassandra.locator for replication strategy classes
   when not otherwise specified
 * validation that generates less garbage (CASSANDRA-1814)
 * add TTL support to CLI (CASSANDRA-1838)
 * cli defaults to bytestype for subcomparator when creating
   column families (CASSANDRA-1835)
 * unregister index MBeans when index is dropped (CASSANDRA-1843)
 * make ByteBufferUtil.clone thread-safe (CASSANDRA-1847)
 * change exception for read requests during bootstrap from 
   InvalidRequest to Unavailable (CASSANDRA-1862)
 * respect row-level tombstones post-flush in range scans
   (CASSANDRA-1837)
 * ReadResponseResolver check digests against each other (CASSANDRA-1830)
 * return InvalidRequest when remove of subcolumn without supercolumn
   is requested (CASSANDRA-1866)
 * flush before repair (CASSANDRA-1748)
 * SSTableExport validates key order (CASSANDRA-1884)
 * large row support for SSTableExport (CASSANDRA-1867)
 * Re-cache hot keys post-compaction without hitting disk (CASSANDRA-1878)
 * manage read repair in coordinator instead of data source, to
   provide latency information to dynamic snitch (CASSANDRA-1873)


0.7.0-rc2
 * fix live-column-count of slice ranges including tombstoned supercolumn 
   with live subcolumn (CASSANDRA-1591)
 * rename o.a.c.internal.AntientropyStage -> AntiEntropyStage,
   o.a.c.request.Request_responseStage -> RequestResponseStage,
   o.a.c.internal.Internal_responseStage -> InternalResponseStage
 * add AbstractType.fromString (CASSANDRA-1767)
 * require index_type to be present when specifying index_name
   on ColumnDef (CASSANDRA-1759)
 * fix add/remove index bugs in CFMetadata (CASSANDRA-1768)
 * rebuild Strategy during system_update_keyspace (CASSANDRA-1762)
 * cli updates prompt to ... in continuation lines (CASSANDRA-1770)
 * support multiple Mutations per key in hadoop ColumnFamilyOutputFormat
   (CASSANDRA-1774)
 * improvements to Debian init script (CASSANDRA-1772)
 * use local classloader to check for version.properties (CASSANDRA-1778)
 * Validate that column names in column_metadata are valid for the
   defined comparator, and decode properly in cli (CASSANDRA-1773)
 * use cross-platform newlines in cli (CASSANDRA-1786)
 * add ExpiringColumn support to sstable import/export (CASSANDRA-1754)
 * add flush for each append to periodic commitlog mode; added
   periodic_without_flush option to disable this (CASSANDRA-1780)
 * close file handle used for post-flush truncate (CASSANDRA-1790)
 * various code cleanup (CASSANDRA-1793, -1794, -1795)
 * fix range queries against wrapped range (CASSANDRA-1781)
 * fix consistencylevel calculations for NetworkTopologyStrategy
   (CASSANDRA-1804)
 * cli support index type enum names (CASSANDRA-1810)
 * improved validation of column_metadata (CASSANDRA-1813)
 * reads at ConsistencyLevel > 1 throw UnavailableException
   immediately if insufficient live nodes exist (CASSANDRA-1803)
 * copy bytebuffers for local writes to avoid retaining the entire
   Thrift frame (CASSANDRA-1801)
 * fix NPE adding index to column w/o prior metadata (CASSANDRA-1764)
 * reduce fat client timeout (CASSANDRA-1730)
 * fix botched merge of CASSANDRA-1316


0.7.0-rc1
 * fix compaction and flush races with schema updates (CASSANDRA-1715)
 * add clustertool, config-converter, sstablekeys, and schematool 
   Windows .bat files (CASSANDRA-1723)
 * reject range queries received during bootstrap (CASSANDRA-1739)
 * fix wrapping-range queries on non-minimum token (CASSANDRA-1700)
 * add nodetool cfhistogram (CASSANDRA-1698)
 * limit repaired ranges to what the nodes have in common (CASSANDRA-1674)
 * index scan treats missing columns as not matching secondary
   expressions (CASSANDRA-1745)
 * Fix misuse of DataOutputBuffer.getData in AntiEntropyService
   (CASSANDRA-1729)
 * detect and warn when obsolete version of JNA is present (CASSANDRA-1760)
 * reduce fat client timeout (CASSANDRA-1730)
 * cleanup smallest CFs first to increase free temp space for larger ones
   (CASSANDRA-1811)
 * Update windows .bat files to work outside of main Cassandra
   directory (CASSANDRA-1713)
 * fix read repair regression from 0.6.7 (CASSANDRA-1727)
 * more-efficient read repair (CASSANDRA-1719)
 * fix hinted handoff replay (CASSANDRA-1656)
 * log type of dropped messages (CASSANDRA-1677)
 * upgrade to SLF4J 1.6.1
 * fix ByteBuffer bug in ExpiringColumn.updateDigest (CASSANDRA-1679)
 * fix IntegerType.getString (CASSANDRA-1681)
 * make -Djava.net.preferIPv4Stack=true the default (CASSANDRA-628)
 * add INTERNAL_RESPONSE verb to differentiate from responses related
   to client requests (CASSANDRA-1685)
 * log tpstats when dropping messages (CASSANDRA-1660)
 * include unreachable nodes in describeSchemaVersions (CASSANDRA-1678)
 * Avoid dropping messages off the client request path (CASSANDRA-1676)
 * fix jna errno reporting (CASSANDRA-1694)
 * add friendlier error for UnknownHostException on startup (CASSANDRA-1697)
 * include jna dependency in RPM package (CASSANDRA-1690)
 * add --skip-keys option to stress.py (CASSANDRA-1696)
 * improve cli handling of non-string keys and column names 
   (CASSANDRA-1701, -1693)
 * r/m extra subcomparator line in cli keyspaces output (CASSANDRA-1712)
 * add read repair chance to cli "show keyspaces"
 * upgrade to ConcurrentLinkedHashMap 1.1 (CASSANDRA-975)
 * fix index scan routing (CASSANDRA-1722)
 * fix tombstoning of supercolumns in range queries (CASSANDRA-1734)
 * clear endpoint cache after updating keyspace metadata (CASSANDRA-1741)
 * fix wrapping-range queries on non-minimum token (CASSANDRA-1700)
 * truncate includes secondary indexes (CASSANDRA-1747)
 * retain reference to PendingFile sstables (CASSANDRA-1749)
 * fix sstableimport regression (CASSANDRA-1753)
 * fix for bootstrap when no non-system tables are defined (CASSANDRA-1732)
 * handle replica unavailability in index scan (CASSANDRA-1755)
 * fix service initialization order deadlock (CASSANDRA-1756)
 * multi-line cli commands (CASSANDRA-1742)
 * fix race between snapshot and compaction (CASSANDRA-1736)
 * add listEndpointsPendingHints, deleteHintsForEndpoint JMX methods 
   (CASSANDRA-1551)


0.7.0-beta3
 * add strategy options to describe_keyspace output (CASSANDRA-1560)
 * log warning when using randomly generated token (CASSANDRA-1552)
 * re-organize JMX into .db, .net, .internal, .request (CASSANDRA-1217)
 * allow nodes to change IPs between restarts (CASSANDRA-1518)
 * remember ring state between restarts by default (CASSANDRA-1518)
 * flush index built flag so we can read it before log replay (CASSANDRA-1541)
 * lock row cache updates to prevent race condition (CASSANDRA-1293)
 * remove assertion causing rare (and harmless) error messages in
   commitlog (CASSANDRA-1330)
 * fix moving nodes with no keyspaces defined (CASSANDRA-1574)
 * fix unbootstrap when no data is present in a transfer range (CASSANDRA-1573)
 * take advantage of AVRO-495 to simplify our avro IDL (CASSANDRA-1436)
 * extend authorization hierarchy to column family (CASSANDRA-1554)
 * deletion support in secondary indexes (CASSANDRA-1571)
 * meaningful error message for invalid replication strategy class 
   (CASSANDRA-1566)
 * allow keyspace creation with RF > N (CASSANDRA-1428)
 * improve cli error handling (CASSANDRA-1580)
 * add cache save/load ability (CASSANDRA-1417, 1606, 1647)
 * add StorageService.getDrainProgress (CASSANDRA-1588)
 * Disallow bootstrap to an in-use token (CASSANDRA-1561)
 * Allow dynamic secondary index creation and destruction (CASSANDRA-1532)
 * log auto-guessed memtable thresholds (CASSANDRA-1595)
 * add ColumnDef support to cli (CASSANDRA-1583)
 * reduce index sample time by 75% (CASSANDRA-1572)
 * add cli support for column, strategy metadata (CASSANDRA-1578, 1612)
 * add cli support for schema modification (CASSANDRA-1584)
 * delete temp files on failed compactions (CASSANDRA-1596)
 * avoid blocking for dead nodes during removetoken (CASSANDRA-1605)
 * remove ConsistencyLevel.ZERO (CASSANDRA-1607)
 * expose in-progress compaction type in jmx (CASSANDRA-1586)
 * removed IClock & related classes from internals (CASSANDRA-1502)
 * fix removing tokens from SystemTable on decommission and removetoken
   (CASSANDRA-1609)
 * include CF metadata in cli 'show keyspaces' (CASSANDRA-1613)
 * switch from Properties to HashMap in PropertyFileSnitch to
   avoid synchronization bottleneck (CASSANDRA-1481)
 * PropertyFileSnitch configuration file renamed to 
   cassandra-topology.properties
 * add cli support for get_range_slices (CASSANDRA-1088, CASSANDRA-1619)
 * Make memtable flush thresholds per-CF instead of global 
   (CASSANDRA-1007, 1637)
 * add cli support for binary data without CfDef hints (CASSANDRA-1603)
 * fix building SSTable statistics post-stream (CASSANDRA-1620)
 * fix potential infinite loop in 2ary index queries (CASSANDRA-1623)
 * allow creating NTS keyspaces with no replicas configured (CASSANDRA-1626)
 * add jmx histogram of sstables accessed per read (CASSANDRA-1624)
 * remove system_rename_column_family and system_rename_keyspace from the
   client API until races can be fixed (CASSANDRA-1630, CASSANDRA-1585)
 * add cli sanity tests (CASSANDRA-1582)
 * update GC settings in cassandra.bat (CASSANDRA-1636)
 * cli support for index queries (CASSANDRA-1635)
 * cli support for updating schema memtable settings (CASSANDRA-1634)
 * cli --file option (CASSANDRA-1616)
 * reduce automatically chosen memtable sizes by 50% (CASSANDRA-1641)
 * move endpoint cache from snitch to strategy (CASSANDRA-1643)
 * fix commitlog recovery deleting the newly-created segment as well as
   the old ones (CASSANDRA-1644)
 * upgrade to Thrift 0.5 (CASSANDRA-1367)
 * renamed CL.DCQUORUM to LOCAL_QUORUM and DCQUORUMSYNC to EACH_QUORUM
 * cli truncate support (CASSANDRA-1653)
 * update GC settings in cassandra.bat (CASSANDRA-1636)
 * avoid logging when a node's ip/token is gossipped back to it (CASSANDRA-1666)


0.7-beta2
 * always use UTF-8 for hint keys (CASSANDRA-1439)
 * remove cassandra.yaml dependency from Hadoop and Pig (CASSADRA-1322)
 * expose CfDef metadata in describe_keyspaces (CASSANDRA-1363)
 * restore use of mmap_index_only option (CASSANDRA-1241)
 * dropping a keyspace with no column families generated an error 
   (CASSANDRA-1378)
 * rename RackAwareStrategy to OldNetworkTopologyStrategy, RackUnawareStrategy 
   to SimpleStrategy, DatacenterShardStrategy to NetworkTopologyStrategy,
   AbstractRackAwareSnitch to AbstractNetworkTopologySnitch (CASSANDRA-1392)
 * merge StorageProxy.mutate, mutateBlocking (CASSANDRA-1396)
 * faster UUIDType, LongType comparisons (CASSANDRA-1386, 1393)
 * fix setting read_repair_chance from CLI addColumnFamily (CASSANDRA-1399)
 * fix updates to indexed columns (CASSANDRA-1373)
 * fix race condition leaving to FileNotFoundException (CASSANDRA-1382)
 * fix sharded lock hash on index write path (CASSANDRA-1402)
 * add support for GT/E, LT/E in subordinate index clauses (CASSANDRA-1401)
 * cfId counter got out of sync when CFs were added (CASSANDRA-1403)
 * less chatty schema updates (CASSANDRA-1389)
 * rename column family mbeans. 'type' will now include either 
   'IndexColumnFamilies' or 'ColumnFamilies' depending on the CFS type.
   (CASSANDRA-1385)
 * disallow invalid keyspace and column family names. This includes name that
   matches a '^\w+' regex. (CASSANDRA-1377)
 * use JNA, if present, to take snapshots (CASSANDRA-1371)
 * truncate hints if starting 0.7 for the first time (CASSANDRA-1414)
 * fix FD leak in single-row slicepredicate queries (CASSANDRA-1416)
 * allow index expressions against columns that are not part of the 
   SlicePredicate (CASSANDRA-1410)
 * config-converter properly handles snitches and framed support 
   (CASSANDRA-1420)
 * remove keyspace argument from multiget_count (CASSANDRA-1422)
 * allow specifying cassandra.yaml location as (local or remote) URL
   (CASSANDRA-1126)
 * fix using DynamicEndpointSnitch with NetworkTopologyStrategy
   (CASSANDRA-1429)
 * Add CfDef.default_validation_class (CASSANDRA-891)
 * fix EstimatedHistogram.max (CASSANDRA-1413)
 * quorum read optimization (CASSANDRA-1622)
 * handle zero-length (or missing) rows during HH paging (CASSANDRA-1432)
 * include secondary indexes during schema migrations (CASSANDRA-1406)
 * fix commitlog header race during schema change (CASSANDRA-1435)
 * fix ColumnFamilyStoreMBeanIterator to use new type name (CASSANDRA-1433)
 * correct filename generated by xml->yaml converter (CASSANDRA-1419)
 * add CMSInitiatingOccupancyFraction=75 and UseCMSInitiatingOccupancyOnly
   to default JVM options
 * decrease jvm heap for cassandra-cli (CASSANDRA-1446)
 * ability to modify keyspaces and column family definitions on a live cluster
   (CASSANDRA-1285)
 * support for Hadoop Streaming [non-jvm map/reduce via stdin/out]
   (CASSANDRA-1368)
 * Move persistent sstable stats from the system table to an sstable component
   (CASSANDRA-1430)
 * remove failed bootstrap attempt from pending ranges when gossip times
   it out after 1h (CASSANDRA-1463)
 * eager-create tcp connections to other cluster members (CASSANDRA-1465)
 * enumerate stages and derive stage from message type instead of 
   transmitting separately (CASSANDRA-1465)
 * apply reversed flag during collation from different data sources
   (CASSANDRA-1450)
 * make failure to remove commitlog segment non-fatal (CASSANDRA-1348)
 * correct ordering of drain operations so CL.recover is no longer 
   necessary (CASSANDRA-1408)
 * removed keyspace from describe_splits method (CASSANDRA-1425)
 * rename check_schema_agreement to describe_schema_versions
   (CASSANDRA-1478)
 * fix QUORUM calculation for RF > 3 (CASSANDRA-1487)
 * remove tombstones during non-major compactions when bloom filter
   verifies that row does not exist in other sstables (CASSANDRA-1074)
 * nodes that coordinated a loadbalance in the past could not be seen by
   newly added nodes (CASSANDRA-1467)
 * exposed endpoint states (gossip details) via jmx (CASSANDRA-1467)
 * ensure that compacted sstables are not included when new readers are
   instantiated (CASSANDRA-1477)
 * by default, calculate heap size and memtable thresholds at runtime (CASSANDRA-1469)
 * fix races dealing with adding/dropping keyspaces and column families in
   rapid succession (CASSANDRA-1477)
 * clean up of Streaming system (CASSANDRA-1503, 1504, 1506)
 * add options to configure Thrift socket keepalive and buffer sizes (CASSANDRA-1426)
 * make contrib CassandraServiceDataCleaner recursive (CASSANDRA-1509)
 * min, max compaction threshold are configurable and persistent 
   per-ColumnFamily (CASSANDRA-1468)
 * fix replaying the last mutation in a commitlog unnecessarily 
   (CASSANDRA-1512)
 * invoke getDefaultUncaughtExceptionHandler from DTPE with the original
   exception rather than the ExecutionException wrapper (CASSANDRA-1226)
 * remove Clock from the Thrift (and Avro) API (CASSANDRA-1501)
 * Close intra-node sockets when connection is broken (CASSANDRA-1528)
 * RPM packaging spec file (CASSANDRA-786)
 * weighted request scheduler (CASSANDRA-1485)
 * treat expired columns as deleted (CASSANDRA-1539)
 * make IndexInterval configurable (CASSANDRA-1488)
 * add describe_snitch to Thrift API (CASSANDRA-1490)
 * MD5 authenticator compares plain text submitted password with MD5'd
   saved property, instead of vice versa (CASSANDRA-1447)
 * JMX MessagingService pending and completed counts (CASSANDRA-1533)
 * fix race condition processing repair responses (CASSANDRA-1511)
 * make repair blocking (CASSANDRA-1511)
 * create EndpointSnitchInfo and MBean to expose rack and DC (CASSANDRA-1491)
 * added option to contrib/word_count to output results back to Cassandra
   (CASSANDRA-1342)
 * rewrite Hadoop ColumnFamilyRecordWriter to pool connections, retry to
   multiple Cassandra nodes, and smooth impact on the Cassandra cluster
   by using smaller batch sizes (CASSANDRA-1434)
 * fix setting gc_grace_seconds via CLI (CASSANDRA-1549)
 * support TTL'd index values (CASSANDRA-1536)
 * make removetoken work like decommission (CASSANDRA-1216)
 * make cli comparator-aware and improve quote rules (CASSANDRA-1523,-1524)
 * make nodetool compact and cleanup blocking (CASSANDRA-1449)
 * add memtable, cache information to GCInspector logs (CASSANDRA-1558)
 * enable/disable HintedHandoff via JMX (CASSANDRA-1550)
 * Ignore stray files in the commit log directory (CASSANDRA-1547)
 * Disallow bootstrap to an in-use token (CASSANDRA-1561)


0.7-beta1
 * sstable versioning (CASSANDRA-389)
 * switched to slf4j logging (CASSANDRA-625)
 * add (optional) expiration time for column (CASSANDRA-699)
 * access levels for authentication/authorization (CASSANDRA-900)
 * add ReadRepairChance to CF definition (CASSANDRA-930)
 * fix heisenbug in system tests, especially common on OS X (CASSANDRA-944)
 * convert to byte[] keys internally and all public APIs (CASSANDRA-767)
 * ability to alter schema definitions on a live cluster (CASSANDRA-44)
 * renamed configuration file to cassandra.xml, and log4j.properties to
   log4j-server.properties, which must now be loaded from
   the classpath (which is how our scripts in bin/ have always done it)
   (CASSANDRA-971)
 * change get_count to require a SlicePredicate. create multi_get_count
   (CASSANDRA-744)
 * re-organized endpointsnitch implementations and added SimpleSnitch
   (CASSANDRA-994)
 * Added preload_row_cache option (CASSANDRA-946)
 * add CRC to commitlog header (CASSANDRA-999)
 * removed deprecated batch_insert and get_range_slice methods (CASSANDRA-1065)
 * add truncate thrift method (CASSANDRA-531)
 * http mini-interface using mx4j (CASSANDRA-1068)
 * optimize away copy of sliced row on memtable read path (CASSANDRA-1046)
 * replace constant-size 2GB mmaped segments and special casing for index 
   entries spanning segment boundaries, with SegmentedFile that computes 
   segments that always contain entire entries/rows (CASSANDRA-1117)
 * avoid reading large rows into memory during compaction (CASSANDRA-16)
 * added hadoop OutputFormat (CASSANDRA-1101)
 * efficient Streaming (no more anticompaction) (CASSANDRA-579)
 * split commitlog header into separate file and add size checksum to
   mutations (CASSANDRA-1179)
 * avoid allocating a new byte[] for each mutation on replay (CASSANDRA-1219)
 * revise HH schema to be per-endpoint (CASSANDRA-1142)
 * add joining/leaving status to nodetool ring (CASSANDRA-1115)
 * allow multiple repair sessions per node (CASSANDRA-1190)
 * optimize away MessagingService for local range queries (CASSANDRA-1261)
 * make framed transport the default so malformed requests can't OOM the 
   server (CASSANDRA-475)
 * significantly faster reads from row cache (CASSANDRA-1267)
 * take advantage of row cache during range queries (CASSANDRA-1302)
 * make GCGraceSeconds a per-ColumnFamily value (CASSANDRA-1276)
 * keep persistent row size and column count statistics (CASSANDRA-1155)
 * add IntegerType (CASSANDRA-1282)
 * page within a single row during hinted handoff (CASSANDRA-1327)
 * push DatacenterShardStrategy configuration into keyspace definition,
   eliminating datacenter.properties. (CASSANDRA-1066)
 * optimize forward slices starting with '' and single-index-block name 
   queries by skipping the column index (CASSANDRA-1338)
 * streaming refactor (CASSANDRA-1189)
 * faster comparison for UUID types (CASSANDRA-1043)
 * secondary index support (CASSANDRA-749 and subtasks)
 * make compaction buckets deterministic (CASSANDRA-1265)


0.6.6
 * Allow using DynamicEndpointSnitch with RackAwareStrategy (CASSANDRA-1429)
 * remove the remaining vestiges of the unfinished DatacenterShardStrategy 
   (replaced by NetworkTopologyStrategy in 0.7)
   

0.6.5
 * fix key ordering in range query results with RandomPartitioner
   and ConsistencyLevel > ONE (CASSANDRA-1145)
 * fix for range query starting with the wrong token range (CASSANDRA-1042)
 * page within a single row during hinted handoff (CASSANDRA-1327)
 * fix compilation on non-sun JDKs (CASSANDRA-1061)
 * remove String.trim() call on row keys in batch mutations (CASSANDRA-1235)
 * Log summary of dropped messages instead of spamming log (CASSANDRA-1284)
 * add dynamic endpoint snitch (CASSANDRA-981)
 * fix streaming for keyspaces with hyphens in their name (CASSANDRA-1377)
 * fix errors in hard-coded bloom filter optKPerBucket by computing it
   algorithmically (CASSANDRA-1220
 * remove message deserialization stage, and uncap read/write stages
   so slow reads/writes don't block gossip processing (CASSANDRA-1358)
 * add jmx port configuration to Debian package (CASSANDRA-1202)
 * use mlockall via JNA, if present, to prevent Linux from swapping
   out parts of the JVM (CASSANDRA-1214)


0.6.4
 * avoid queuing multiple hint deliveries for the same endpoint
   (CASSANDRA-1229)
 * better performance for and stricter checking of UTF8 column names
   (CASSANDRA-1232)
 * extend option to lower compaction priority to hinted handoff
   as well (CASSANDRA-1260)
 * log errors in gossip instead of re-throwing (CASSANDRA-1289)
 * avoid aborting commitlog replay prematurely if a flushed-but-
   not-removed commitlog segment is encountered (CASSANDRA-1297)
 * fix duplicate rows being read during mapreduce (CASSANDRA-1142)
 * failure detection wasn't closing command sockets (CASSANDRA-1221)
 * cassandra-cli.bat works on windows (CASSANDRA-1236)
 * pre-emptively drop requests that cannot be processed within RPCTimeout
   (CASSANDRA-685)
 * add ack to Binary write verb and update CassandraBulkLoader
   to wait for acks for each row (CASSANDRA-1093)
 * added describe_partitioner Thrift method (CASSANDRA-1047)
 * Hadoop jobs no longer require the Cassandra storage-conf.xml
   (CASSANDRA-1280, CASSANDRA-1047)
 * log thread pool stats when GC is excessive (CASSANDRA-1275)
 * remove gossip message size limit (CASSANDRA-1138)
 * parallelize local and remote reads during multiget, and respect snitch 
   when determining whether to do local read for CL.ONE (CASSANDRA-1317)
 * fix read repair to use requested consistency level on digest mismatch,
   rather than assuming QUORUM (CASSANDRA-1316)
 * process digest mismatch re-reads in parallel (CASSANDRA-1323)
 * switch hints CF comparator to BytesType (CASSANDRA-1274)


0.6.3
 * retry to make streaming connections up to 8 times. (CASSANDRA-1019)
 * reject describe_ring() calls on invalid keyspaces (CASSANDRA-1111)
 * fix cache size calculation for size of 100% (CASSANDRA-1129)
 * fix cache capacity only being recalculated once (CASSANDRA-1129)
 * remove hourly scan of all hints on the off chance that the gossiper
   missed a status change; instead, expose deliverHintsToEndpoint to JMX
   so it can be done manually, if necessary (CASSANDRA-1141)
 * don't reject reads at CL.ALL (CASSANDRA-1152)
 * reject deletions to supercolumns in CFs containing only standard
   columns (CASSANDRA-1139)
 * avoid preserving login information after client disconnects
   (CASSANDRA-1057)
 * prefer sun jdk to openjdk in debian init script (CASSANDRA-1174)
 * detect partioner config changes between restarts and fail fast 
   (CASSANDRA-1146)
 * use generation time to resolve node token reassignment disagreements
   (CASSANDRA-1118)
 * restructure the startup ordering of Gossiper and MessageService to avoid
   timing anomalies (CASSANDRA-1160)
 * detect incomplete commit log hearders (CASSANDRA-1119)
 * force anti-entropy service to stream files on the stream stage to avoid
   sending streams out of order (CASSANDRA-1169)
 * remove inactive stream managers after AES streams files (CASSANDRA-1169)
 * allow removing entire row through batch_mutate Deletion (CASSANDRA-1027)
 * add JMX metrics for row-level bloom filter false positives (CASSANDRA-1212)
 * added a redhat init script to contrib (CASSANDRA-1201)
 * use midpoint when bootstrapping a new machine into range with not
   much data yet instead of random token (CASSANDRA-1112)
 * kill server on OOM in executor stage as well as Thrift (CASSANDRA-1226)
 * remove opportunistic repairs, when two machines with overlapping replica
   responsibilities happen to finish major compactions of the same CF near
   the same time.  repairs are now fully manual (CASSANDRA-1190)
 * add ability to lower compaction priority (default is no change from 0.6.2)
   (CASSANDRA-1181)


0.6.2
 * fix contrib/word_count build. (CASSANDRA-992)
 * split CommitLogExecutorService into BatchCommitLogExecutorService and 
   PeriodicCommitLogExecutorService (CASSANDRA-1014)
 * add latency histograms to CFSMBean (CASSANDRA-1024)
 * make resolving timestamp ties deterministic by using value bytes
   as a tiebreaker (CASSANDRA-1039)
 * Add option to turn off Hinted Handoff (CASSANDRA-894)
 * fix windows startup (CASSANDRA-948)
 * make concurrent_reads, concurrent_writes configurable at runtime via JMX
   (CASSANDRA-1060)
 * disable GCInspector on non-Sun JVMs (CASSANDRA-1061)
 * fix tombstone handling in sstable rows with no other data (CASSANDRA-1063)
 * fix size of row in spanned index entries (CASSANDRA-1056)
 * install json2sstable, sstable2json, and sstablekeys to Debian package
 * StreamingService.StreamDestinations wouldn't empty itself after streaming
   finished (CASSANDRA-1076)
 * added Collections.shuffle(splits) before returning the splits in 
   ColumnFamilyInputFormat (CASSANDRA-1096)
 * do not recalculate cache capacity post-compaction if it's been manually 
   modified (CASSANDRA-1079)
 * better defaults for flush sorter + writer executor queue sizes
   (CASSANDRA-1100)
 * windows scripts for SSTableImport/Export (CASSANDRA-1051)
 * windows script for nodetool (CASSANDRA-1113)
 * expose PhiConvictThreshold (CASSANDRA-1053)
 * make repair of RF==1 a no-op (CASSANDRA-1090)
 * improve default JVM GC options (CASSANDRA-1014)
 * fix SlicePredicate serialization inside Hadoop jobs (CASSANDRA-1049)
 * close Thrift sockets in Hadoop ColumnFamilyRecordReader (CASSANDRA-1081)


0.6.1
 * fix NPE in sstable2json when no excluded keys are given (CASSANDRA-934)
 * keep the replica set constant throughout the read repair process
   (CASSANDRA-937)
 * allow querying getAllRanges with empty token list (CASSANDRA-933)
 * fix command line arguments inversion in clustertool (CASSANDRA-942)
 * fix race condition that could trigger a false-positive assertion
   during post-flush discard of old commitlog segments (CASSANDRA-936)
 * fix neighbor calculation for anti-entropy repair (CASSANDRA-924)
 * perform repair even for small entropy differences (CASSANDRA-924)
 * Use hostnames in CFInputFormat to allow Hadoop's naive string-based
   locality comparisons to work (CASSANDRA-955)
 * cache read-only BufferedRandomAccessFile length to avoid
   3 system calls per invocation (CASSANDRA-950)
 * nodes with IPv6 (and no IPv4) addresses could not join cluster
   (CASSANDRA-969)
 * Retrieve the correct number of undeleted columns, if any, from
   a supercolumn in a row that had been deleted previously (CASSANDRA-920)
 * fix index scans that cross the 2GB mmap boundaries for both mmap
   and standard i/o modes (CASSANDRA-866)
 * expose drain via nodetool (CASSANDRA-978)


0.6.0-RC1
 * JMX drain to flush memtables and run through commit log (CASSANDRA-880)
 * Bootstrapping can skip ranges under the right conditions (CASSANDRA-902)
 * fix merging row versions in range_slice for CL > ONE (CASSANDRA-884)
 * default write ConsistencyLeven chaned from ZERO to ONE
 * fix for index entries spanning mmap buffer boundaries (CASSANDRA-857)
 * use lexical comparison if time part of TimeUUIDs are the same 
   (CASSANDRA-907)
 * bound read, mutation, and response stages to fix possible OOM
   during log replay (CASSANDRA-885)
 * Use microseconds-since-epoch (UTC) in cli, instead of milliseconds
 * Treat batch_mutate Deletion with null supercolumn as "apply this predicate 
   to top level supercolumns" (CASSANDRA-834)
 * Streaming destination nodes do not update their JMX status (CASSANDRA-916)
 * Fix internal RPC timeout calculation (CASSANDRA-911)
 * Added Pig loadfunc to contrib/pig (CASSANDRA-910)


0.6.0-beta3
 * fix compaction bucketing bug (CASSANDRA-814)
 * update windows batch file (CASSANDRA-824)
 * deprecate KeysCachedFraction configuration directive in favor
   of KeysCached; move to unified-per-CF key cache (CASSANDRA-801)
 * add invalidateRowCache to ColumnFamilyStoreMBean (CASSANDRA-761)
 * send Handoff hints to natural locations to reduce load on
   remaining nodes in a failure scenario (CASSANDRA-822)
 * Add RowWarningThresholdInMB configuration option to warn before very 
   large rows get big enough to threaten node stability, and -x option to
   be able to remove them with sstable2json if the warning is unheeded
   until it's too late (CASSANDRA-843)
 * Add logging of GC activity (CASSANDRA-813)
 * fix ConcurrentModificationException in commitlog discard (CASSANDRA-853)
 * Fix hardcoded row count in Hadoop RecordReader (CASSANDRA-837)
 * Add a jmx status to the streaming service and change several DEBUG
   messages to INFO (CASSANDRA-845)
 * fix classpath in cassandra-cli.bat for Windows (CASSANDRA-858)
 * allow re-specifying host, port to cassandra-cli if invalid ones
   are first tried (CASSANDRA-867)
 * fix race condition handling rpc timeout in the coordinator
   (CASSANDRA-864)
 * Remove CalloutLocation and StagingFileDirectory from storage-conf files 
   since those settings are no longer used (CASSANDRA-878)
 * Parse a long from RowWarningThresholdInMB instead of an int (CASSANDRA-882)
 * Remove obsolete ControlPort code from DatabaseDescriptor (CASSANDRA-886)
 * move skipBytes side effect out of assert (CASSANDRA-899)
 * add "double getLoad" to StorageServiceMBean (CASSANDRA-898)
 * track row stats per CF at compaction time (CASSANDRA-870)
 * disallow CommitLogDirectory matching a DataFileDirectory (CASSANDRA-888)
 * default key cache size is 200k entries, changed from 10% (CASSANDRA-863)
 * add -Dcassandra-foreground=yes to cassandra.bat
 * exit if cluster name is changed unexpectedly (CASSANDRA-769)


0.6.0-beta1/beta2
 * add batch_mutate thrift command, deprecating batch_insert (CASSANDRA-336)
 * remove get_key_range Thrift API, deprecated in 0.5 (CASSANDRA-710)
 * add optional login() Thrift call for authentication (CASSANDRA-547)
 * support fat clients using gossiper and StorageProxy to perform
   replication in-process [jvm-only] (CASSANDRA-535)
 * support mmapped I/O for reads, on by default on 64bit JVMs 
   (CASSANDRA-408, CASSANDRA-669)
 * improve insert concurrency, particularly during Hinted Handoff
   (CASSANDRA-658)
 * faster network code (CASSANDRA-675)
 * stress.py moved to contrib (CASSANDRA-635)
 * row caching [must be explicitly enabled per-CF in config] (CASSANDRA-678)
 * present a useful measure of compaction progress in JMX (CASSANDRA-599)
 * add bin/sstablekeys (CASSNADRA-679)
 * add ConsistencyLevel.ANY (CASSANDRA-687)
 * make removetoken remove nodes from gossip entirely (CASSANDRA-644)
 * add ability to set cache sizes at runtime (CASSANDRA-708)
 * report latency and cache hit rate statistics with lifetime totals
   instead of average over the last minute (CASSANDRA-702)
 * support get_range_slice for RandomPartitioner (CASSANDRA-745)
 * per-keyspace replication factory and replication strategy (CASSANDRA-620)
 * track latency in microseconds (CASSANDRA-733)
 * add describe_ Thrift methods, deprecating get_string_property and 
   get_string_list_property
 * jmx interface for tracking operation mode and streams in general.
   (CASSANDRA-709)
 * keep memtables in sorted order to improve range query performance
   (CASSANDRA-799)
 * use while loop instead of recursion when trimming sstables compaction list 
   to avoid blowing stack in pathological cases (CASSANDRA-804)
 * basic Hadoop map/reduce support (CASSANDRA-342)


0.5.1
 * ensure all files for an sstable are streamed to the same directory.
   (CASSANDRA-716)
 * more accurate load estimate for bootstrapping (CASSANDRA-762)
 * tolerate dead or unavailable bootstrap target on write (CASSANDRA-731)
 * allow larger numbers of keys (> 140M) in a sstable bloom filter
   (CASSANDRA-790)
 * include jvm argument improvements from CASSANDRA-504 in debian package
 * change streaming chunk size to 32MB to accomodate Windows XP limitations
   (was 64MB) (CASSANDRA-795)
 * fix get_range_slice returning results in the wrong order (CASSANDRA-781)
 

0.5.0 final
 * avoid attempting to delete temporary bootstrap files twice (CASSANDRA-681)
 * fix bogus NaN in nodeprobe cfstats output (CASSANDRA-646)
 * provide a policy for dealing with single thread executors w/ a full queue
   (CASSANDRA-694)
 * optimize inner read in MessagingService, vastly improving multiple-node
   performance (CASSANDRA-675)
 * wait for table flush before streaming data back to a bootstrapping node.
   (CASSANDRA-696)
 * keep track of bootstrapping sources by table so that bootstrapping doesn't 
   give the indication of finishing early (CASSANDRA-673)


0.5.0 RC3
 * commit the correct version of the patch for CASSANDRA-663


0.5.0 RC2 (unreleased)
 * fix bugs in converting get_range_slice results to Thrift 
   (CASSANDRA-647, CASSANDRA-649)
 * expose java.util.concurrent.TimeoutException in StorageProxy methods
   (CASSANDRA-600)
 * TcpConnectionManager was holding on to disconnected connections, 
   giving the false indication they were being used. (CASSANDRA-651)
 * Remove duplicated write. (CASSANDRA-662)
 * Abort bootstrap if IP is already in the token ring (CASSANDRA-663)
 * increase default commitlog sync period, and wait for last sync to 
   finish before submitting another (CASSANDRA-668)


0.5.0 RC1
 * Fix potential NPE in get_range_slice (CASSANDRA-623)
 * add CRC32 to commitlog entries (CASSANDRA-605)
 * fix data streaming on windows (CASSANDRA-630)
 * GC compacted sstables after cleanup and compaction (CASSANDRA-621)
 * Speed up anti-entropy validation (CASSANDRA-629)
 * Fix anti-entropy assertion error (CASSANDRA-639)
 * Fix pending range conflicts when bootstapping or moving
   multiple nodes at once (CASSANDRA-603)
 * Handle obsolete gossip related to node movement in the case where
   one or more nodes is down when the movement occurs (CASSANDRA-572)
 * Include dead nodes in gossip to avoid a variety of problems
   and fix HH to removed nodes (CASSANDRA-634)
 * return an InvalidRequestException for mal-formed SlicePredicates
   (CASSANDRA-643)
 * fix bug determining closest neighbor for use in multiple datacenters
   (CASSANDRA-648)
 * Vast improvements in anticompaction speed (CASSANDRA-607)
 * Speed up log replay and writes by avoiding redundant serializations
   (CASSANDRA-652)


0.5.0 beta 2
 * Bootstrap improvements (several tickets)
 * add nodeprobe repair anti-entropy feature (CASSANDRA-193, CASSANDRA-520)
 * fix possibility of partition when many nodes restart at once
   in clusters with multiple seeds (CASSANDRA-150)
 * fix NPE in get_range_slice when no data is found (CASSANDRA-578)
 * fix potential NPE in hinted handoff (CASSANDRA-585)
 * fix cleanup of local "system" keyspace (CASSANDRA-576)
 * improve computation of cluster load balance (CASSANDRA-554)
 * added super column read/write, column count, and column/row delete to
   cassandra-cli (CASSANDRA-567, CASSANDRA-594)
 * fix returning live subcolumns of deleted supercolumns (CASSANDRA-583)
 * respect JAVA_HOME in bin/ scripts (several tickets)
 * add StorageService.initClient for fat clients on the JVM (CASSANDRA-535)
   (see contrib/client_only for an example of use)
 * make consistency_level functional in get_range_slice (CASSANDRA-568)
 * optimize key deserialization for RandomPartitioner (CASSANDRA-581)
 * avoid GCing tombstones except on major compaction (CASSANDRA-604)
 * increase failure conviction threshold, resulting in less nodes
   incorrectly (and temporarily) marked as down (CASSANDRA-610)
 * respect memtable thresholds during log replay (CASSANDRA-609)
 * support ConsistencyLevel.ALL on read (CASSANDRA-584)
 * add nodeprobe removetoken command (CASSANDRA-564)


0.5.0 beta
 * Allow multiple simultaneous flushes, improving flush throughput 
   on multicore systems (CASSANDRA-401)
 * Split up locks to improve write and read throughput on multicore systems
   (CASSANDRA-444, CASSANDRA-414)
 * More efficient use of memory during compaction (CASSANDRA-436)
 * autobootstrap option: when enabled, all non-seed nodes will attempt
   to bootstrap when started, until bootstrap successfully
   completes. -b option is removed.  (CASSANDRA-438)
 * Unless a token is manually specified in the configuration xml,
   a bootstraping node will use a token that gives it half the
   keys from the most-heavily-loaded node in the cluster,
   instead of generating a random token. 
   (CASSANDRA-385, CASSANDRA-517)
 * Miscellaneous bootstrap fixes (several tickets)
 * Ability to change a node's token even after it has data on it
   (CASSANDRA-541)
 * Ability to decommission a live node from the ring (CASSANDRA-435)
 * Semi-automatic loadbalancing via nodeprobe (CASSANDRA-192)
 * Add ability to set compaction thresholds at runtime via
   JMX / nodeprobe.  (CASSANDRA-465)
 * Add "comment" field to ColumnFamily definition. (CASSANDRA-481)
 * Additional JMX metrics (CASSANDRA-482)
 * JSON based export and import tools (several tickets)
 * Hinted Handoff fixes (several tickets)
 * Add key cache to improve read performance (CASSANDRA-423)
 * Simplified construction of custom ReplicationStrategy classes
   (CASSANDRA-497)
 * Graphical application (Swing) for ring integrity verification and 
   visualization was added to contrib (CASSANDRA-252)
 * Add DCQUORUM, DCQUORUMSYNC consistency levels and corresponding
   ReplicationStrategy / EndpointSnitch classes.  Experimental.
   (CASSANDRA-492)
 * Web client interface added to contrib (CASSANDRA-457)
 * More-efficient flush for Random, CollatedOPP partitioners 
   for normal writes (CASSANDRA-446) and bulk load (CASSANDRA-420)
 * Add MemtableFlushAfterMinutes, a global replacement for the old 
   per-CF FlushPeriodInMinutes setting (CASSANDRA-463)
 * optimizations to slice reading (CASSANDRA-350) and supercolumn
   queries (CASSANDRA-510)
 * force binding to given listenaddress for nodes with multiple
   interfaces (CASSANDRA-546)
 * stress.py benchmarking tool improvements (several tickets)
 * optimized replica placement code (CASSANDRA-525)
 * faster log replay on restart (CASSANDRA-539, CASSANDRA-540)
 * optimized local-node writes (CASSANDRA-558)
 * added get_range_slice, deprecating get_key_range (CASSANDRA-344)
 * expose TimedOutException to thrift (CASSANDRA-563)
 

0.4.2
 * Add validation disallowing null keys (CASSANDRA-486)
 * Fix race conditions in TCPConnectionManager (CASSANDRA-487)
 * Fix using non-utf8-aware comparison as a sanity check.
   (CASSANDRA-493)
 * Improve default garbage collector options (CASSANDRA-504)
 * Add "nodeprobe flush" (CASSANDRA-505)
 * remove NotFoundException from get_slice throws list (CASSANDRA-518)
 * fix get (not get_slice) of entire supercolumn (CASSANDRA-508)
 * fix null token during bootstrap (CASSANDRA-501)


0.4.1
 * Fix FlushPeriod columnfamily configuration regression
   (CASSANDRA-455)
 * Fix long column name support (CASSANDRA-460)
 * Fix for serializing a row that only contains tombstones
   (CASSANDRA-458)
 * Fix for discarding unneeded commitlog segments (CASSANDRA-459)
 * Add SnapshotBeforeCompaction configuration option (CASSANDRA-426)
 * Fix compaction abort under insufficient disk space (CASSANDRA-473)
 * Fix reading subcolumn slice from tombstoned CF (CASSANDRA-484)
 * Fix race condition in RVH causing occasional NPE (CASSANDRA-478)


0.4.0
 * fix get_key_range problems when a node is down (CASSANDRA-440)
   and add UnavailableException to more Thrift methods
 * Add example EndPointSnitch contrib code (several tickets)


0.4.0 RC2
 * fix SSTable generation clash during compaction (CASSANDRA-418)
 * reject method calls with null parameters (CASSANDRA-308)
 * properly order ranges in nodeprobe output (CASSANDRA-421)
 * fix logging of certain errors on executor threads (CASSANDRA-425)


0.4.0 RC1
 * Bootstrap feature is live; use -b on startup (several tickets)
 * Added multiget api (CASSANDRA-70)
 * fix Deadlock with SelectorManager.doProcess and TcpConnection.write
   (CASSANDRA-392)
 * remove key cache b/c of concurrency bugs in third-party
   CLHM library (CASSANDRA-405)
 * update non-major compaction logic to use two threshold values
   (CASSANDRA-407)
 * add periodic / batch commitlog sync modes (several tickets)
 * inline BatchMutation into batch_insert params (CASSANDRA-403)
 * allow setting the logging level at runtime via mbean (CASSANDRA-402)
 * change default comparator to BytesType (CASSANDRA-400)
 * add forwards-compatible ConsistencyLevel parameter to get_key_range
   (CASSANDRA-322)
 * r/m special case of blocking for local destination when writing with 
   ConsistencyLevel.ZERO (CASSANDRA-399)
 * Fixes to make BinaryMemtable [bulk load interface] useful (CASSANDRA-337);
   see contrib/bmt_example for an example of using it.
 * More JMX properties added (several tickets)
 * Thrift changes (several tickets)
    - Merged _super get methods with the normal ones; return values
      are now of ColumnOrSuperColumn.
    - Similarly, merged batch_insert_super into batch_insert.



0.4.0 beta
 * On-disk data format has changed to allow billions of keys/rows per
   node instead of only millions
 * Multi-keyspace support
 * Scan all sstables for all queries to avoid situations where
   different types of operation on the same ColumnFamily could
   disagree on what data was present
 * Snapshot support via JMX
 * Thrift API has changed a _lot_:
    - removed time-sorted CFs; instead, user-defined comparators
      may be defined on the column names, which are now byte arrays.
      Default comparators are provided for UTF8, Bytes, Ascii, Long (i64),
      and UUID types.
    - removed colon-delimited strings in thrift api in favor of explicit
      structs such as ColumnPath, ColumnParent, etc.  Also normalized
      thrift struct and argument naming.
    - Added columnFamily argument to get_key_range.
    - Change signature of get_slice to accept starting and ending
      columns as well as an offset.  (This allows use of indexes.)
      Added "ascending" flag to allow reasonably-efficient reverse
      scans as well.  Removed get_slice_by_range as redundant.
    - get_key_range operates on one CF at a time
    - changed `block` boolean on insert methods to ConsistencyLevel enum,
      with options of NONE, ONE, QUORUM, and ALL.
    - added similar consistency_level parameter to read methods
    - column-name-set slice with no names given now returns zero columns
      instead of all of them.  ("all" can run your server out of memory.
      use a range-based slice with a high max column count instead.)
 * Removed the web interface. Node information can now be obtained by 
   using the newly introduced nodeprobe utility.
 * More JMX stats
 * Remove magic values from internals (e.g. special key to indicate
   when to flush memtables)
 * Rename configuration "table" to "keyspace"
 * Moved to crash-only design; no more shutdown (just kill the process)
 * Lots of bug fixes

Full list of issues resolved in 0.4 is at https://issues.apache.org/jira/secure/IssueNavigator.jspa?reset=true&&pid=12310865&fixfor=12313862&resolution=1&sorter/field=issuekey&sorter/order=DESC


0.3.0 RC3
 * Fix potential deadlock under load in TCPConnection.
   (CASSANDRA-220)


0.3.0 RC2
 * Fix possible data loss when server is stopped after replaying
   log but before new inserts force memtable flush.
   (CASSANDRA-204)
 * Added BUGS file


0.3.0 RC1
 * Range queries on keys, including user-defined key collation
 * Remove support
 * Workarounds for a weird bug in JDK select/register that seems
   particularly common on VM environments. Cassandra should deploy
   fine on EC2 now
 * Much improved infrastructure: the beginnings of a decent test suite
   ("ant test" for unit tests; "nosetests" for system tests), code
   coverage reporting, etc.
 * Expanded node status reporting via JMX
 * Improved error reporting/logging on both server and client
 * Reduced memory footprint in default configuration
 * Combined blocking and non-blocking versions of insert APIs
 * Added FlushPeriodInMinutes configuration parameter to force
   flushing of infrequently-updated ColumnFamilies<|MERGE_RESOLUTION|>--- conflicted
+++ resolved
@@ -228,8 +228,6 @@
  * Add replace_node functionality for vnodes (CASSANDRA-5337)
  * Add timeout events to query traces (CASSANDRA-5520)
  * Fix serialization of the LEFT gossip value (CASSANDRA-5696)
-<<<<<<< HEAD
-=======
  * Pig: support for cql3 tables (CASSANDRA-5234)
  * cqlsh: Don't show 'null' in place of empty values (CASSANDRA-5675)
  * Race condition in detecting version on a mixed 1.1/1.2 cluster
@@ -238,7 +236,6 @@
  * Expire entries out of ThriftSessionManager (CASSANDRA-5719)
  * Don't keep ancestor information in memory (CASSANDRA-5342)
  * cqlsh: fix handling of semicolons inside BATCH queries (CASSANDRA-5697)
->>>>>>> dbca6d62
  * Expose native protocol server status in nodetool info (CASSANDRA-5735)
  * Fix pathetic performance of range tombstones (CASSANDRA-5677)
  * Fix querying with an empty (impossible) range (CASSANDRA-5573)
