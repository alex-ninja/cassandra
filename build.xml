--- conflicted
+++ resolved
@@ -429,11 +429,7 @@
           <dependency groupId="com.addthis.metrics" artifactId="reporter-config3" version="3.0.3" />
           <dependency groupId="org.mindrot" artifactId="jbcrypt" version="0.3m" />
           <dependency groupId="io.airlift" artifactId="airline" version="0.6" />
-<<<<<<< HEAD
-          <dependency groupId="io.netty" artifactId="netty-all" version="4.0.39.Final" />
-=======
           <dependency groupId="io.netty" artifactId="netty-all" version="4.0.44.Final" />
->>>>>>> a696ab33
           <dependency groupId="com.google.code.findbugs" artifactId="jsr305" version="2.0.2" />
           <dependency groupId="com.clearspring.analytics" artifactId="stream" version="2.5.2" />
           <dependency groupId="com.datastax.cassandra" artifactId="cassandra-driver-core" version="3.0.1" classifier="shaded">
