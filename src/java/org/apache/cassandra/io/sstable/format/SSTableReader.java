/*
 * Licensed to the Apache Software Foundation (ASF) under one
 * or more contributor license agreements.  See the NOTICE file
 * distributed with this work for additional information
 * regarding copyright ownership.  The ASF licenses this file
 * to you under the Apache License, Version 2.0 (the
 * "License"); you may not use this file except in compliance
 * with the License.  You may obtain a copy of the License at
 *
 *     http://www.apache.org/licenses/LICENSE-2.0
 *
 * Unless required by applicable law or agreed to in writing, software
 * distributed under the License is distributed on an "AS IS" BASIS,
 * WITHOUT WARRANTIES OR CONDITIONS OF ANY KIND, either express or implied.
 * See the License for the specific language governing permissions and
 * limitations under the License.
 */
package org.apache.cassandra.io.sstable.format;

import java.io.*;
import java.nio.ByteBuffer;
import java.util.*;
import java.util.concurrent.*;
import java.util.concurrent.atomic.AtomicBoolean;
import java.util.concurrent.atomic.AtomicLong;

import com.google.common.annotations.VisibleForTesting;
import com.google.common.base.Predicate;
import com.google.common.collect.Iterables;
import com.google.common.collect.Iterators;
import com.google.common.collect.Ordering;
import com.google.common.primitives.Longs;
import com.google.common.util.concurrent.RateLimiter;

import com.clearspring.analytics.stream.cardinality.CardinalityMergeException;
import com.clearspring.analytics.stream.cardinality.HyperLogLogPlus;
import com.clearspring.analytics.stream.cardinality.ICardinality;
import org.apache.cassandra.cache.CachingOptions;
import org.apache.cassandra.cache.InstrumentingCache;
import org.apache.cassandra.cache.KeyCacheKey;
import org.apache.cassandra.concurrent.DebuggableThreadPoolExecutor;
import org.apache.cassandra.concurrent.ScheduledExecutors;
import org.apache.cassandra.config.*;
import org.apache.cassandra.db.*;
import org.apache.cassandra.db.filter.ColumnFilter;
import org.apache.cassandra.db.rows.*;
import org.apache.cassandra.db.commitlog.ReplayPosition;
import org.apache.cassandra.db.index.SecondaryIndex;
import org.apache.cassandra.db.lifecycle.TransactionLogs;
import org.apache.cassandra.dht.*;
import org.apache.cassandra.io.FSError;
import org.apache.cassandra.io.compress.CompressionMetadata;
import org.apache.cassandra.io.sstable.*;
import org.apache.cassandra.io.sstable.format.big.BigTableWriter;
import org.apache.cassandra.io.sstable.metadata.*;
import org.apache.cassandra.io.util.*;
import org.apache.cassandra.metrics.RestorableMeter;
import org.apache.cassandra.metrics.StorageMetrics;
import org.apache.cassandra.service.ActiveRepairService;
import org.apache.cassandra.service.CacheService;
import org.apache.cassandra.service.StorageService;
import org.apache.cassandra.utils.*;
import org.apache.cassandra.utils.concurrent.OpOrder;
import org.slf4j.Logger;
import org.slf4j.LoggerFactory;
import org.apache.cassandra.utils.concurrent.Ref;
import org.apache.cassandra.utils.concurrent.SelfRefCounted;

import static org.apache.cassandra.db.Directories.SECONDARY_INDEX_NAME_SEPARATOR;

/**
 * An SSTableReader can be constructed in a number of places, but typically is either
 * read from disk at startup, or constructed from a flushed memtable, or after compaction
 * to replace some existing sstables. However once created, an sstablereader may also be modified.
 *
 * A reader's OpenReason describes its current stage in its lifecycle, as follows:
 * 
 * 
 * <pre> {@code
 * NORMAL
 * From:       None        => Reader has been read from disk, either at startup or from a flushed memtable
 *             EARLY       => Reader is the final result of a compaction
 *             MOVED_START => Reader WAS being compacted, but this failed and it has been restored to NORMAL status
 *
 * EARLY
 * From:       None        => Reader is a compaction replacement that is either incomplete and has been opened
 *                            to represent its partial result status, or has been finished but the compaction
 *                            it is a part of has not yet completed fully
 *             EARLY       => Same as from None, only it is not the first time it has been
 *
 * MOVED_START
 * From:       NORMAL      => Reader is being compacted. This compaction has not finished, but the compaction result
 *                            is either partially or fully opened, to either partially or fully replace this reader.
 *                            This reader's start key has been updated to represent this, so that reads only hit
 *                            one or the other reader.
 *
 * METADATA_CHANGE
 * From:       NORMAL      => Reader has seen low traffic and the amount of memory available for index summaries is
 *                            constrained, so its index summary has been downsampled.
 *         METADATA_CHANGE => Same
 * } </pre>
 *
 * Note that in parallel to this, there are two different Descriptor types; TMPLINK and FINAL; the latter corresponds
 * to NORMAL state readers and all readers that replace a NORMAL one. TMPLINK is used for EARLY state readers and
 * no others.
 *
 * When a reader is being compacted, if the result is large its replacement may be opened as EARLY before compaction
 * completes in order to present the result to consumers earlier. In this case the reader will itself be changed to
 * a MOVED_START state, where its start no longer represents its on-disk minimum key. This is to permit reads to be
 * directed to only one reader when the two represent the same data. The EARLY file can represent a compaction result
 * that is either partially complete and still in-progress, or a complete and immutable sstable that is part of a larger
 * macro compaction action that has not yet fully completed.
 *
 * Currently ALL compaction results at least briefly go through an EARLY open state prior to completion, regardless
 * of if early opening is enabled.
 *
 * Since a reader can be created multiple times over the same shared underlying resources, and the exact resources
 * it shares between each instance differ subtly, we track the lifetime of any underlying resource with its own
 * reference count, which each instance takes a Ref to. Each instance then tracks references to itself, and once these
 * all expire it releases its Refs to these underlying resources.
 *
 * There is some shared cleanup behaviour needed only once all sstablereaders in a certain stage of their lifecycle
 * (i.e. EARLY or NORMAL opening), and some that must only occur once all readers of any kind over a single logical
 * sstable have expired. These are managed by the TypeTidy and GlobalTidy classes at the bottom, and are effectively
 * managed as another resource each instance tracks its own Ref instance to, to ensure all of these resources are
 * cleaned up safely and can be debugged otherwise.
 *
 * TODO: fill in details about Tracker and lifecycle interactions for tools, and for compaction strategies
 */
public abstract class SSTableReader extends SSTable implements SelfRefCounted<SSTableReader>
{
    private static final Logger logger = LoggerFactory.getLogger(SSTableReader.class);

    private static final ScheduledThreadPoolExecutor syncExecutor = new ScheduledThreadPoolExecutor(1);
    static
    {
        // Immediately remove readMeter sync task when cancelled.
        syncExecutor.setRemoveOnCancelPolicy(true);
    }
    private static final RateLimiter meterSyncThrottle = RateLimiter.create(100.0);

    public static final Comparator<SSTableReader> maxTimestampComparator = new Comparator<SSTableReader>()
    {
        public int compare(SSTableReader o1, SSTableReader o2)
        {
            long ts1 = o1.getMaxTimestamp();
            long ts2 = o2.getMaxTimestamp();
            return (ts1 > ts2 ? -1 : (ts1 == ts2 ? 0 : 1));
        }
    };

    // it's just an object, which we use regular Object equality on; we introduce a special class just for easy recognition
    public static final class UniqueIdentifier {}

    public static final Comparator<SSTableReader> sstableComparator = new Comparator<SSTableReader>()
    {
        public int compare(SSTableReader o1, SSTableReader o2)
        {
            return o1.first.compareTo(o2.first);
        }
    };

    public static final Ordering<SSTableReader> sstableOrdering = Ordering.from(sstableComparator);

    /**
     * maxDataAge is a timestamp in local server time (e.g. System.currentTimeMilli) which represents an upper bound
     * to the newest piece of data stored in the sstable. In other words, this sstable does not contain items created
     * later than maxDataAge.
     *
     * The field is not serialized to disk, so relying on it for more than what truncate does is not advised.
     *
     * When a new sstable is flushed, maxDataAge is set to the time of creation.
     * When a sstable is created from compaction, maxDataAge is set to max of all merged sstables.
     *
     * The age is in milliseconds since epoc and is local to this host.
     */
    public final long maxDataAge;

    public enum OpenReason
    {
        NORMAL,
        EARLY,
        METADATA_CHANGE,
        MOVED_START
    }

    public final OpenReason openReason;
    public final UniqueIdentifier instanceId = new UniqueIdentifier();

    // indexfile and datafile: might be null before a call to load()
    protected SegmentedFile ifile;
    protected SegmentedFile dfile;
    protected IndexSummary indexSummary;
    protected IFilter bf;

    protected final RowIndexEntry.IndexSerializer rowIndexEntrySerializer;

    protected InstrumentingCache<KeyCacheKey, RowIndexEntry> keyCache;

    protected final BloomFilterTracker bloomFilterTracker = new BloomFilterTracker();

    // technically isCompacted is not necessary since it should never be unreferenced unless it is also compacted,
    // but it seems like a good extra layer of protection against reference counting bugs to not delete data based on that alone
    protected final AtomicBoolean isSuspect = new AtomicBoolean(false);

    // not final since we need to be able to change level on a file.
    protected volatile StatsMetadata sstableMetadata;

    public final SerializationHeader header;

    protected final AtomicLong keyCacheHit = new AtomicLong(0);
    protected final AtomicLong keyCacheRequest = new AtomicLong(0);

    private final InstanceTidier tidy = new InstanceTidier(descriptor, metadata);
    private final Ref<SSTableReader> selfRef = new Ref<>(this, tidy);

    private RestorableMeter readMeter;

    /**
     * Calculate approximate key count.
     * If cardinality estimator is available on all given sstables, then this method use them to estimate
     * key count.
     * If not, then this uses index summaries.
     *
     * @param sstables SSTables to calculate key count
     * @return estimated key count
     */
    public static long getApproximateKeyCount(Iterable<SSTableReader> sstables)
    {
        long count = -1;

        // check if cardinality estimator is available for all SSTables
        boolean cardinalityAvailable = !Iterables.isEmpty(sstables) && Iterables.all(sstables, new Predicate<SSTableReader>()
        {
            public boolean apply(SSTableReader sstable)
            {
                return sstable.descriptor.version.hasNewStatsFile();
            }
        });

        // if it is, load them to estimate key count
        if (cardinalityAvailable)
        {
            boolean failed = false;
            ICardinality cardinality = null;
            for (SSTableReader sstable : sstables)
            {
                if (sstable.openReason == OpenReason.EARLY)
                    continue;

                try
                {
                    CompactionMetadata metadata = (CompactionMetadata) sstable.descriptor.getMetadataSerializer().deserialize(sstable.descriptor, MetadataType.COMPACTION);
                    assert metadata != null : sstable.getFilename();
                    if (cardinality == null)
                        cardinality = metadata.cardinalityEstimator;
                    else
                        cardinality = cardinality.merge(metadata.cardinalityEstimator);
                }
                catch (IOException e)
                {
                    logger.warn("Reading cardinality from Statistics.db failed.", e);
                    failed = true;
                    break;
                }
                catch (CardinalityMergeException e)
                {
                    logger.warn("Cardinality merge failed.", e);
                    failed = true;
                    break;
                }
            }
            if (cardinality != null && !failed)
                count = cardinality.cardinality();
        }

        // if something went wrong above or cardinality is not available, calculate using index summary
        if (count < 0)
        {
            for (SSTableReader sstable : sstables)
                count += sstable.estimatedKeys();
        }
        return count;
    }

    /**
     * Estimates how much of the keys we would keep if the sstables were compacted together
     */
    public static double estimateCompactionGain(Set<SSTableReader> overlapping)
    {
        Set<ICardinality> cardinalities = new HashSet<>(overlapping.size());
        for (SSTableReader sstable : overlapping)
        {
            try
            {
                ICardinality cardinality = ((CompactionMetadata) sstable.descriptor.getMetadataSerializer().deserialize(sstable.descriptor, MetadataType.COMPACTION)).cardinalityEstimator;
                if (cardinality != null)
                    cardinalities.add(cardinality);
                else
                    logger.debug("Got a null cardinality estimator in: {}", sstable.getFilename());
            }
            catch (IOException e)
            {
                logger.warn("Could not read up compaction metadata for {}", sstable, e);
            }
        }
        long totalKeyCountBefore = 0;
        for (ICardinality cardinality : cardinalities)
        {
            totalKeyCountBefore += cardinality.cardinality();
        }
        if (totalKeyCountBefore == 0)
            return 1;

        long totalKeyCountAfter = mergeCardinalities(cardinalities).cardinality();
        logger.debug("Estimated compaction gain: {}/{}={}", totalKeyCountAfter, totalKeyCountBefore, ((double)totalKeyCountAfter)/totalKeyCountBefore);
        return ((double)totalKeyCountAfter)/totalKeyCountBefore;
    }

    private static ICardinality mergeCardinalities(Collection<ICardinality> cardinalities)
    {
        ICardinality base = new HyperLogLogPlus(13, 25); // see MetadataCollector.cardinality
        try
        {
            base = base.merge(cardinalities.toArray(new ICardinality[cardinalities.size()]));
        }
        catch (CardinalityMergeException e)
        {
            logger.warn("Could not merge cardinalities", e);
        }
        return base;
    }

    public static SSTableReader open(Descriptor descriptor) throws IOException
    {
        CFMetaData metadata;
        if (descriptor.cfname.contains(SECONDARY_INDEX_NAME_SEPARATOR))
        {
            int i = descriptor.cfname.indexOf(SECONDARY_INDEX_NAME_SEPARATOR);
            String parentName = descriptor.cfname.substring(0, i);
            CFMetaData parent = Schema.instance.getCFMetaData(descriptor.ksname, parentName);
            ColumnDefinition def = parent.getColumnDefinitionForIndex(descriptor.cfname.substring(i + 1));
            metadata = SecondaryIndex.newIndexMetadata(parent, def);
        }
        else
        {
            metadata = Schema.instance.getCFMetaData(descriptor.ksname, descriptor.cfname);
        }
        return open(descriptor, metadata);
    }

    public static SSTableReader open(Descriptor desc, CFMetaData metadata) throws IOException
    {
        IPartitioner p = desc.cfname.contains(SECONDARY_INDEX_NAME_SEPARATOR)
                ? new LocalPartitioner(metadata.getKeyValidator())
                : StorageService.getPartitioner();
        return open(desc, componentsFor(desc), metadata, p);
    }

    public static SSTableReader open(Descriptor descriptor, Set<Component> components, CFMetaData metadata, IPartitioner partitioner) throws IOException
    {
        return open(descriptor, components, metadata, partitioner, true, true);
    }

    // use only for offline or "Standalone" operations
    public static SSTableReader openNoValidation(Descriptor descriptor, Set<Component> components, ColumnFamilyStore cfs) throws IOException
    {
        return open(descriptor, components, cfs.metadata, cfs.partitioner, false, false); // do not track hotness
    }

    /**
     * Open SSTable reader to be used in batch mode(such as sstableloader).
     *
     * @param descriptor
     * @param components
     * @param metadata
     * @param partitioner
     * @return opened SSTableReader
     * @throws IOException
     */
    public static SSTableReader openForBatch(Descriptor descriptor, Set<Component> components, CFMetaData metadata, IPartitioner partitioner) throws IOException
    {
        // Minimum components without which we can't do anything
        assert components.contains(Component.DATA) : "Data component is missing for sstable " + descriptor;
        assert components.contains(Component.PRIMARY_INDEX) : "Primary index component is missing for sstable " + descriptor;

        EnumSet<MetadataType> types = EnumSet.of(MetadataType.VALIDATION, MetadataType.STATS, MetadataType.HEADER);
        Map<MetadataType, MetadataComponent> sstableMetadata = descriptor.getMetadataSerializer().deserialize(descriptor, types);

        ValidationMetadata validationMetadata = (ValidationMetadata) sstableMetadata.get(MetadataType.VALIDATION);
        StatsMetadata statsMetadata = (StatsMetadata) sstableMetadata.get(MetadataType.STATS);
        SerializationHeader.Component header = (SerializationHeader.Component) sstableMetadata.get(MetadataType.HEADER);

        // Check if sstable is created using same partitioner.
        // Partitioner can be null, which indicates older version of sstable or no stats available.
        // In that case, we skip the check.
        String partitionerName = partitioner.getClass().getCanonicalName();
        if (validationMetadata != null && !partitionerName.equals(validationMetadata.partitioner))
        {
            logger.error(String.format("Cannot open %s; partitioner %s does not match system partitioner %s.  Note that the default partitioner starting with Cassandra 1.2 is Murmur3Partitioner, so you will need to edit that to match your old partitioner if upgrading.",
                    descriptor, validationMetadata.partitioner, partitionerName));
            System.exit(1);
        }

        logger.info("Opening {} ({} bytes)", descriptor, new File(descriptor.filenameFor(Component.DATA)).length());
        SSTableReader sstable = internalOpen(descriptor,
                                             components,
                                             metadata,
                                             partitioner,
                                             System.currentTimeMillis(),
                                             statsMetadata,
                                             OpenReason.NORMAL,
                                             header.toHeader(metadata));

        // special implementation of load to use non-pooled SegmentedFile builders
        try(SegmentedFile.Builder ibuilder = new BufferedSegmentedFile.Builder();
            SegmentedFile.Builder dbuilder = sstable.compression
                ? new CompressedSegmentedFile.Builder(null)
                : new BufferedSegmentedFile.Builder())
        {
            if (!sstable.loadSummary(ibuilder, dbuilder))
                sstable.buildSummary(false, ibuilder, dbuilder, false, Downsampling.BASE_SAMPLING_LEVEL);
            sstable.ifile = ibuilder.buildIndex(sstable.descriptor, sstable.indexSummary);
            sstable.dfile = dbuilder.buildData(sstable.descriptor, statsMetadata);
            sstable.bf = FilterFactory.AlwaysPresent;
            sstable.setup(false);
            return sstable;
        }
    }

    public static SSTableReader open(Descriptor descriptor,
                                      Set<Component> components,
                                      CFMetaData metadata,
                                      IPartitioner partitioner,
                                      boolean validate,
                                      boolean trackHotness) throws IOException
    {
        // Minimum components without which we can't do anything
        assert components.contains(Component.DATA) : "Data component is missing for sstable " + descriptor;
        assert !validate || components.contains(Component.PRIMARY_INDEX) : "Primary index component is missing for sstable " + descriptor;

        // For the 3.0+ sstable format, the (misnomed) stats component hold the serialization header which we need to deserialize the sstable content
        assert !descriptor.version.storeRows() || components.contains(Component.STATS) : "Stats component is missing for sstable " + descriptor;

        EnumSet<MetadataType> types = EnumSet.of(MetadataType.VALIDATION, MetadataType.STATS, MetadataType.HEADER);
        Map<MetadataType, MetadataComponent> sstableMetadata = descriptor.getMetadataSerializer().deserialize(descriptor, types);
        ValidationMetadata validationMetadata = (ValidationMetadata) sstableMetadata.get(MetadataType.VALIDATION);
        StatsMetadata statsMetadata = (StatsMetadata) sstableMetadata.get(MetadataType.STATS);
        SerializationHeader.Component header = (SerializationHeader.Component) sstableMetadata.get(MetadataType.HEADER);
        assert !descriptor.version.storeRows() || header != null;

        // Check if sstable is created using same partitioner.
        // Partitioner can be null, which indicates older version of sstable or no stats available.
        // In that case, we skip the check.
        String partitionerName = partitioner.getClass().getCanonicalName();
        if (validationMetadata != null && !partitionerName.equals(validationMetadata.partitioner))
        {
            logger.error(String.format("Cannot open %s; partitioner %s does not match system partitioner %s.  Note that the default partitioner starting with Cassandra 1.2 is Murmur3Partitioner, so you will need to edit that to match your old partitioner if upgrading.",
                    descriptor, validationMetadata.partitioner, partitionerName));
            System.exit(1);
        }

        logger.info("Opening {} ({} bytes)", descriptor, new File(descriptor.filenameFor(Component.DATA)).length());
        SSTableReader sstable = internalOpen(descriptor,
                                             components,
                                             metadata,
                                             partitioner,
                                             System.currentTimeMillis(),
                                             statsMetadata,
                                             OpenReason.NORMAL,
                                             header == null ? null : header.toHeader(metadata));

        try
        {
            // load index and filter
            long start = System.nanoTime();
            sstable.load(validationMetadata);
            logger.debug("INDEX LOAD TIME for {}: {} ms.", descriptor, TimeUnit.NANOSECONDS.toMillis(System.nanoTime() - start));

            sstable.setup(trackHotness);
            if (validate)
                sstable.validate();

            if (sstable.getKeyCache() != null)
                logger.debug("key cache contains {}/{} keys", sstable.getKeyCache().size(), sstable.getKeyCache().getCapacity());

            return sstable;
        }
        catch (Throwable t)
        {
            sstable.selfRef().release();
            throw t;
        }
    }

    public static void logOpenException(Descriptor descriptor, IOException e)
    {
        if (e instanceof FileNotFoundException)
            logger.error("Missing sstable component in {}; skipped because of {}", descriptor, e.getMessage());
        else
            logger.error("Corrupt sstable {}; skipped", descriptor, e);
    }

    public static Collection<SSTableReader> openAll(Set<Map.Entry<Descriptor, Set<Component>>> entries,
                                                    final CFMetaData metadata,
                                                    final IPartitioner partitioner)
    {
        final Collection<SSTableReader> sstables = new LinkedBlockingQueue<>();

        ExecutorService executor = DebuggableThreadPoolExecutor.createWithFixedPoolSize("SSTableBatchOpen", FBUtilities.getAvailableProcessors());
        for (final Map.Entry<Descriptor, Set<Component>> entry : entries)
        {
            Runnable runnable = new Runnable()
            {
                public void run()
                {
                    SSTableReader sstable;
                    try
                    {
                        sstable = open(entry.getKey(), entry.getValue(), metadata, partitioner);
                    }
                    catch (CorruptSSTableException ex)
                    {
                        FileUtils.handleCorruptSSTable(ex);
                        logger.error("Corrupt sstable {}; skipping table", entry, ex);
                        return;
                    }
                    catch (FSError ex)
                    {
                        FileUtils.handleFSError(ex);
                        logger.error("Cannot read sstable {}; file system error, skipping table", entry, ex);
                        return;
                    }
                    catch (IOException ex)
                    {
                        logger.error("Cannot read sstable {}; other IO error, skipping table", entry, ex);
                        return;
                    }
                    sstables.add(sstable);
                }
            };
            executor.submit(runnable);
        }

        executor.shutdown();
        try
        {
            executor.awaitTermination(7, TimeUnit.DAYS);
        }
        catch (InterruptedException e)
        {
            throw new AssertionError(e);
        }

        return sstables;

    }

    /**
     * Open a RowIndexedReader which already has its state initialized (by SSTableWriter).
     */
    public static SSTableReader internalOpen(Descriptor desc,
                                      Set<Component> components,
                                      CFMetaData metadata,
                                      IPartitioner partitioner,
                                      SegmentedFile ifile,
                                      SegmentedFile dfile,
                                      IndexSummary isummary,
                                      IFilter bf,
                                      long maxDataAge,
                                      StatsMetadata sstableMetadata,
                                      OpenReason openReason,
                                      SerializationHeader header)
    {
        assert desc != null && partitioner != null && ifile != null && dfile != null && isummary != null && bf != null && sstableMetadata != null;

        SSTableReader reader = internalOpen(desc, components, metadata, partitioner, maxDataAge, sstableMetadata, openReason, header);

        reader.bf = bf;
        reader.ifile = ifile;
        reader.dfile = dfile;
        reader.indexSummary = isummary;
        reader.setup(true);

        return reader;
    }


    private static SSTableReader internalOpen(final Descriptor descriptor,
                                            Set<Component> components,
                                            CFMetaData metadata,
                                            IPartitioner partitioner,
                                            Long maxDataAge,
                                            StatsMetadata sstableMetadata,
                                            OpenReason openReason,
                                            SerializationHeader header)
    {
        Factory readerFactory = descriptor.getFormat().getReaderFactory();

        return readerFactory.open(descriptor, components, metadata, partitioner, maxDataAge, sstableMetadata, openReason, header);
    }

    protected SSTableReader(final Descriptor desc,
                            Set<Component> components,
                            CFMetaData metadata,
                            IPartitioner partitioner,
                            long maxDataAge,
                            StatsMetadata sstableMetadata,
                            OpenReason openReason,
                            SerializationHeader header)
    {
        super(desc, components, metadata, partitioner);
        this.sstableMetadata = sstableMetadata;
        this.header = header;
        this.maxDataAge = maxDataAge;
        this.openReason = openReason;
        this.rowIndexEntrySerializer = descriptor.version.getSSTableFormat().getIndexSerializer(metadata, desc.version, header);
    }

    public static long getTotalBytes(Iterable<SSTableReader> sstables)
    {
        long sum = 0;
        for (SSTableReader sstable : sstables)
            sum += sstable.onDiskLength();
        return sum;
    }

    public static long getTotalUncompressedBytes(Iterable<SSTableReader> sstables)
    {
        long sum = 0;
        for (SSTableReader sstable : sstables)
            sum += sstable.uncompressedLength();

        return sum;
    }

    public boolean equals(Object that)
    {
        return that instanceof SSTableReader && ((SSTableReader) that).descriptor.equals(this.descriptor);
    }

    public int hashCode()
    {
        return this.descriptor.hashCode();
    }

    public String getFilename()
    {
        return dfile.path();
    }

    public void setupKeyCache()
    {
        // under normal operation we can do this at any time, but SSTR is also used outside C* proper,
        // e.g. by BulkLoader, which does not initialize the cache.  As a kludge, we set up the cache
        // here when we know we're being wired into the rest of the server infrastructure.
        keyCache = CacheService.instance.keyCache;
    }

    public boolean isKeyCacheSetup()
    {
        return keyCache != null;
    }

    private void load(ValidationMetadata validation) throws IOException
    {
        if (metadata.getBloomFilterFpChance() == 1.0)
        {
            // bf is disabled.
            load(false, true);
            bf = FilterFactory.AlwaysPresent;
        }
        else if (!components.contains(Component.PRIMARY_INDEX))
        {
            // avoid any reading of the missing primary index component.
            // this should only happen during StandaloneScrubber
            load(false, false);
        }
        else if (!components.contains(Component.FILTER) || validation == null)
        {
            // bf is enabled, but filter component is missing.
            load(true, true);
        }
        else if (validation.bloomFilterFPChance != metadata.getBloomFilterFpChance())
        {
            // bf fp chance in sstable metadata and it has changed since compaction.
            load(true, true);
        }
        else
        {
            // bf is enabled and fp chance matches the currently configured value.
            load(false, true);
            loadBloomFilter(descriptor.version.hasOldBfHashOrder());
        }
    }

    /**
     * Load bloom filter from Filter.db file.
     *
     * @throws IOException
     */
    private void loadBloomFilter(boolean oldBfHashOrder) throws IOException
    {
        try (DataInputStream stream = new DataInputStream(new BufferedInputStream(new FileInputStream(descriptor.filenameFor(Component.FILTER)))))
        {
            bf = FilterFactory.deserialize(stream, true, oldBfHashOrder);
        }
    }

    /**
     * Loads ifile, dfile and indexSummary, and optionally recreates the bloom filter.
     * @param saveSummaryIfCreated for bulk loading purposes, if the summary was absent and needed to be built, you can
     *                             avoid persisting it to disk by setting this to false
     */
    private void load(boolean recreateBloomFilter, boolean saveSummaryIfCreated) throws IOException
    {
        try(SegmentedFile.Builder ibuilder = SegmentedFile.getBuilder(DatabaseDescriptor.getIndexAccessMode(), false);
            SegmentedFile.Builder dbuilder = SegmentedFile.getBuilder(DatabaseDescriptor.getDiskAccessMode(), compression))
        {
            boolean summaryLoaded = loadSummary(ibuilder, dbuilder);
            boolean builtSummary = false;
            if (recreateBloomFilter || !summaryLoaded)
            {
                buildSummary(recreateBloomFilter, ibuilder, dbuilder, summaryLoaded, Downsampling.BASE_SAMPLING_LEVEL);
                builtSummary = true;
            }

            if (components.contains(Component.PRIMARY_INDEX))
                ifile = ibuilder.buildIndex(descriptor, indexSummary);

            dfile = dbuilder.buildData(descriptor, sstableMetadata);

            // Check for an index summary that was downsampled even though the serialization format doesn't support
            // that.  If it was downsampled, rebuild it.  See CASSANDRA-8993 for details.
        if (!descriptor.version.hasSamplingLevel() && !builtSummary && !validateSummarySamplingLevel() && ifile != null)
            {
                indexSummary.close();
                ifile.close();
                dfile.close();

                logger.info("Detected erroneously downsampled index summary; will rebuild summary at full sampling");
                FileUtils.deleteWithConfirm(new File(descriptor.filenameFor(Component.SUMMARY)));

                try(SegmentedFile.Builder ibuilderRebuild = SegmentedFile.getBuilder(DatabaseDescriptor.getIndexAccessMode(), false);
                    SegmentedFile.Builder dbuilderRebuild = SegmentedFile.getBuilder(DatabaseDescriptor.getDiskAccessMode(), compression))
                {
                    buildSummary(false, ibuilderRebuild, dbuilderRebuild, false, Downsampling.BASE_SAMPLING_LEVEL);
                    ifile = ibuilderRebuild.buildIndex(descriptor, indexSummary);
                    dfile = dbuilderRebuild.buildData(descriptor, sstableMetadata);
                    saveSummary(ibuilderRebuild, dbuilderRebuild);
                }
            }
            else if (saveSummaryIfCreated && builtSummary)
            {
                saveSummary(ibuilder, dbuilder);
            }
        }
        catch (Throwable t)
        { // Because the tidier has not been set-up yet in SSTableReader.open(), we must release the files in case of error
            if (ifile != null)
            {
                ifile.close();
                ifile = null;
            }

            if (dfile != null)
            {
                dfile.close();
                dfile = null;
            }

            if (indexSummary != null)
            {
                indexSummary.close();
                indexSummary = null;
            }

            throw t;
        }
    }

    /**
     * Build index summary(and optionally bloom filter) by reading through Index.db file.
     *
     * @param recreateBloomFilter true if recreate bloom filter
     * @param ibuilder
     * @param dbuilder
     * @param summaryLoaded true if index summary is already loaded and not need to build again
     * @throws IOException
     */
    private void buildSummary(boolean recreateBloomFilter, SegmentedFile.Builder ibuilder, SegmentedFile.Builder dbuilder, boolean summaryLoaded, int samplingLevel) throws IOException
    {
         if (!components.contains(Component.PRIMARY_INDEX))
             return;

        // we read the positions in a BRAF so we don't have to worry about an entry spanning a mmap boundary.
        try (RandomAccessReader primaryIndex = RandomAccessReader.open(new File(descriptor.filenameFor(Component.PRIMARY_INDEX))))
        {
            long indexSize = primaryIndex.length();
            long histogramCount = sstableMetadata.estimatedPartitionSize.count();
            long estimatedKeys = histogramCount > 0 && !sstableMetadata.estimatedPartitionSize.isOverflowed()
                    ? histogramCount
                    : estimateRowsFromIndex(primaryIndex); // statistics is supposed to be optional

            if (recreateBloomFilter)
                bf = FilterFactory.getFilter(estimatedKeys, metadata.getBloomFilterFpChance(), true, descriptor.version.hasOldBfHashOrder());

            try (IndexSummaryBuilder summaryBuilder = summaryLoaded ? null : new IndexSummaryBuilder(estimatedKeys, metadata.getMinIndexInterval(), samplingLevel))
            {
                long indexPosition;
                RowIndexEntry.IndexSerializer rowIndexSerializer = descriptor.getFormat().getIndexSerializer(metadata, descriptor.version, header);

                while ((indexPosition = primaryIndex.getFilePointer()) != indexSize)
                {
                    ByteBuffer key = ByteBufferUtil.readWithShortLength(primaryIndex);
                    RowIndexEntry indexEntry = rowIndexSerializer.deserialize(primaryIndex);
                    DecoratedKey decoratedKey = partitioner.decorateKey(key);
                    if (first == null)
                        first = decoratedKey;
                    last = decoratedKey;

                    if (recreateBloomFilter)
                        bf.add(decoratedKey);

                    // if summary was already read from disk we don't want to re-populate it using primary index
                    if (!summaryLoaded)
                    {
                        summaryBuilder.maybeAddEntry(decoratedKey, indexPosition);
                        ibuilder.addPotentialBoundary(indexPosition);
                        dbuilder.addPotentialBoundary(indexEntry.position);
                    }
                }

                if (!summaryLoaded)
                    indexSummary = summaryBuilder.build(partitioner);
            }
        }

        first = getMinimalKey(first);
        last = getMinimalKey(last);
    }

    /**
     * Load index summary from Summary.db file if it exists.
     *
     * if loaded index summary has different index interval from current value stored in schema,
     * then Summary.db file will be deleted and this returns false to rebuild summary.
     *
     * @param ibuilder
     * @param dbuilder
     * @return true if index summary is loaded successfully from Summary.db file.
     */
    @SuppressWarnings("resource")
    public boolean loadSummary(SegmentedFile.Builder ibuilder, SegmentedFile.Builder dbuilder)
    {
        File summariesFile = new File(descriptor.filenameFor(Component.SUMMARY));
        if (!summariesFile.exists())
            return false;

        DataInputStream iStream = null;
        try
        {
            iStream = new DataInputStream(new FileInputStream(summariesFile));
            indexSummary = IndexSummary.serializer.deserialize(
                    iStream, partitioner, descriptor.version.hasSamplingLevel(),
                    metadata.getMinIndexInterval(), metadata.getMaxIndexInterval());
            first = partitioner.decorateKey(ByteBufferUtil.readWithLength(iStream));
            last = partitioner.decorateKey(ByteBufferUtil.readWithLength(iStream));
            ibuilder.deserializeBounds(iStream);
            dbuilder.deserializeBounds(iStream);
        }
        catch (IOException e)
        {
            if (indexSummary != null)
                indexSummary.close();
            logger.debug("Cannot deserialize SSTable Summary File {}: {}", summariesFile.getPath(), e.getMessage());
            // corrupted; delete it and fall back to creating a new summary
            FileUtils.closeQuietly(iStream);
            // delete it and fall back to creating a new summary
            FileUtils.deleteWithConfirm(summariesFile);
            return false;
        }
        finally
        {
            FileUtils.closeQuietly(iStream);
        }

        return true;
    }

    /**
     * Validates that an index summary has full sampling, as expected when the serialization format does not support
     * persisting the sampling level.
     * @return true if the summary has full sampling, false otherwise
     */
    private boolean validateSummarySamplingLevel()
    {
        // We need to check index summary entries against the index to verify that none of them were dropped due to
        // downsampling.  Downsampling can drop any of the first BASE_SAMPLING_LEVEL entries (repeating that drop pattern
        // for the remainder of the summary).  Unfortunately, the first entry to be dropped is the entry at
        // index (BASE_SAMPLING_LEVEL - 1), so we need to check a full set of BASE_SAMPLING_LEVEL entries.
        if (ifile == null)
            return false;

        Iterator<FileDataInput> segments = ifile.iterator(0);
        int i = 0;
        int summaryEntriesChecked = 0;
        int expectedIndexInterval = getMinIndexInterval();
        while (segments.hasNext())
        {
            String path = null;
            try (FileDataInput in = segments.next())
            {
                path = in.getPath();
                while (!in.isEOF())
                {
                    ByteBuffer indexKey = ByteBufferUtil.readWithShortLength(in);
                    if (i % expectedIndexInterval == 0)
                    {
                        ByteBuffer summaryKey = ByteBuffer.wrap(indexSummary.getKey(i / expectedIndexInterval));
                        if (!summaryKey.equals(indexKey))
                            return false;
                        summaryEntriesChecked++;

                        if (summaryEntriesChecked == Downsampling.BASE_SAMPLING_LEVEL)
                            return true;
                    }
                    RowIndexEntry.Serializer.skip(in);
                    i++;
                }
            }
            catch (IOException e)
            {
                markSuspect();
                throw new CorruptSSTableException(e, path);
            }
        }

        return true;
    }

    /**
     * Save index summary to Summary.db file.
     *
     * @param ibuilder
     * @param dbuilder
     */

    public void saveSummary(SegmentedFile.Builder ibuilder, SegmentedFile.Builder dbuilder)
    {
        saveSummary(this.descriptor, this.first, this.last, ibuilder, dbuilder, indexSummary);
    }

    private void saveSummary(SegmentedFile.Builder ibuilder, SegmentedFile.Builder dbuilder, IndexSummary newSummary)
    {
        saveSummary(this.descriptor, this.first, this.last, ibuilder, dbuilder, newSummary);
    }
    /**
     * Save index summary to Summary.db file.
     */
    public static void saveSummary(Descriptor descriptor, DecoratedKey first, DecoratedKey last,
                                   SegmentedFile.Builder ibuilder, SegmentedFile.Builder dbuilder, IndexSummary summary)
    {
        File summariesFile = new File(descriptor.filenameFor(Component.SUMMARY));
        if (summariesFile.exists())
            FileUtils.deleteWithConfirm(summariesFile);

        try (DataOutputStreamPlus oStream = new BufferedDataOutputStreamPlus(new FileOutputStream(summariesFile));)
        {
            IndexSummary.serializer.serialize(summary, oStream, descriptor.version.hasSamplingLevel());
            ByteBufferUtil.writeWithLength(first.getKey(), oStream);
            ByteBufferUtil.writeWithLength(last.getKey(), oStream);
            ibuilder.serializeBounds(oStream);
            dbuilder.serializeBounds(oStream);
        }
        catch (IOException e)
        {
            logger.debug("Cannot save SSTable Summary: ", e);

            // corrupted hence delete it and let it load it now.
            if (summariesFile.exists())
                FileUtils.deleteWithConfirm(summariesFile);
        }
    }

    public void setReplaced()
    {
        synchronized (tidy.global)
        {
            assert !tidy.isReplaced;
            tidy.isReplaced = true;
        }
    }

    public boolean isReplaced()
    {
        synchronized (tidy.global)
        {
            return tidy.isReplaced;
        }
    }

    // These runnables must NOT be an anonymous or non-static inner class, nor must it retain a reference chain to this reader
    public void runOnClose(final Runnable runOnClose)
    {
        synchronized (tidy.global)
        {
            final Runnable existing = tidy.runOnClose;
            tidy.runOnClose = AndThen.get(existing, runOnClose);
        }
    }

    private static class AndThen implements Runnable
    {
        final Runnable runFirst;
        final Runnable runSecond;

        private AndThen(Runnable runFirst, Runnable runSecond)
        {
            this.runFirst = runFirst;
            this.runSecond = runSecond;
        }

        public void run()
        {
            runFirst.run();
            runSecond.run();
        }

        static Runnable get(Runnable runFirst, Runnable runSecond)
        {
            if (runFirst == null)
                return runSecond;
            return new AndThen(runFirst, runSecond);
        }
    }

    /**
     * Clone this reader with the provided start and open reason, and set the clone as replacement.
     *
     * @param newFirst the first key for the replacement (which can be different from the original due to the pre-emptive
     * opening of compaction results).
     * @param reason the {@code OpenReason} for the replacement.
     *
     * @return the cloned reader. That reader is set as a replacement by the method.
     */
    private SSTableReader cloneAndReplace(DecoratedKey newFirst, OpenReason reason)
    {
        return cloneAndReplace(newFirst, reason, indexSummary.sharedCopy());
    }

    /**
     * Clone this reader with the new values and set the clone as replacement.
     *
     * @param newFirst the first key for the replacement (which can be different from the original due to the pre-emptive
     * opening of compaction results).
     * @param reason the {@code OpenReason} for the replacement.
     * @param newSummary the index summary for the replacement.
     *
     * @return the cloned reader. That reader is set as a replacement by the method.
     */
    private SSTableReader cloneAndReplace(DecoratedKey newFirst, OpenReason reason, IndexSummary newSummary)
    {
        SSTableReader replacement = internalOpen(descriptor,
                                                 components,
                                                 metadata,
                                                 partitioner,
                                                 ifile != null ? ifile.sharedCopy() : null,
                                                 dfile.sharedCopy(),
                                                 newSummary,
                                                 bf.sharedCopy(),
                                                 maxDataAge,
                                                 sstableMetadata,
                                                 reason,
                                                 header);
        replacement.first = newFirst;
        replacement.last = last;
        replacement.isSuspect.set(isSuspect.get());
        return replacement;
    }

    public SSTableReader cloneWithRestoredStart(DecoratedKey restoredStart)
    {
        synchronized (tidy.global)
        {
            return cloneAndReplace(restoredStart, OpenReason.NORMAL);
        }
    }

    // runOnClose must NOT be an anonymous or non-static inner class, nor must it retain a reference chain to this reader
    public SSTableReader cloneWithNewStart(DecoratedKey newStart, final Runnable runOnClose)
    {
        synchronized (tidy.global)
        {
            assert openReason != OpenReason.EARLY;
            // TODO: merge with caller's firstKeyBeyond() work,to save time
            if (newStart.compareTo(first) > 0)
            {
                final long dataStart = getPosition(newStart, Operator.EQ).position;
                final long indexStart = getIndexScanPosition(newStart);
                this.tidy.runOnClose = new DropPageCache(dfile, dataStart, ifile, indexStart, runOnClose);
            }

            return cloneAndReplace(newStart, OpenReason.MOVED_START);
        }
    }

    private static class DropPageCache implements Runnable
    {
        final SegmentedFile dfile;
        final long dfilePosition;
        final SegmentedFile ifile;
        final long ifilePosition;
        final Runnable andThen;

        private DropPageCache(SegmentedFile dfile, long dfilePosition, SegmentedFile ifile, long ifilePosition, Runnable andThen)
        {
            this.dfile = dfile;
            this.dfilePosition = dfilePosition;
            this.ifile = ifile;
            this.ifilePosition = ifilePosition;
            this.andThen = andThen;
        }

        public void run()
        {
            dfile.dropPageCache(dfilePosition);

            if (ifile != null)
                ifile.dropPageCache(ifilePosition);
            andThen.run();
        }
    }

    /**
     * Returns a new SSTableReader with the same properties as this SSTableReader except that a new IndexSummary will
     * be built at the target samplingLevel.  This (original) SSTableReader instance will be marked as replaced, have
     * its DeletingTask removed, and have its periodic read-meter sync task cancelled.
     * @param samplingLevel the desired sampling level for the index summary on the new SSTableReader
     * @return a new SSTableReader
     * @throws IOException
     */
    @SuppressWarnings("resource")
    public SSTableReader cloneWithNewSummarySamplingLevel(ColumnFamilyStore parent, int samplingLevel) throws IOException
    {
        assert descriptor.version.hasSamplingLevel();

        synchronized (tidy.global)
        {
            assert openReason != OpenReason.EARLY;

            int minIndexInterval = metadata.getMinIndexInterval();
            int maxIndexInterval = metadata.getMaxIndexInterval();
            double effectiveInterval = indexSummary.getEffectiveIndexInterval();

            IndexSummary newSummary;
            long oldSize = bytesOnDisk();

            // We have to rebuild the summary from the on-disk primary index in three cases:
            // 1. The sampling level went up, so we need to read more entries off disk
            // 2. The min_index_interval changed (in either direction); this changes what entries would be in the summary
            //    at full sampling (and consequently at any other sampling level)
            // 3. The max_index_interval was lowered, forcing us to raise the sampling level
            if (samplingLevel > indexSummary.getSamplingLevel() || indexSummary.getMinIndexInterval() != minIndexInterval || effectiveInterval > maxIndexInterval)
            {
                newSummary = buildSummaryAtLevel(samplingLevel);
            }
            else if (samplingLevel < indexSummary.getSamplingLevel())
            {
                // we can use the existing index summary to make a smaller one
                newSummary = IndexSummaryBuilder.downsample(indexSummary, samplingLevel, minIndexInterval, partitioner);

                try(SegmentedFile.Builder ibuilder = SegmentedFile.getBuilder(DatabaseDescriptor.getIndexAccessMode(), false);
                    SegmentedFile.Builder dbuilder = SegmentedFile.getBuilder(DatabaseDescriptor.getDiskAccessMode(), compression))
                {
                    saveSummary(ibuilder, dbuilder, newSummary);
                }
            }
            else
            {
                throw new AssertionError("Attempted to clone SSTableReader with the same index summary sampling level and " +
                        "no adjustments to min/max_index_interval");
            }

            long newSize = bytesOnDisk();
            StorageMetrics.load.inc(newSize - oldSize);
            parent.metric.liveDiskSpaceUsed.inc(newSize - oldSize);
            parent.metric.totalDiskSpaceUsed.inc(newSize - oldSize);

            return cloneAndReplace(first, OpenReason.METADATA_CHANGE, newSummary);
        }
    }

    private IndexSummary buildSummaryAtLevel(int newSamplingLevel) throws IOException
    {
        // we read the positions in a BRAF so we don't have to worry about an entry spanning a mmap boundary.
        RandomAccessReader primaryIndex = RandomAccessReader.open(new File(descriptor.filenameFor(Component.PRIMARY_INDEX)));
        try
        {
            long indexSize = primaryIndex.length();
            try (IndexSummaryBuilder summaryBuilder = new IndexSummaryBuilder(estimatedKeys(), metadata.getMinIndexInterval(), newSamplingLevel))
            {
                long indexPosition;
                while ((indexPosition = primaryIndex.getFilePointer()) != indexSize)
                {
                    summaryBuilder.maybeAddEntry(partitioner.decorateKey(ByteBufferUtil.readWithShortLength(primaryIndex)), indexPosition);
                    RowIndexEntry.Serializer.skip(primaryIndex);
                }

                return summaryBuilder.build(partitioner);
            }
        }
        finally
        {
            FileUtils.closeQuietly(primaryIndex);
        }
    }

    public RestorableMeter getReadMeter()
    {
        return readMeter;
    }

    public int getIndexSummarySamplingLevel()
    {
        return indexSummary.getSamplingLevel();
    }

    public long getIndexSummaryOffHeapSize()
    {
        return indexSummary.getOffHeapSize();
    }

    public int getMinIndexInterval()
    {
        return indexSummary.getMinIndexInterval();
    }

    public double getEffectiveIndexInterval()
    {
        return indexSummary.getEffectiveIndexInterval();
    }

    public void releaseSummary()
    {
        tidy.releaseSummary();
        indexSummary = null;
    }

    private void validate()
    {
        if (this.first.compareTo(this.last) > 0)
        {
            selfRef().release();
            throw new IllegalStateException(String.format("SSTable first key %s > last key %s", this.first, this.last));
        }
    }

    /**
     * Gets the position in the index file to start scanning to find the given key (at most indexInterval keys away,
     * modulo downsampling of the index summary). Always returns a value >= 0
     */
    public long getIndexScanPosition(PartitionPosition key)
    {
        if (openReason == OpenReason.MOVED_START && key.compareTo(first) < 0)
            key = first;

        return getIndexScanPositionFromBinarySearchResult(indexSummary.binarySearch(key), indexSummary);
    }

    @VisibleForTesting
    public static long getIndexScanPositionFromBinarySearchResult(int binarySearchResult, IndexSummary referencedIndexSummary)
    {
        if (binarySearchResult == -1)
            return 0;
        else
            return referencedIndexSummary.getPosition(getIndexSummaryIndexFromBinarySearchResult(binarySearchResult));
    }

    public static int getIndexSummaryIndexFromBinarySearchResult(int binarySearchResult)
    {
        if (binarySearchResult < 0)
        {
            // binary search gives us the first index _greater_ than the key searched for,
            // i.e., its insertion position
            int greaterThan = (binarySearchResult + 1) * -1;
            if (greaterThan == 0)
                return -1;
            return greaterThan - 1;
        }
        else
        {
            return binarySearchResult;
        }
    }

    /**
     * Returns the compression metadata for this sstable.
     * @throws IllegalStateException if the sstable is not compressed
     */
    public CompressionMetadata getCompressionMetadata()
    {
        if (!compression)
            throw new IllegalStateException(this + " is not compressed");

        CompressionMetadata cmd = ((ICompressedFile) dfile).getMetadata();

        //We need the parent cf metadata
        String cfName = metadata.isSecondaryIndex() ? metadata.getParentColumnFamilyName() : metadata.cfName;
        cmd.parameters.setLiveMetadata(Schema.instance.getCFMetaData(metadata.ksName, cfName));

        return cmd;
    }

    /**
     * Returns the amount of memory in bytes used off heap by the compression meta-data.
     * @return the amount of memory in bytes used off heap by the compression meta-data
     */
    public long getCompressionMetadataOffHeapSize()
    {
        if (!compression)
            return 0;

        return getCompressionMetadata().offHeapSize();
    }

    /**
     * For testing purposes only.
     */
    public void forceFilterFailures()
    {
        bf = FilterFactory.AlwaysPresent;
    }

    public IFilter getBloomFilter()
    {
        return bf;
    }

    public long getBloomFilterSerializedSize()
    {
        return bf.serializedSize();
    }

    /**
     * Returns the amount of memory in bytes used off heap by the bloom filter.
     * @return the amount of memory in bytes used off heap by the bloom filter
     */
    public long getBloomFilterOffHeapSize()
    {
        return bf.offHeapSize();
    }

    /**
     * @return An estimate of the number of keys in this SSTable based on the index summary.
     */
    public long estimatedKeys()
    {
        return indexSummary.getEstimatedKeyCount();
    }

    /**
     * @param ranges
     * @return An estimate of the number of keys for given ranges in this SSTable.
     */
    public long estimatedKeysForRanges(Collection<Range<Token>> ranges)
    {
        long sampleKeyCount = 0;
        List<Pair<Integer, Integer>> sampleIndexes = getSampleIndexesForRanges(indexSummary, ranges);
        for (Pair<Integer, Integer> sampleIndexRange : sampleIndexes)
            sampleKeyCount += (sampleIndexRange.right - sampleIndexRange.left + 1);

        // adjust for the current sampling level: (BSL / SL) * index_interval_at_full_sampling
        long estimatedKeys = sampleKeyCount * ((long) Downsampling.BASE_SAMPLING_LEVEL * indexSummary.getMinIndexInterval()) / indexSummary.getSamplingLevel();
        return Math.max(1, estimatedKeys);
    }

    /**
     * Returns the number of entries in the IndexSummary.  At full sampling, this is approximately 1/INDEX_INTERVALth of
     * the keys in this SSTable.
     */
    public int getIndexSummarySize()
    {
        return indexSummary.size();
    }

    /**
     * Returns the approximate number of entries the IndexSummary would contain if it were at full sampling.
     */
    public int getMaxIndexSummarySize()
    {
        return indexSummary.getMaxNumberOfEntries();
    }

    /**
     * Returns the key for the index summary entry at `index`.
     */
    public byte[] getIndexSummaryKey(int index)
    {
        return indexSummary.getKey(index);
    }

    private static List<Pair<Integer,Integer>> getSampleIndexesForRanges(IndexSummary summary, Collection<Range<Token>> ranges)
    {
        // use the index to determine a minimal section for each range
        List<Pair<Integer,Integer>> positions = new ArrayList<>();

        for (Range<Token> range : Range.normalize(ranges))
        {
            PartitionPosition leftPosition = range.left.maxKeyBound();
            PartitionPosition rightPosition = range.right.maxKeyBound();

            int left = summary.binarySearch(leftPosition);
            if (left < 0)
                left = (left + 1) * -1;
            else
                // left range are start exclusive
                left = left + 1;
            if (left == summary.size())
                // left is past the end of the sampling
                continue;

            int right = Range.isWrapAround(range.left, range.right)
                    ? summary.size() - 1
                    : summary.binarySearch(rightPosition);
            if (right < 0)
            {
                // range are end inclusive so we use the previous index from what binarySearch give us
                // since that will be the last index we will return
                right = (right + 1) * -1;
                if (right == 0)
                    // Means the first key is already stricly greater that the right bound
                    continue;
                right--;
            }

            if (left > right)
                // empty range
                continue;
            positions.add(Pair.create(left, right));
        }
        return positions;
    }

    public Iterable<DecoratedKey> getKeySamples(final Range<Token> range)
    {
        final List<Pair<Integer, Integer>> indexRanges = getSampleIndexesForRanges(indexSummary, Collections.singletonList(range));

        if (indexRanges.isEmpty())
            return Collections.emptyList();

        return new Iterable<DecoratedKey>()
        {
            public Iterator<DecoratedKey> iterator()
            {
                return new Iterator<DecoratedKey>()
                {
                    private Iterator<Pair<Integer, Integer>> rangeIter = indexRanges.iterator();
                    private Pair<Integer, Integer> current;
                    private int idx;

                    public boolean hasNext()
                    {
                        if (current == null || idx > current.right)
                        {
                            if (rangeIter.hasNext())
                            {
                                current = rangeIter.next();
                                idx = current.left;
                                return true;
                            }
                            return false;
                        }

                        return true;
                    }

                    public DecoratedKey next()
                    {
                        byte[] bytes = indexSummary.getKey(idx++);
                        return partitioner.decorateKey(ByteBuffer.wrap(bytes));
                    }

                    public void remove()
                    {
                        throw new UnsupportedOperationException();
                    }
                };
            }
        };
    }

    /**
     * Determine the minimal set of sections that can be extracted from this SSTable to cover the given ranges.
     * @return A sorted list of (offset,end) pairs that cover the given ranges in the datafile for this SSTable.
     */
    public List<Pair<Long,Long>> getPositionsForRanges(Collection<Range<Token>> ranges)
    {
        // use the index to determine a minimal section for each range
        List<Pair<Long,Long>> positions = new ArrayList<>();
        for (Range<Token> range : Range.normalize(ranges))
        {
            assert !range.isWrapAround() || range.right.isMinimum();
            // truncate the range so it at most covers the sstable
            AbstractBounds<PartitionPosition> bounds = Range.makeRowRange(range);
            PartitionPosition leftBound = bounds.left.compareTo(first) > 0 ? bounds.left : first.getToken().minKeyBound();
            PartitionPosition rightBound = bounds.right.isMinimum() ? last.getToken().maxKeyBound() : bounds.right;

            if (leftBound.compareTo(last) > 0 || rightBound.compareTo(first) < 0)
                continue;

            long left = getPosition(leftBound, Operator.GT).position;
            long right = (rightBound.compareTo(last) > 0)
                         ? uncompressedLength()
                         : getPosition(rightBound, Operator.GT).position;

            if (left == right)
                // empty range
                continue;

            assert left < right : String.format("Range=%s openReason=%s first=%s last=%s left=%d right=%d", range, openReason, first, last, left, right);
            positions.add(Pair.create(left, right));
        }
        return positions;
    }

    public KeyCacheKey getCacheKey(DecoratedKey key)
    {
        return new KeyCacheKey(metadata.cfId, descriptor, key.getKey());
    }

    public void cacheKey(DecoratedKey key, RowIndexEntry info)
    {
        CachingOptions caching = metadata.getCaching();

        if (!caching.keyCache.isEnabled()
                || keyCache == null
                || keyCache.getCapacity() == 0)
        {
            return;
        }

        KeyCacheKey cacheKey = new KeyCacheKey(metadata.cfId, descriptor, key.getKey());
        logger.trace("Adding cache entry for {} -> {}", cacheKey, info);
        keyCache.put(cacheKey, info);
    }

    public RowIndexEntry getCachedPosition(DecoratedKey key, boolean updateStats)
    {
        return getCachedPosition(new KeyCacheKey(metadata.cfId, descriptor, key.getKey()), updateStats);
    }

    protected RowIndexEntry getCachedPosition(KeyCacheKey unifiedKey, boolean updateStats)
    {
        if (keyCache != null && keyCache.getCapacity() > 0) {
            if (updateStats)
            {
                RowIndexEntry cachedEntry = keyCache.get(unifiedKey);
                keyCacheRequest.incrementAndGet();
                if (cachedEntry != null)
                {
                    keyCacheHit.incrementAndGet();
                    bloomFilterTracker.addTruePositive();
                }
                return cachedEntry;
            }
            else
            {
                return keyCache.getInternal(unifiedKey);
            }
        }
        return null;
    }

    /**
     * Get position updating key cache and stats.
     * @see #getPosition(PartitionPosition, SSTableReader.Operator, boolean)
     */
    public RowIndexEntry getPosition(PartitionPosition key, Operator op)
    {
        return getPosition(key, op, true, false);
    }

    public RowIndexEntry getPosition(PartitionPosition key, Operator op, boolean updateCacheAndStats)
    {
        return getPosition(key, op, updateCacheAndStats, false);
    }
    /**
     * @param key The key to apply as the rhs to the given Operator. A 'fake' key is allowed to
     * allow key selection by token bounds but only if op != * EQ
     * @param op The Operator defining matching keys: the nearest key to the target matching the operator wins.
     * @param updateCacheAndStats true if updating stats and cache
     * @return The index entry corresponding to the key, or null if the key is not present
     */
    protected abstract RowIndexEntry getPosition(PartitionPosition key, Operator op, boolean updateCacheAndStats, boolean permitMatchPastLast);

    public abstract SliceableUnfilteredRowIterator iterator(DecoratedKey key, ColumnFilter selectedColumns, boolean reversed, boolean isForThrift);
    public abstract SliceableUnfilteredRowIterator iterator(FileDataInput file, DecoratedKey key, RowIndexEntry indexEntry, ColumnFilter selectedColumns, boolean reversed, boolean isForThrift);

    /**
     * Finds and returns the first key beyond a given token in this SSTable or null if no such key exists.
     */
    public DecoratedKey firstKeyBeyond(PartitionPosition token)
    {
        if (token.compareTo(first) < 0)
            return first;

        long sampledPosition = getIndexScanPosition(token);

        if (ifile == null)
            return null;

        Iterator<FileDataInput> segments = ifile.iterator(sampledPosition);
        while (segments.hasNext())
        {
            String path = null;
            try (FileDataInput in = segments.next();)
            {
                path = in.getPath();
                while (!in.isEOF())
                {
                    ByteBuffer indexKey = ByteBufferUtil.readWithShortLength(in);
                    DecoratedKey indexDecoratedKey = partitioner.decorateKey(indexKey);
                    if (indexDecoratedKey.compareTo(token) > 0)
                        return indexDecoratedKey;

                    RowIndexEntry.Serializer.skip(in);
                }
            }
            catch (IOException e)
            {
                markSuspect();
                throw new CorruptSSTableException(e, path);
            }
        }

        return null;
    }

    /**
     * @return The length in bytes of the data for this SSTable. For
     * compressed files, this is not the same thing as the on disk size (see
     * onDiskLength())
     */
    public long uncompressedLength()
    {
        return dfile.length;
    }

    /**
     * @return The length in bytes of the on disk size for this SSTable. For
     * compressed files, this is not the same thing as the data length (see
     * length())
     */
    public long onDiskLength()
    {
        return dfile.onDiskLength;
    }

    /**
     * Mark the sstable as obsolete, i.e., compacted into newer sstables.
     *
     * When calling this function, the caller must ensure that the SSTableReader is not referenced anywhere
     * except for threads holding a reference.
     *
     * @return true if the this is the first time the file was marked obsolete.  Calling this
     * multiple times is usually buggy (see exceptions in Tracker.unmarkCompacting and removeOldSSTablesSize).
     */
    public void markObsolete(TransactionLogs.SSTableTidier tidier)
    {
        if (logger.isDebugEnabled())
            logger.debug("Marking {} compacted", getFilename());

        synchronized (tidy.global)
        {
            assert !tidy.isReplaced;
            assert tidy.global.obsoletion == null: this + " was already marked compacted";

            tidy.global.obsoletion = tidier;
            tidy.global.stopReadMeterPersistence();
        }
    }

    public boolean isMarkedCompacted()
    {
        return tidy.global.obsoletion != null;
    }

    public void markSuspect()
    {
        if (logger.isDebugEnabled())
            logger.debug("Marking {} as a suspect for blacklisting.", getFilename());

        isSuspect.getAndSet(true);
    }

    public boolean isMarkedSuspect()
    {
        return isSuspect.get();
    }


    /**
     * I/O SSTableScanner
     * @return A Scanner for seeking over the rows of the SSTable.
     */
    public ISSTableScanner getScanner()
    {
        return getScanner((RateLimiter) null);
    }

    /**
     * @param columns the columns to return.
     * @param dataRange filter to use when reading the columns
     * @return A Scanner for seeking over the rows of the SSTable.
     */
    public ISSTableScanner getScanner(ColumnFilter columns, DataRange dataRange, boolean isForThrift)
    {
        return getScanner(columns, dataRange, null, isForThrift);
    }

    /**
     * Direct I/O SSTableScanner over a defined range of tokens.
     *
     * @param range the range of keys to cover
     * @return A Scanner for seeking over the rows of the SSTable.
     */
    public ISSTableScanner getScanner(Range<Token> range, RateLimiter limiter)
    {
        if (range == null)
            return getScanner(limiter);
        return getScanner(Collections.singletonList(range), limiter);
    }

    /**
     * Direct I/O SSTableScanner over the entirety of the sstable..
     *
     * @return A Scanner over the full content of the SSTable.
     */
    public abstract ISSTableScanner getScanner(RateLimiter limiter);

    /**
     * Direct I/O SSTableScanner over a defined collection of ranges of tokens.
     *
     * @param ranges the range of keys to cover
     * @return A Scanner for seeking over the rows of the SSTable.
     */
    public abstract ISSTableScanner getScanner(Collection<Range<Token>> ranges, RateLimiter limiter);

    /**
     * @param columns the columns to return.
     * @param dataRange filter to use when reading the columns
     * @return A Scanner for seeking over the rows of the SSTable.
     */
    public abstract ISSTableScanner getScanner(ColumnFilter columns, DataRange dataRange, RateLimiter limiter, boolean isForThrift);



    public FileDataInput getFileDataInput(long position)
    {
        return dfile.getSegment(position);
    }

    /**
     * Tests if the sstable contains data newer than the given age param (in localhost currentMilli time).
     * This works in conjunction with maxDataAge which is an upper bound on the create of data in this sstable.
     * @param age The age to compare the maxDataAre of this sstable. Measured in millisec since epoc on this host
     * @return True iff this sstable contains data that's newer than the given age parameter.
     */
    public boolean newSince(long age)
    {
        return maxDataAge > age;
    }

    public void createLinks(String snapshotDirectoryPath)
    {
        for (Component component : components)
        {
            File sourceFile = new File(descriptor.filenameFor(component));
            if (!sourceFile.exists())
                continue;
            File targetLink = new File(snapshotDirectoryPath, sourceFile.getName());
            FileUtils.createHardLink(sourceFile, targetLink);
        }
    }

    public boolean isRepaired()
    {
        return sstableMetadata.repairedAt != ActiveRepairService.UNREPAIRED_SSTABLE;
    }

    /**
     * TODO: Move someplace reusable
     */
    public abstract static class Operator
    {
        public static final Operator EQ = new Equals();
        public static final Operator GE = new GreaterThanOrEqualTo();
        public static final Operator GT = new GreaterThan();

        /**
         * @param comparison The result of a call to compare/compareTo, with the desired field on the rhs.
         * @return less than 0 if the operator cannot match forward, 0 if it matches, greater than 0 if it might match forward.
         */
        public abstract int apply(int comparison);

        final static class Equals extends Operator
        {
            public int apply(int comparison) { return -comparison; }
        }

        final static class GreaterThanOrEqualTo extends Operator
        {
            public int apply(int comparison) { return comparison >= 0 ? 0 : 1; }
        }

        final static class GreaterThan extends Operator
        {
            public int apply(int comparison) { return comparison > 0 ? 0 : 1; }
        }
    }

    public long getBloomFilterFalsePositiveCount()
    {
        return bloomFilterTracker.getFalsePositiveCount();
    }

    public long getRecentBloomFilterFalsePositiveCount()
    {
        return bloomFilterTracker.getRecentFalsePositiveCount();
    }

    public long getBloomFilterTruePositiveCount()
    {
        return bloomFilterTracker.getTruePositiveCount();
    }

    public long getRecentBloomFilterTruePositiveCount()
    {
        return bloomFilterTracker.getRecentTruePositiveCount();
    }

    public InstrumentingCache<KeyCacheKey, RowIndexEntry> getKeyCache()
    {
        return keyCache;
    }

    public EstimatedHistogram getEstimatedPartitionSize()
    {
        return sstableMetadata.estimatedPartitionSize;
    }

    public EstimatedHistogram getEstimatedColumnCount()
    {
        return sstableMetadata.estimatedColumnCount;
    }

    public double getEstimatedDroppableTombstoneRatio(int gcBefore)
    {
        return sstableMetadata.getEstimatedDroppableTombstoneRatio(gcBefore);
    }

    public double getDroppableTombstonesBefore(int gcBefore)
    {
        return sstableMetadata.getDroppableTombstonesBefore(gcBefore);
    }

    public double getCompressionRatio()
    {
        return sstableMetadata.compressionRatio;
    }

    public ReplayPosition getReplayPosition()
    {
        return sstableMetadata.replayPosition;
    }

    public long getMinTimestamp()
    {
        return sstableMetadata.minTimestamp;
    }

    public long getMaxTimestamp()
    {
        return sstableMetadata.maxTimestamp;
    }

    public int getMinLocalDeletionTime()
    {
        return sstableMetadata.minLocalDeletionTime;
    }

    public int getMaxLocalDeletionTime()
    {
        return sstableMetadata.maxLocalDeletionTime;
    }

    public int getMinTTL()
    {
        return sstableMetadata.minTTL;
    }

    public int getMaxTTL()
    {
        return sstableMetadata.maxTTL;
    }

    public long getTotalColumnsSet()
    {
        return sstableMetadata.totalColumnsSet;
    }

    public long getTotalRows()
    {
        return sstableMetadata.totalRows;
    }

    public int getAvgColumnSetPerRow()
    {
        return sstableMetadata.totalRows < 0
             ? -1
             : (sstableMetadata.totalRows == 0 ? 0 : (int)(sstableMetadata.totalColumnsSet / sstableMetadata.totalRows));
    }

    public Set<Integer> getAncestors()
    {
        try
        {
            CompactionMetadata compactionMetadata = (CompactionMetadata) descriptor.getMetadataSerializer().deserialize(descriptor, MetadataType.COMPACTION);
            if (compactionMetadata != null)
                return compactionMetadata.ancestors;
            return Collections.emptySet();
        }
        catch (IOException e)
        {
            SSTableReader.logOpenException(descriptor, e);
            return Collections.emptySet();
        }
    }

    public int getSSTableLevel()
    {
        return sstableMetadata.sstableLevel;
    }

    /**
     * Reloads the sstable metadata from disk.
     *
     * Called after level is changed on sstable, for example if the sstable is dropped to L0
     *
     * Might be possible to remove in future versions
     *
     * @throws IOException
     */
    public void reloadSSTableMetadata() throws IOException
    {
        this.sstableMetadata = (StatsMetadata) descriptor.getMetadataSerializer().deserialize(descriptor, MetadataType.STATS);
    }

    public StatsMetadata getSSTableMetadata()
    {
        return sstableMetadata;
    }

    public RandomAccessReader openDataReader(RateLimiter limiter)
    {
        assert limiter != null;
        return dfile.createThrottledReader(limiter);
    }

    public RandomAccessReader openDataReader()
    {
        return dfile.createReader();
    }

    public RandomAccessReader openIndexReader()
    {
        if (ifile != null)
            return ifile.createReader();
        return null;
    }

    /**
     * @param component component to get timestamp.
     * @return last modified time for given component. 0 if given component does not exist or IO error occurs.
     */
    public long getCreationTimeFor(Component component)
    {
        return new File(descriptor.filenameFor(component)).lastModified();
    }

    /**
     * @return Number of key cache hit
     */
    public long getKeyCacheHit()
    {
        return keyCacheHit.get();
    }

    /**
     * @return Number of key cache request
     */
    public long getKeyCacheRequest()
    {
        return keyCacheRequest.get();
    }

    /**
     * Increment the total row read count and read rate for this SSTable.  This should not be incremented for range
     * slice queries, row cache hits, or non-query reads, like compaction.
     */
    public void incrementReadCount()
    {
        if (readMeter != null)
            readMeter.mark();
    }

    /**
     * Checks if this sstable can overlap with another one based on the min/man clustering values.
     * If this methods return false, we're guarantee that {@code this} and {@code other} have no overlapping
     * data, i.e. no cells to reconcile.
     */
    public boolean mayOverlapsWith(SSTableReader other)
    {
        StatsMetadata m1 = getSSTableMetadata();
        StatsMetadata m2 = other.getSSTableMetadata();

        if (m1.minClusteringValues.isEmpty() || m1.maxClusteringValues.isEmpty() || m2.minClusteringValues.isEmpty() || m2.maxClusteringValues.isEmpty())
            return true;

        return !(compare(m1.maxClusteringValues, m2.minClusteringValues) < 0 || compare(m1.minClusteringValues, m2.maxClusteringValues) > 0);
    }

    private int compare(List<ByteBuffer> values1, List<ByteBuffer> values2)
    {
        ClusteringComparator comparator = metadata.comparator;
        for (int i = 0; i < Math.min(values1.size(), values2.size()); i++)
        {
            int cmp = comparator.subtype(i).compare(values1.get(i), values2.get(i));
            if (cmp != 0)
                return cmp;
        }
        return 0;
    }

    public static class SizeComparator implements Comparator<SSTableReader>
    {
        public int compare(SSTableReader o1, SSTableReader o2)
        {
            return Longs.compare(o1.onDiskLength(), o2.onDiskLength());
        }
    }

    public Ref<SSTableReader> tryRef()
    {
        return selfRef.tryRef();
    }

    public Ref<SSTableReader> selfRef()
    {
        return selfRef;
    }

    public Ref<SSTableReader> ref()
    {
        return selfRef.ref();
    }

    void setup(boolean trackHotness)
    {
        tidy.setup(this, trackHotness);
        this.readMeter = tidy.global.readMeter;
    }

    @VisibleForTesting
    public void overrideReadMeter(RestorableMeter readMeter)
    {
        this.readMeter = tidy.global.readMeter = readMeter;
    }

    public void addTo(Ref.IdentityCollection identities)
    {
        identities.add(this);
        identities.add(tidy.globalRef);
        dfile.addTo(identities);
        ifile.addTo(identities);
        bf.addTo(identities);
        indexSummary.addTo(identities);

    }

    /**
     * One instance per SSTableReader we create.
     *
     * We can create many InstanceTidiers (one for every time we reopen an sstable with MOVED_START for example),
     * but there can only be one GlobalTidy for one single logical sstable.
     *
     * When the InstanceTidier cleansup, it releases its reference to its GlobalTidy; when all InstanceTidiers
     * for that type have run, the GlobalTidy cleans up.
     */
    private static final class InstanceTidier implements Tidy
    {
        private final Descriptor descriptor;
        private final CFMetaData metadata;
        private IFilter bf;
        private IndexSummary summary;

        private SegmentedFile dfile;
        private SegmentedFile ifile;
        private Runnable runOnClose;
        private boolean isReplaced = false;

        // a reference to our shared tidy instance, that
        // we will release when we are ourselves released
        private Ref<GlobalTidy> globalRef;
        private GlobalTidy global;

        private boolean setup;

        void setup(SSTableReader reader, boolean trackHotness)
        {
            this.setup = true;
            this.bf = reader.bf;
            this.summary = reader.indexSummary;
            this.dfile = reader.dfile;
            this.ifile = reader.ifile;
            // get a new reference to the shared descriptor-type tidy
<<<<<<< HEAD
            this.globalRef = GlobalTidy.get(reader);
            this.global = globalRef.get();
            if (!isOffline)
=======
            this.typeRef = DescriptorTypeTidy.get(reader);
            this.type = typeRef.get();
            this.global = type.globalRef.get();
            if (trackHotness)
>>>>>>> a96b207c
                global.ensureReadMeter();
        }

        InstanceTidier(Descriptor descriptor, CFMetaData metadata)
        {
            this.descriptor = descriptor;
            this.metadata = metadata;
        }

        public void tidy()
        {
            // don't try to cleanup if the sstablereader was never fully constructed
            if (!setup)
                return;

            final ColumnFamilyStore cfs = Schema.instance.getColumnFamilyStoreInstance(metadata.cfId);
            final OpOrder.Barrier barrier;
            if (cfs != null)
            {
                barrier = cfs.readOrdering.newBarrier();
                barrier.issue();
            }
            else
                barrier = null;

            ScheduledExecutors.nonPeriodicTasks.execute(new Runnable()
            {
                public void run()
                {
                    if (barrier != null)
                        barrier.await();
                    if (bf != null)
                        bf.close();
                    if (summary != null)
                        summary.close();
                    if (runOnClose != null)
                        runOnClose.run();
                    if (dfile != null)
                        dfile.close();
                    if (ifile != null)
                        ifile.close();
                    globalRef.release();
                }
            });
        }

        public String name()
        {
            return descriptor.toString();
        }

        void releaseSummary()
        {
            summary.close();
            assert summary.isCleanedUp();
            summary = null;
        }
    }

    /**
     * One instance per logical sstable. This both tracks shared cleanup and some shared state related
     * to the sstable's lifecycle.
     *
     * All InstanceTidiers, on setup(), ask the static get() method for their shared state,
     * and stash a reference to it to be released when they are. Once all such references are
     * released, this shared tidy will be performed.
     */
    static final class GlobalTidy implements Tidy
    {
        // keyed by descriptor, mapping to the shared GlobalTidy for that descriptor
        static final ConcurrentMap<Descriptor, Ref<GlobalTidy>> lookup = new ConcurrentHashMap<>();

        private final Descriptor desc;
        // the readMeter that is shared between all instances of the sstable, and can be overridden in all of them
        // at once also, for testing purposes
        private RestorableMeter readMeter;
        // the scheduled persistence of the readMeter, that we will cancel once all instances of this logical
        // sstable have been released
        private ScheduledFuture readMeterSyncFuture;
        // shared state managing if the logical sstable has been compacted; this is used in cleanup
        private volatile TransactionLogs.SSTableTidier obsoletion;

        GlobalTidy(final SSTableReader reader)
        {
            this.desc = reader.descriptor;
        }

        void ensureReadMeter()
        {
            if (readMeter != null)
                return;

            // Don't track read rates for tables in the system keyspace and don't bother trying to load or persist
            // the read meter when in client mode.
            if (Schema.isSystemKeyspace(desc.ksname))
            {
                readMeter = null;
                readMeterSyncFuture = null;
                return;
            }

            readMeter = SystemKeyspace.getSSTableReadMeter(desc.ksname, desc.cfname, desc.generation);
            // sync the average read rate to system.sstable_activity every five minutes, starting one minute from now
            readMeterSyncFuture = syncExecutor.scheduleAtFixedRate(new Runnable()
            {
                public void run()
                {
                    if (obsoletion == null)
                    {
                        meterSyncThrottle.acquire();
                        SystemKeyspace.persistSSTableReadMeter(desc.ksname, desc.cfname, desc.generation, readMeter);
                    }
                }
            }, 1, 5, TimeUnit.MINUTES);
        }

        private void stopReadMeterPersistence()
        {
            if (readMeterSyncFuture != null)
            {
                readMeterSyncFuture.cancel(true);
                readMeterSyncFuture = null;
            }
        }

        public void tidy()
        {
            lookup.remove(desc);

            if (obsoletion != null)
                obsoletion.run();

            // don't ideally want to dropPageCache for the file until all instances have been released
            CLibrary.trySkipCache(desc.filenameFor(Component.DATA), 0, 0);
            CLibrary.trySkipCache(desc.filenameFor(Component.PRIMARY_INDEX), 0, 0);
        }

        public String name()
        {
            return desc.toString();
        }

        // get a new reference to the shared GlobalTidy for this sstable
        @SuppressWarnings("resource")
        public static Ref<GlobalTidy> get(SSTableReader sstable)
        {
            Descriptor descriptor = sstable.descriptor;
            Ref<GlobalTidy> refc = lookup.get(descriptor);
            if (refc != null)
                return refc.ref();
            final GlobalTidy tidy = new GlobalTidy(sstable);
            refc = new Ref<>(tidy, tidy);
            Ref<?> ex = lookup.putIfAbsent(descriptor, refc);
            if (ex != null)
            {
                refc.close();
                throw new AssertionError();
            }
            return refc;
        }
    }

    @VisibleForTesting
    public static void resetTidying()
    {
        GlobalTidy.lookup.clear();
    }

    public static abstract class Factory
    {
        public abstract SSTableReader open(final Descriptor descriptor,
                                           Set<Component> components,
                                           CFMetaData metadata,
                                           IPartitioner partitioner,
                                           Long maxDataAge,
                                           StatsMetadata sstableMetadata,
                                           OpenReason openReason,
                                           SerializationHeader header);

    }
}<|MERGE_RESOLUTION|>--- conflicted
+++ resolved
@@ -2125,16 +2125,9 @@
             this.dfile = reader.dfile;
             this.ifile = reader.ifile;
             // get a new reference to the shared descriptor-type tidy
-<<<<<<< HEAD
             this.globalRef = GlobalTidy.get(reader);
             this.global = globalRef.get();
-            if (!isOffline)
-=======
-            this.typeRef = DescriptorTypeTidy.get(reader);
-            this.type = typeRef.get();
-            this.global = type.globalRef.get();
             if (trackHotness)
->>>>>>> a96b207c
                 global.ensureReadMeter();
         }
 
