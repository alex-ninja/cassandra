--- conflicted
+++ resolved
@@ -510,41 +510,6 @@
 
         HintedHandOffManager.instance.start();
 
-<<<<<<< HEAD
-        boolean schemaPresent = false;
-        if (DatabaseDescriptor.isAutoBootstrap() && !SystemTable.bootstrapComplete() && delay > 0)
-        {
-            // wait a couple gossip rounds so our schema check has something to go by
-            FBUtilities.sleep(2 * Gossiper.intervalInMillis);
-        }
-        for (Map.Entry<InetAddress, EndpointState> entry : Gossiper.instance.getEndpointStates())
-        {
-            if (entry.getKey().equals(FBUtilities.getBroadcastAddress()))
-            {
-                // skip ourselves to avoid confusing the tests, which always load a schema first thing
-                continue;
-            }
-
-            VersionedValue schemaValue = entry.getValue().getApplicationState(ApplicationState.SCHEMA);
-            if (schemaValue != null && !schemaValue.value.equals(Schema.emptyVersion.toString()))
-            {
-                schemaPresent = true;
-                break;
-            }
-        }
-
-        // We can bootstrap at startup, or if we detect a previous attempt that failed.  Either way, if the user
-        // manually sets auto_bootstrap to false, we'll skip streaming data from other nodes and jump directly
-        // into the ring.
-        //
-        // The one exception is if after the above sleep we still have no schema information, we'll assume
-        // we're part of a fresh cluster start, and also skip bootstrap.  This is less confusing for new users,
-        // as well as avoiding the nonsensical state of trying to stream from cluster with no active peers.
-        Set<InetAddress> current = new HashSet<InetAddress>();
-        Collection<Token> tokens;
-        logger.debug(String.format("Bootstrap variables: %s %s %s %s",
-                      DatabaseDescriptor.isAutoBootstrap(), SystemTable.bootstrapInProgress(), SystemTable.bootstrapComplete(), schemaPresent));
-=======
         // We bootstrap if we haven't successfully bootstrapped before, as long as we are not a seed.
         // If we are a seed, or if the user manually sets auto_bootstrap to false,
         // we'll skip streaming data from other nodes and jump directly into the ring.
@@ -554,14 +519,13 @@
         //
         // We attempted to replace this with a schema-presence check, but you need a meaningful sleep
         // to get schema info from gossip which defeats the purpose.  See CASSANDRA-4427 for the gory details.
-        Token<?> token;
-        InetAddress current = null;
-        logger_.debug("Bootstrap variables: {} {} {} {}",
+        Set<InetAddress> current = new HashSet<InetAddress>();
+        Collection<Token> tokens;
+        logger.debug("Bootstrap variables: {} {} {} {}",
                       new Object[]{ DatabaseDescriptor.isAutoBootstrap(),
                                     SystemTable.bootstrapInProgress(),
                                     SystemTable.bootstrapComplete(),
                                     DatabaseDescriptor.getSeeds().contains(FBUtilities.getBroadcastAddress())});
->>>>>>> 988c4132
         if (DatabaseDescriptor.isAutoBootstrap()
             && !SystemTable.bootstrapComplete()
             && !DatabaseDescriptor.getSeeds().contains(FBUtilities.getBroadcastAddress()))
@@ -577,7 +541,7 @@
                 // if we see schema, we can proceed to the next check directly
                 if (!Schema.instance.getVersion().equals(Schema.emptyVersion))
                 {
-                    logger_.debug("got schema: {}", Schema.instance.getVersion());
+                    logger.debug("got schema: {}", Schema.instance.getVersion());
                     break;
                 }
                 try
