--- conflicted
+++ resolved
@@ -21,19 +21,11 @@
 import java.nio.ByteBuffer;
 import java.util.*;
 
-<<<<<<< HEAD
-import org.apache.cassandra.schema.TableMetadata;
+import com.google.common.annotations.VisibleForTesting;
+import com.google.common.primitives.Ints;
+
 import org.apache.cassandra.db.Clustering;
 import org.apache.cassandra.db.CompactTables;
-import org.apache.cassandra.db.TypeSizes;
-=======
-import com.google.common.annotations.VisibleForTesting;
-import com.google.common.primitives.Ints;
-
-import org.apache.cassandra.config.CFMetaData;
-import org.apache.cassandra.db.Clustering;
-import org.apache.cassandra.db.LegacyLayout;
->>>>>>> 55146965
 import org.apache.cassandra.db.marshal.AbstractType;
 import org.apache.cassandra.db.marshal.BytesType;
 import org.apache.cassandra.db.marshal.CompositeType;
@@ -43,6 +35,7 @@
 import org.apache.cassandra.io.util.DataOutputBuffer;
 import org.apache.cassandra.io.util.DataOutputBufferFixed;
 import org.apache.cassandra.net.MessagingService;
+import org.apache.cassandra.schema.TableMetadata;
 import org.apache.cassandra.transport.ProtocolException;
 import org.apache.cassandra.transport.ProtocolVersion;
 
@@ -368,11 +361,7 @@
                     // If the last returned row has no cell, this means in 2.1/2.2 terms that we stopped on the row
                     // marker. Note that this shouldn't happen if the table is COMPACT.
                     assert !metadata.isCompactTable();
-<<<<<<< HEAD
-                    mark = encodeCellName(metadata, row.clustering(), ByteBufferUtil.EMPTY_BYTE_BUFFER, null);
-=======
-                    mark = LegacyLayout.encodeCellName(metadata, row.clustering(), EMPTY_BYTE_BUFFER, null);
->>>>>>> 55146965
+                    mark = encodeCellName(metadata, row.clustering(), EMPTY_BYTE_BUFFER, null);
                 }
                 else
                 {
@@ -423,7 +412,7 @@
             {
                 if (isStatic)
                 {
-                    values[i] = ByteBufferUtil.EMPTY_BYTE_BUFFER;
+                    values[i] = EMPTY_BYTE_BUFFER;
                     continue;
                 }
 
