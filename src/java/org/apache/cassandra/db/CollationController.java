/*
 * Licensed to the Apache Software Foundation (ASF) under one
 * or more contributor license agreements.  See the NOTICE file
 * distributed with this work for additional information
 * regarding copyright ownership.  The ASF licenses this file
 * to you under the Apache License, Version 2.0 (the
 * "License"); you may not use this file except in compliance
 * with the License.  You may obtain a copy of the License at
 *
 *     http://www.apache.org/licenses/LICENSE-2.0
 *
 * Unless required by applicable law or agreed to in writing, software
 * distributed under the License is distributed on an "AS IS" BASIS,
 * WITHOUT WARRANTIES OR CONDITIONS OF ANY KIND, either express or implied.
 * See the License for the specific language governing permissions and
 * limitations under the License.
 */
package org.apache.cassandra.db;

import java.nio.ByteBuffer;
import java.util.*;

import com.google.common.collect.Iterables;
import org.slf4j.Logger;
import org.slf4j.LoggerFactory;

import org.apache.cassandra.db.columniterator.OnDiskAtomIterator;
import org.apache.cassandra.db.compaction.SizeTieredCompactionStrategy;
import org.apache.cassandra.db.filter.NamesQueryFilter;
import org.apache.cassandra.db.filter.QueryFilter;
import org.apache.cassandra.db.marshal.CounterColumnType;
import org.apache.cassandra.io.sstable.SSTable;
import org.apache.cassandra.io.sstable.SSTableReader;
import org.apache.cassandra.io.util.FileUtils;
import org.apache.cassandra.tracing.Tracing;
import org.apache.cassandra.utils.HeapAllocator;

public class CollationController
{
    private static final Logger logger = LoggerFactory.getLogger(CollationController.class);

    private final ColumnFamilyStore cfs;
    private final QueryFilter filter;
    private final int gcBefore;

    private int sstablesIterated = 0;

    public CollationController(ColumnFamilyStore cfs, QueryFilter filter, int gcBefore)
    {
        this.cfs = cfs;
        this.filter = filter;
        this.gcBefore = gcBefore;
    }

    public ColumnFamily getTopLevelColumns()
    {
        return filter.filter instanceof NamesQueryFilter
               && cfs.metadata.getDefaultValidator() != CounterColumnType.instance
               ? collectTimeOrderedData()
               : collectAllData();
    }

    /**
     * Collects data in order of recency, using the sstable maxtimestamp data.
     * Once we have data for all requests columns that is newer than the newest remaining maxtimestamp,
     * we stop.
     */
    private ColumnFamily collectTimeOrderedData()
    {
<<<<<<< HEAD
        logger.trace("collectTimeOrderedData");
        final ColumnFamily container = ArrayBackedSortedColumns.factory.create(cfs.metadata, filter.filter.isReversed());
=======
        ColumnFamily container = ColumnFamily.create(cfs.metadata, factory, filter.filter.isReversed());
>>>>>>> cc301de4
        List<OnDiskAtomIterator> iterators = new ArrayList<OnDiskAtomIterator>();
        Tracing.trace("Acquiring sstable references");
        ColumnFamilyStore.ViewFragment view = cfs.markReferenced(filter.key);

        // We use a temporary CF object per memtable or sstable source so we can accomodate this.factory being ABSC,
        // which requires addAtom to happen in sorted order.  Then we use addAll to merge into the final collection,
        // which allows a (sorted) set of columns to be merged even if they are not uniformly sorted after the existing
        // ones.
        ColumnFamily temp = ArrayBackedSortedColumns.factory.create(cfs.metadata, filter.filter.isReversed());

        try
        {
            Tracing.trace("Merging memtable contents");
            for (Memtable memtable : view.memtables)
            {
                OnDiskAtomIterator iter = filter.getMemtableColumnIterator(memtable);
                if (iter != null)
                {
                    iterators.add(iter);
                    temp.delete(iter.getColumnFamily());
                    while (iter.hasNext())
                    {
                        OnDiskAtom atom = iter.next();
                        if (atom.getLocalDeletionTime() >= gcBefore)
                            temp.addAtom(atom);
                    }
                }

                container.addAll(temp, HeapAllocator.instance);
                temp.clear();
            }

            // avoid changing the filter columns of the original filter
            // (reduceNameFilter removes columns that are known to be irrelevant)
            NamesQueryFilter namesFilter = (NamesQueryFilter) filter.filter;
            TreeSet<ByteBuffer> filterColumns = new TreeSet<ByteBuffer>(namesFilter.columns);
            QueryFilter reducedFilter = new QueryFilter(filter.key, filter.cfName, namesFilter.withUpdatedColumns(filterColumns));

            /* add the SSTables on disk */
            Collections.sort(view.sstables, SSTable.maxTimestampComparator);

            // read sorted sstables
            long mostRecentRowTombstone = Long.MIN_VALUE;
            for (SSTableReader sstable : view.sstables)
            {
                // if we've already seen a row tombstone with a timestamp greater
                // than the most recent update to this sstable, we're done, since the rest of the sstables
                // will also be older
                if (sstable.getMaxTimestamp() < mostRecentRowTombstone)
                    break;

                long currentMaxTs = sstable.getMaxTimestamp();
                reduceNameFilter(reducedFilter, container, currentMaxTs);
                if (((NamesQueryFilter) reducedFilter.filter).columns.isEmpty())
                    break;

                Tracing.trace("Merging data from sstable {}", sstable.descriptor.generation);
                OnDiskAtomIterator iter = reducedFilter.getSSTableColumnIterator(sstable);
                iterators.add(iter);
                if (iter.getColumnFamily() != null)
                {
                    ColumnFamily cf = iter.getColumnFamily();
                    if (cf.isMarkedForDelete())
                        mostRecentRowTombstone = cf.deletionInfo().getTopLevelDeletion().markedForDeleteAt;
                    temp.delete(cf);
                    sstablesIterated++;
                    while (iter.hasNext())
                    {
                        OnDiskAtom atom = iter.next();
                        if (atom.getLocalDeletionTime() >= gcBefore)
                            temp.addAtom(atom);
                    }
                }

                container.addAll(temp, HeapAllocator.instance);
                temp.clear();
            }

            // we need to distinguish between "there is no data at all for this row" (BF will let us rebuild that efficiently)
            // and "there used to be data, but it's gone now" (we should cache the empty CF so we don't need to rebuild that slower)
            if (iterators.isEmpty())
                return null;

            // We may have added columns that are shadowed by range or row tombstones, since we don't know what
            // tombstones we may encounter in older sstables (and we don't know how many older sstables we'll have
            // to open, without processing newer ones first).  So, make one more pass if necessary to clean those out.
            ColumnFamily returnCF;
            if (container.isMarkedForDelete())
            {
                returnCF = container.cloneMeShallow();
                Tracing.trace("Removing shadowed cells");
                filter.collateOnDiskAtom(returnCF, container.iterator(), gcBefore);
            }
            else
            {
                // skipping the collate is safe because we only do this time-ordered path for NameQueryFilter;
                // for SQF, the collate is also what limits us to the requested number of columns.
                returnCF = container;
            }

            // "hoist up" the requested data into a more recent sstable
            if (sstablesIterated > cfs.getMinimumCompactionThreshold()
                && !cfs.isAutoCompactionDisabled()
                && cfs.getCompactionStrategy() instanceof SizeTieredCompactionStrategy)
            {
                Tracing.trace("Defragmenting requested data");
                RowMutation rm = new RowMutation(cfs.table.getName(), filter.key.key, returnCF.cloneMe());
                // skipping commitlog and index updates is fine since we're just de-fragmenting existing data
                Table.open(rm.getTable()).apply(rm, false, false);
            }

            // Caller is responsible for final removeDeletedCF.  This is important for cacheRow to work correctly:
            return returnCF;
        }
        finally
        {
            for (OnDiskAtomIterator iter : iterators)
                FileUtils.closeQuietly(iter);
            SSTableReader.releaseReferences(view.sstables);
        }
    }

    /**
     * remove columns from @param filter where we already have data in @param container newer than @param sstableTimestamp
     */
    private void reduceNameFilter(QueryFilter filter, ColumnFamily container, long sstableTimestamp)
    {
        if (container == null)
            return;

        for (Iterator<ByteBuffer> iterator = ((NamesQueryFilter) filter.filter).columns.iterator(); iterator.hasNext(); )
        {
            ByteBuffer filterColumn = iterator.next();
            Column column = container.getColumn(filterColumn);
            if (column != null && column.timestamp() > sstableTimestamp)
                iterator.remove();
        }
    }

    /**
     * Collects data the brute-force way: gets an iterator for the filter in question
     * from every memtable and sstable, then merges them together.
     */
    private ColumnFamily collectAllData()
    {
        Tracing.trace("Acquiring sstable references");
        ColumnFamilyStore.ViewFragment view = cfs.markReferenced(filter.key);
        List<OnDiskAtomIterator> iterators = new ArrayList<OnDiskAtomIterator>(Iterables.size(view.memtables) + view.sstables.size());
        ColumnFamily returnCF = ArrayBackedSortedColumns.factory.create(cfs.metadata, filter.filter.isReversed());

        try
        {
            Tracing.trace("Merging memtable tombstones");
            for (Memtable memtable : view.memtables)
            {
                OnDiskAtomIterator iter = filter.getMemtableColumnIterator(memtable);
                if (iter != null)
                {
                    returnCF.delete(iter.getColumnFamily());
                    iterators.add(iter);
                }
            }

            /*
             * We can't eliminate full sstables based on the timestamp of what we've already read like
             * in collectTimeOrderedData, but we still want to eliminate sstable whose maxTimestamp < mostRecentTombstone
             * we've read. We still rely on the sstable ordering by maxTimestamp since if
             *   maxTimestamp_s1 > maxTimestamp_s0,
             * we're guaranteed that s1 cannot have a row tombstone such that
             *   timestamp(tombstone) > maxTimestamp_s0
             * since we necessarily have
             *   timestamp(tombstone) <= maxTimestamp_s1
             * In othere words, iterating in maxTimestamp order allow to do our mostRecentTombstone elimination
             * in one pass, and minimize the number of sstables for which we read a rowTombstone.
             */
            Collections.sort(view.sstables, SSTable.maxTimestampComparator);

            long mostRecentRowTombstone = Long.MIN_VALUE;
            for (SSTableReader sstable : view.sstables)
            {
                // if we've already seen a row tombstone with a timestamp greater
                // than the most recent update to this sstable, we can skip it
                if (sstable.getMaxTimestamp() < mostRecentRowTombstone)
                    break;

                OnDiskAtomIterator iter = filter.getSSTableColumnIterator(sstable);
                iterators.add(iter);
                if (iter.getColumnFamily() != null)
                {
                    ColumnFamily cf = iter.getColumnFamily();
                    if (cf.isMarkedForDelete())
                        mostRecentRowTombstone = cf.deletionInfo().getTopLevelDeletion().markedForDeleteAt;

                    returnCF.delete(cf);
                    sstablesIterated++;
                }
            }

            // we need to distinguish between "there is no data at all for this row" (BF will let us rebuild that efficiently)
            // and "there used to be data, but it's gone now" (we should cache the empty CF so we don't need to rebuild that slower)
            if (iterators.isEmpty())
                return null;

            Tracing.trace("Merging data from memtables and {} sstables", sstablesIterated);
            filter.collateOnDiskAtom(returnCF, iterators, gcBefore);

            // Caller is responsible for final removeDeletedCF.  This is important for cacheRow to work correctly:
            return returnCF;
        }
        finally
        {
            for (OnDiskAtomIterator iter : iterators)
                FileUtils.closeQuietly(iter);
            SSTableReader.releaseReferences(view.sstables);
        }
    }

    public int getSstablesIterated()
    {
        return sstablesIterated;
    }
}<|MERGE_RESOLUTION|>--- conflicted
+++ resolved
@@ -67,12 +67,7 @@
      */
     private ColumnFamily collectTimeOrderedData()
     {
-<<<<<<< HEAD
-        logger.trace("collectTimeOrderedData");
         final ColumnFamily container = ArrayBackedSortedColumns.factory.create(cfs.metadata, filter.filter.isReversed());
-=======
-        ColumnFamily container = ColumnFamily.create(cfs.metadata, factory, filter.filter.isReversed());
->>>>>>> cc301de4
         List<OnDiskAtomIterator> iterators = new ArrayList<OnDiskAtomIterator>();
         Tracing.trace("Acquiring sstable references");
         ColumnFamilyStore.ViewFragment view = cfs.markReferenced(filter.key);
