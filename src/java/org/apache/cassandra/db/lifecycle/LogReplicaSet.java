--- conflicted
+++ resolved
@@ -31,11 +31,8 @@
 import org.slf4j.Logger;
 import org.slf4j.LoggerFactory;
 
-<<<<<<< HEAD
-=======
 import org.apache.cassandra.io.FSError;
 import org.apache.cassandra.io.util.FileUtils;
->>>>>>> ba325955
 import org.apache.cassandra.utils.Throwables;
 
 /**
@@ -63,26 +60,19 @@
 
     void addReplica(File file)
     {
-<<<<<<< HEAD
         File directory = file.getParentFile();
         assert !replicasByFile.containsKey(directory);
-        replicasByFile.put(directory, LogReplica.open(file));
-=======
-        File folder = file.getParentFile();
-        assert !replicasByFile.containsKey(folder);
         try
         {
-            replicasByFile.put(folder, LogReplica.open(file));
+            replicasByFile.put(directory, LogReplica.open(file));
         }
         catch(FSError e)
         {
             logger.error("Failed to open log replica {}", file, e);
             FileUtils.handleFSErrorAndPropagate(e);
         }
->>>>>>> ba325955
-
-        if (logger.isTraceEnabled())
-            logger.trace("Added log file replica {} ", file);
+
+        logger.trace("Added log file replica {} ", file);
     }
 
     void maybeCreateReplica(File directory, String fileName, Set<LogRecord> records)
@@ -90,27 +80,18 @@
         if (replicasByFile.containsKey(directory))
             return;
 
-<<<<<<< HEAD
-        @SuppressWarnings("resource")  // LogReplicas are closed in LogReplicaSet::close
-        final LogReplica replica = LogReplica.create(directory, fileName);
-
-        records.forEach(replica::append);
-        replicasByFile.put(directory, replica);
-=======
         try
         {
             @SuppressWarnings("resource")  // LogReplicas are closed in LogReplicaSet::close
-            final LogReplica replica = LogReplica.create(folder, fileName);
+            final LogReplica replica = LogReplica.create(directory, fileName);
             records.forEach(replica::append);
-            replicasByFile.put(folder, replica);
->>>>>>> ba325955
-
-            if (logger.isTraceEnabled())
-                logger.trace("Created new file replica {}", replica);
+            replicasByFile.put(directory, replica);
+
+            logger.trace("Created new file replica {}", replica);
         }
         catch(FSError e)
         {
-            logger.error("Failed to create log replica {}/{}", folder,  fileName, e);
+            logger.error("Failed to create log replica {}/{}", directory,  fileName, e);
             FileUtils.handleFSErrorAndPropagate(e);
         }
     }
