/*
 *
 * Licensed to the Apache Software Foundation (ASF) under one
 * or more contributor license agreements.  See the NOTICE file
 * distributed with this work for additional information
 * regarding copyright ownership.  The ASF licenses this file
 * to you under the Apache License, Version 2.0 (the
 * "License"); you may not use this file except in compliance
 * with the License.  You may obtain a copy of the License at
 *
 *   http://www.apache.org/licenses/LICENSE-2.0
 *
 * Unless required by applicable law or agreed to in writing,
 * software distributed under the License is distributed on an
 * "AS IS" BASIS, WITHOUT WARRANTIES OR CONDITIONS OF ANY
 * KIND, either express or implied.  See the License for the
 * specific language governing permissions and limitations
 * under the License.
 *
 */
package org.apache.cassandra.utils.concurrent;

import java.lang.ref.PhantomReference;
import java.lang.ref.Reference;
import java.lang.ref.ReferenceQueue;
import java.lang.ref.WeakReference;
import java.lang.reflect.Field;
import java.lang.reflect.Modifier;
import java.util.*;
import java.util.concurrent.*;
import java.util.concurrent.atomic.AtomicInteger;
import java.util.concurrent.atomic.AtomicIntegerFieldUpdater;

import com.google.common.annotations.VisibleForTesting;
import org.apache.cassandra.concurrent.InfiniteLoopExecutor;
import org.slf4j.Logger;
import org.slf4j.LoggerFactory;

<<<<<<< HEAD
import com.google.common.annotations.VisibleForTesting;
import com.google.common.base.Preconditions;

=======
import org.apache.cassandra.concurrent.InfiniteLoopExecutor.InterruptibleRunnable;
>>>>>>> fdb17350
import org.apache.cassandra.concurrent.NamedThreadFactory;
import org.apache.cassandra.db.ColumnFamilyStore;
import org.apache.cassandra.db.Keyspace;
import org.apache.cassandra.db.lifecycle.View;
import org.apache.cassandra.io.sstable.format.SSTableReader;
import org.apache.cassandra.io.util.Memory;
import org.apache.cassandra.io.util.SafeMemory;
import org.apache.cassandra.utils.NoSpamLogger;
import org.apache.cassandra.utils.Pair;
import org.cliffc.high_scale_lib.NonBlockingHashMap;

import static java.util.Collections.emptyList;

import static org.apache.cassandra.utils.Throwables.maybeFail;
import static org.apache.cassandra.utils.Throwables.merge;

/**
 * An object that needs ref counting does the two following:
 *   - defines a Tidy object that will cleanup once it's gone,
 *     (this must retain no references to the object we're tracking (only its resources and how to clean up))
 * Then, one of two options:
 * 1) Construct a Ref directly pointing to it, and always use this Ref; or
 * 2)
 *   - implements RefCounted
 *   - encapsulates a Ref, we'll call selfRef, to which it proxies all calls to RefCounted behaviours
 *   - users must ensure no references to the selfRef leak, or are retained outside of a method scope.
 *     (to ensure the selfRef is collected with the object, so that leaks may be detected and corrected)
 *
 * This class' functionality is achieved by what may look at first glance like a complex web of references,
 * but boils down to:
 *
 * Target --> selfRef --> [Ref.State] <--> Ref.GlobalState --> Tidy
 *                                             ^
 *                                             |
 * Ref ----------------------------------------
 *                                             |
 * Global -------------------------------------
 *
 * So that, if Target is collected, Impl is collected and, hence, so is selfRef.
 *
 * Once ref or selfRef are collected, the paired Ref.State's release method is called, which if it had
 * not already been called will update Ref.GlobalState and log an error.
 *
 * Once the Ref.GlobalState has been completely released, the Tidy method is called and it removes the global reference
 * to itself so it may also be collected.
 */
public final class Ref<T> implements RefCounted<T>
{
    static final Logger logger = LoggerFactory.getLogger(Ref.class);
    public static final boolean DEBUG_ENABLED = System.getProperty("cassandra.debugrefcount", "false").equalsIgnoreCase("true");

    final State state;
    final T referent;

    public Ref(T referent, Tidy tidy)
    {
        this.state = new State(new GlobalState(tidy), this, referenceQueue);
        this.referent = referent;
    }

    Ref(T referent, GlobalState state)
    {
        this.state = new State(state, this, referenceQueue);
        this.referent = referent;
    }

    /**
     * Must be called exactly once, when the logical operation for which this Ref was created has terminated.
     * Failure to abide by this contract will result in an error (eventually) being reported, assuming a
     * hard reference to the resource it managed is not leaked.
     */
    public void release()
    {
        state.release(false);
    }

    public Throwable ensureReleased(Throwable accumulate)
    {
        return state.ensureReleased(accumulate);
    }

    public void ensureReleased()
    {
        maybeFail(state.ensureReleased(null));
    }

    public void close()
    {
        ensureReleased();
    }

    public T get()
    {
        state.assertNotReleased();
        return referent;
    }

    public Ref<T> tryRef()
    {
        return state.globalState.ref() ? new Ref<>(referent, state.globalState) : null;
    }

    public Ref<T> ref()
    {
        Ref<T> ref = tryRef();
        // TODO: print the last release as well as the release here
        if (ref == null)
            state.assertNotReleased();
        return ref;
    }

    public String printDebugInfo()
    {
        if (DEBUG_ENABLED)
        {
            state.debug.log(state.toString());
            return "Memory was freed by " + state.debug.deallocateThread;
        }
        return "Memory was freed";
    }

    /**
     * A convenience method for reporting:
     * @return the number of currently extant references globally, including the shared reference
     */
    public int globalCount()
    {
        return state.globalState.count();
    }

    // similar to Ref.GlobalState, but tracks only the management of each unique ref created to the managed object
    // ensures it is only released once, and that it is always released
    static final class State extends PhantomReference<Ref>
    {
        final Debug debug = DEBUG_ENABLED ? new Debug() : null;
        final GlobalState globalState;
        private volatile int released;

        private static final AtomicIntegerFieldUpdater<State> releasedUpdater = AtomicIntegerFieldUpdater.newUpdater(State.class, "released");

        public State(final GlobalState globalState, Ref reference, ReferenceQueue<? super Ref> q)
        {
            super(reference, q);
            this.globalState = globalState;
            globalState.register(this);
        }

        void assertNotReleased()
        {
            if (DEBUG_ENABLED && released == 1)
                debug.log(toString());
            assert released == 0;
        }

        Throwable ensureReleased(Throwable accumulate)
        {
            if (releasedUpdater.getAndSet(this, 1) == 0)
            {
                accumulate = globalState.release(this, accumulate);
                if (DEBUG_ENABLED)
                    debug.deallocate();
            }
            return accumulate;
        }

        void release(boolean leak)
        {
            if (!releasedUpdater.compareAndSet(this, 0, 1))
            {
                if (!leak)
                {
                    String id = this.toString();
                    logger.error("BAD RELEASE: attempted to release a reference ({}) that has already been released", id);
                    if (DEBUG_ENABLED)
                        debug.log(id);
                    throw new IllegalStateException("Attempted to release a reference that has already been released");
                }
                return;
            }
            Throwable fail = globalState.release(this, null);
            if (leak)
            {
                String id = this.toString();
                logger.error("LEAK DETECTED: a reference ({}) to {} was not released before the reference was garbage collected", id, globalState);
                if (DEBUG_ENABLED)
                    debug.log(id);
            }
            else if (DEBUG_ENABLED)
            {
                debug.deallocate();
            }
            if (fail != null)
                logger.error("Error when closing {}", globalState, fail);
        }
    }

    static final class Debug
    {
        String allocateThread, deallocateThread;
        StackTraceElement[] allocateTrace, deallocateTrace;
        Debug()
        {
            Thread thread = Thread.currentThread();
            allocateThread = thread.toString();
            allocateTrace = thread.getStackTrace();
        }
        synchronized void deallocate()
        {
            Thread thread = Thread.currentThread();
            deallocateThread = thread.toString();
            deallocateTrace = thread.getStackTrace();
        }
        synchronized void log(String id)
        {
            logger.error("Allocate trace {}:\n{}", id, print(allocateThread, allocateTrace));
            if (deallocateThread != null)
                logger.error("Deallocate trace {}:\n{}", id, print(deallocateThread, deallocateTrace));
        }
        String print(String thread, StackTraceElement[] trace)
        {
            StringBuilder sb = new StringBuilder();
            sb.append(thread);
            sb.append("\n");
            for (StackTraceElement element : trace)
            {
                sb.append("\tat ");
                sb.append(element );
                sb.append("\n");
            }
            return sb.toString();
        }
    }

    // the object that manages the actual cleaning up; this does not reference the target object
    // so that we can detect when references are lost to the resource itself, and still cleanup afterwards
    // the Tidy object MUST NOT contain any references to the object we are managing
    static final class GlobalState
    {
        // we need to retain a reference to each of the PhantomReference instances
        // we are using to track individual refs
        private final Collection<State> locallyExtant = new ConcurrentLinkedDeque<>();
        // the number of live refs
        private final AtomicInteger counts = new AtomicInteger();
        // the object to call to cleanup when our refs are all finished with
        private final Tidy tidy;

        GlobalState(Tidy tidy)
        {
            this.tidy = tidy;
            globallyExtant.add(this);
        }

        void register(Ref.State ref)
        {
            locallyExtant.add(ref);
        }

        // increment ref count if not already tidied, and return success/failure
        boolean ref()
        {
            while (true)
            {
                int cur = counts.get();
                if (cur < 0)
                    return false;
                if (counts.compareAndSet(cur, cur + 1))
                    return true;
            }
        }

        // release a single reference, and cleanup if no more are extant
        Throwable release(Ref.State ref, Throwable accumulate)
        {
            locallyExtant.remove(ref);
            if (-1 == counts.decrementAndGet())
            {
                globallyExtant.remove(this);
                try
                {
                    if (tidy != null)
                        tidy.tidy();
                }
                catch (Throwable t)
                {
                    accumulate = merge(accumulate, t);
                }
            }
            return accumulate;
        }

        int count()
        {
            return 1 + counts.get();
        }

        public String toString()
        {
            if (tidy != null)
                return tidy.getClass() + "@" + System.identityHashCode(tidy) + ":" + tidy.name();
            return "@" + System.identityHashCode(this);
        }
    }

    private static final Class<?>[] concurrentIterableClasses = new Class<?>[] {
        ConcurrentLinkedQueue.class,
        ConcurrentLinkedDeque.class,
        ConcurrentSkipListSet.class,
        CopyOnWriteArrayList.class,
        CopyOnWriteArraySet.class,
        DelayQueue.class,
        NonBlockingHashMap.class,
    };
    static final Set<Class<?>> concurrentIterables = Collections.newSetFromMap(new IdentityHashMap<>());
    private static final Set<GlobalState> globallyExtant = Collections.newSetFromMap(new ConcurrentHashMap<>());
    static final ReferenceQueue<Object> referenceQueue = new ReferenceQueue<>();
<<<<<<< HEAD
    private static final ExecutorService EXEC = Executors.newFixedThreadPool(1, new NamedThreadFactory("Reference-Reaper"));
    static final ScheduledExecutorService STRONG_LEAK_DETECTOR = !DEBUG_ENABLED ? null : Executors.newScheduledThreadPool(1, new NamedThreadFactory("Strong-Reference-Leak-Detector"));
    static
    {
        EXEC.execute(new ReferenceReaper());
        if (DEBUG_ENABLED)
        {
            STRONG_LEAK_DETECTOR.scheduleAtFixedRate(new Visitor(), 1, 15, TimeUnit.MINUTES);
            STRONG_LEAK_DETECTOR.scheduleAtFixedRate(new StrongLeakDetector(), 2, 15, TimeUnit.MINUTES);
        }
        concurrentIterables.addAll(Arrays.asList(concurrentIterableClasses));
    }

    static final class ReferenceReaper implements Runnable
    {
        public void run()
        {
            try
            {
                while (true)
                {
                    Object obj = referenceQueue.remove();
                    if (obj instanceof Ref.State)
                    {
                        ((Ref.State) obj).release(true);
                    }
                }
            }
            catch (InterruptedException e)
            {
            }
            finally
            {
                EXEC.execute(this);
            }
        }
    }

    static final Deque<InProgressVisit> inProgressVisitPool = new ArrayDeque<InProgressVisit>();

    @SuppressWarnings({ "rawtypes", "unchecked" })
    static InProgressVisit newInProgressVisit(Object o, List<Field> fields, Field field, String name)
    {
        Preconditions.checkNotNull(o);
        InProgressVisit ipv = inProgressVisitPool.pollLast();
        if (ipv == null)
            ipv = new InProgressVisit();

        ipv.o = o;
        if (o instanceof Object[])
            ipv.collectionIterator = Arrays.asList((Object[])o).iterator();
        else if (o instanceof ConcurrentMap)
        {
            ipv.isMapIterator = true;
            ipv.collectionIterator = ((Map)o).entrySet().iterator();
        }
        else if (concurrentIterables.contains(o.getClass()) | o instanceof BlockingQueue)
            ipv.collectionIterator = ((Iterable)o).iterator();

        ipv.fields = fields;
        ipv.field = field;
        ipv.name = name;
        return ipv;
    }

    static void returnInProgressVisit(InProgressVisit ipv)
    {
        if (inProgressVisitPool.size() > 1024)
            return;
        ipv.name = null;
        ipv.fields = null;
        ipv.o = null;
        ipv.fieldIndex = 0;
        ipv.field = null;
        ipv.collectionIterator = null;
        ipv.mapEntryValue = null;
        ipv.isMapIterator = false;
        inProgressVisitPool.offer(ipv);
    }

    /*
     * Stack state for walking an object graph.
     * Field index is the index of the current field being fetched.
     */
    @SuppressWarnings({ "rawtypes"})
    static class InProgressVisit
    {
        String name;
        List<Field> fields;
        Object o;
        int fieldIndex = 0;
        Field field;

        //Need to know if Map.Entry should be returned or traversed as an object
        boolean isMapIterator;
        //If o is a ConcurrentMap, BlockingQueue, or Object[], this is populated with an iterator over the contents
        Iterator<Object> collectionIterator;
        //If o is a ConcurrentMap the entry set contains keys and values. The key is returned as the first child
        //And the associated value is stashed here and returned next
        Object mapEntryValue;

        private Field nextField()
        {
            if (fields.isEmpty())
                return null;

            if (fieldIndex >= fields.size())
                return null;

            Field retval = fields.get(fieldIndex);
            fieldIndex++;
            return retval;
        }

        Pair<Object, Field> nextChild() throws IllegalAccessException
        {
            //If the last child returned was a key from a map, the value from that entry is stashed
            //so it can be returned next
            if (mapEntryValue != null)
            {
                Pair<Object, Field> retval = Pair.create(mapEntryValue, field);
                mapEntryValue = null;
                return retval;
            }

            //If o is a ConcurrentMap, BlockingQueue, or Object[], then an iterator will be stored to return the elements
            if (collectionIterator != null)
            {
                if (!collectionIterator.hasNext())
                    return null;
                Object nextItem = null;
                //Find the next non-null element to traverse since returning null will cause the visitor to stop
                while (collectionIterator.hasNext() && (nextItem = collectionIterator.next()) == null){}
                if (nextItem != null)
                {
                    if (isMapIterator & nextItem instanceof Map.Entry)
                    {
                        Map.Entry entry = (Map.Entry)nextItem;
                        mapEntryValue = entry.getValue();
                        return Pair.create(entry.getKey(), field);
                    }
                    return Pair.create(nextItem, field);
                }
                else
                {
                    return null;
                }
            }

            //Basic traversal of an object by its member fields
            //Don't return null values as that indicates no more objects
            while (true)
            {
                Field nextField = nextField();
                if (nextField == null)
                    return null;

                //A weak reference isn't strongly reachable
                //subclasses of WeakReference contain strong references in their fields, so those need to be traversed
                //The weak reference fields are in the common Reference class base so filter those out
                if (o instanceof WeakReference & nextField.getDeclaringClass() == Reference.class)
                    continue;

                Object nextObject = nextField.get(o);
                if (nextObject != null)
                    return Pair.create(nextField.get(o), nextField);
            }
        }

        @Override
        public String toString()
        {
            return field == null ? name : field.toString() + "-" + o.getClass().getName();
        }
    }

    static class Visitor implements Runnable
    {
        final Deque<InProgressVisit> path = new ArrayDeque<>();
        final Set<Object> visited = Collections.newSetFromMap(new IdentityHashMap<>());
        @VisibleForTesting
        int lastVisitedCount;
        @VisibleForTesting
        long iterations = 0;
        GlobalState visiting;
        Set<GlobalState> haveLoops;

        public void run()
        {
            try
            {
                for (GlobalState globalState : globallyExtant)
                {
                    if (globalState.tidy == null)
                        continue;

                    // do a graph exploration of the GlobalState, since it should be shallow; if it references itself, we have a problem
                    path.clear();
                    visited.clear();
                    lastVisitedCount = 0;
                    iterations = 0;
                    visited.add(globalState);
                    visiting = globalState;
                    traverse(globalState.tidy);
                }
            }
            catch (Throwable t)
            {
                t.printStackTrace();
            }
            finally
            {
                lastVisitedCount = visited.size();
                path.clear();
                visited.clear();
            }
        }

        /*
         * Searches for an indirect strong reference between rootObject and visiting.
         */
        void traverse(final RefCounted.Tidy rootObject)
        {
            path.offer(newInProgressVisit(rootObject, getFields(rootObject.getClass()), null, rootObject.name()));

            InProgressVisit inProgress = null;
            while (inProgress != null || !path.isEmpty())
            {
                //If necessary fetch the next object to start tracing
                if (inProgress == null)
                    inProgress = path.pollLast();

                try
                {
                    Pair<Object, Field> p = inProgress.nextChild();
                    Object child = null;
                    Field field = null;

                    if (p != null)
                    {
                        iterations++;
                        child = p.left;
                        field = p.right;
                    }

                    if (child != null && visited.add(child))
                    {
                        path.offer(inProgress);
                        inProgress = newInProgressVisit(child, getFields(child.getClass()), field, null);
                        continue;
                    }
                    else if (visiting == child)
                    {
                        if (haveLoops != null)
                            haveLoops.add(visiting);
                        NoSpamLogger.log(logger,
                                NoSpamLogger.Level.ERROR,
                                rootObject.getClass().getName(),
                                1,
                                TimeUnit.SECONDS,
                                "Strong self-ref loop detected {}",
                                path);
                    }
                    else if (child == null)
                    {
                        returnInProgressVisit(inProgress);
                        inProgress = null;
                        continue;
                    }
                }
                catch (IllegalAccessException e)
                {
                    NoSpamLogger.log(logger, NoSpamLogger.Level.ERROR, 5, TimeUnit.MINUTES, "Could not fully check for self-referential leaks", e);
                }
            }
        }
    }

    static final Map<Class<?>, List<Field>> fieldMap = new HashMap<>();
    static List<Field> getFields(Class<?> clazz)
    {
        if (clazz == null || clazz == PhantomReference.class || clazz == Class.class || java.lang.reflect.Member.class.isAssignableFrom(clazz))
            return emptyList();
        List<Field> fields = fieldMap.get(clazz);
        if (fields != null)
            return fields;
        fieldMap.put(clazz, fields = new ArrayList<>());
        for (Field field : clazz.getDeclaredFields())
        {
            if (field.getType().isPrimitive() || Modifier.isStatic(field.getModifiers()))
                continue;
            field.setAccessible(true);
            fields.add(field);
        }
        fields.addAll(getFields(clazz.getSuperclass()));
        return fields;
    }

    public static class IdentityCollection
    {
        final Set<Tidy> candidates;
        public IdentityCollection(Set<Tidy> candidates)
        {
            this.candidates = candidates;
        }

        public void add(Ref<?> ref)
        {
            candidates.remove(ref.state.globalState.tidy);
        }
        public void add(SelfRefCounted<?> ref)
        {
            add(ref.selfRef());
        }
        public void add(SharedCloseable ref)
        {
            if (ref instanceof SharedCloseableImpl)
                add((SharedCloseableImpl)ref);
        }
        public void add(SharedCloseableImpl ref)
        {
            add(ref.ref);
        }
        public void add(Memory memory)
        {
            if (memory instanceof SafeMemory)
                ((SafeMemory) memory).addTo(this);
        }
    }

    private static class StrongLeakDetector implements Runnable
    {
        Set<Tidy> candidates = new HashSet<>();

        public void run()
        {
            final Set<Tidy> candidates = Collections.newSetFromMap(new IdentityHashMap<>());
            for (GlobalState state : globallyExtant)
                candidates.add(state.tidy);
            removeExpected(candidates);
            this.candidates.retainAll(candidates);
            if (!this.candidates.isEmpty())
            {
                List<String> names = new ArrayList<>();
                for (Tidy tidy : this.candidates)
                    names.add(tidy.name());
                logger.warn("Strong reference leak candidates detected: {}", names);
            }
            this.candidates = candidates;
        }

        private void removeExpected(Set<Tidy> candidates)
        {
            final Ref.IdentityCollection expected = new Ref.IdentityCollection(candidates);
            for (Keyspace ks : Keyspace.all())
            {
                for (ColumnFamilyStore cfs : ks.getColumnFamilyStores())
                {
                    View view = cfs.getTracker().getView();
                    for (SSTableReader reader : view.allKnownSSTables())
                        reader.addTo(expected);
                }
            }
        }
=======
    private static final InfiniteLoopExecutor EXEC = new InfiniteLoopExecutor("Reference-Reaper", new InterruptibleRunnable()
    {
        public void run() throws InterruptedException
        {
            reapOneReference();
        }
    }).start();
    private static void reapOneReference() throws InterruptedException
    {
        Object obj = referenceQueue.remove(100);
        if (obj instanceof Ref.State)
        {
            ((Ref.State) obj).release(true);
        }
    }

    @VisibleForTesting
    public static void shutdownReferenceReaper() throws InterruptedException
    {
        EXEC.shutdown();
        EXEC.awaitTermination(60, TimeUnit.SECONDS);
>>>>>>> fdb17350
    }
}<|MERGE_RESOLUTION|>--- conflicted
+++ resolved
@@ -31,18 +31,13 @@
 import java.util.concurrent.atomic.AtomicInteger;
 import java.util.concurrent.atomic.AtomicIntegerFieldUpdater;
 
-import com.google.common.annotations.VisibleForTesting;
 import org.apache.cassandra.concurrent.InfiniteLoopExecutor;
 import org.slf4j.Logger;
 import org.slf4j.LoggerFactory;
 
-<<<<<<< HEAD
 import com.google.common.annotations.VisibleForTesting;
 import com.google.common.base.Preconditions;
 
-=======
-import org.apache.cassandra.concurrent.InfiniteLoopExecutor.InterruptibleRunnable;
->>>>>>> fdb17350
 import org.apache.cassandra.concurrent.NamedThreadFactory;
 import org.apache.cassandra.db.ColumnFamilyStore;
 import org.apache.cassandra.db.Keyspace;
@@ -358,12 +353,10 @@
     static final Set<Class<?>> concurrentIterables = Collections.newSetFromMap(new IdentityHashMap<>());
     private static final Set<GlobalState> globallyExtant = Collections.newSetFromMap(new ConcurrentHashMap<>());
     static final ReferenceQueue<Object> referenceQueue = new ReferenceQueue<>();
-<<<<<<< HEAD
-    private static final ExecutorService EXEC = Executors.newFixedThreadPool(1, new NamedThreadFactory("Reference-Reaper"));
+    private static final InfiniteLoopExecutor EXEC = new InfiniteLoopExecutor("Reference-Reaper", Ref::reapOneReference).start();
     static final ScheduledExecutorService STRONG_LEAK_DETECTOR = !DEBUG_ENABLED ? null : Executors.newScheduledThreadPool(1, new NamedThreadFactory("Strong-Reference-Leak-Detector"));
     static
     {
-        EXEC.execute(new ReferenceReaper());
         if (DEBUG_ENABLED)
         {
             STRONG_LEAK_DETECTOR.scheduleAtFixedRate(new Visitor(), 1, 15, TimeUnit.MINUTES);
@@ -372,28 +365,12 @@
         concurrentIterables.addAll(Arrays.asList(concurrentIterableClasses));
     }
 
-    static final class ReferenceReaper implements Runnable
-    {
-        public void run()
-        {
-            try
-            {
-                while (true)
-                {
-                    Object obj = referenceQueue.remove();
-                    if (obj instanceof Ref.State)
-                    {
-                        ((Ref.State) obj).release(true);
-                    }
-                }
-            }
-            catch (InterruptedException e)
-            {
-            }
-            finally
-            {
-                EXEC.execute(this);
-            }
+    private static void reapOneReference() throws InterruptedException
+    {
+        Object obj = referenceQueue.remove(100);
+        if (obj instanceof Ref.State)
+        {
+            ((Ref.State) obj).release(true);
         }
     }
 
@@ -723,21 +700,6 @@
                 }
             }
         }
-=======
-    private static final InfiniteLoopExecutor EXEC = new InfiniteLoopExecutor("Reference-Reaper", new InterruptibleRunnable()
-    {
-        public void run() throws InterruptedException
-        {
-            reapOneReference();
-        }
-    }).start();
-    private static void reapOneReference() throws InterruptedException
-    {
-        Object obj = referenceQueue.remove(100);
-        if (obj instanceof Ref.State)
-        {
-            ((Ref.State) obj).release(true);
-        }
     }
 
     @VisibleForTesting
@@ -745,6 +707,10 @@
     {
         EXEC.shutdown();
         EXEC.awaitTermination(60, TimeUnit.SECONDS);
->>>>>>> fdb17350
+        if (STRONG_LEAK_DETECTOR != null)
+        {
+            STRONG_LEAK_DETECTOR.shutdownNow();
+            STRONG_LEAK_DETECTOR.awaitTermination(60, TimeUnit.SECONDS);
+        }
     }
 }