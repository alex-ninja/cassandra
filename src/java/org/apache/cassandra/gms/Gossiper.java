/*
 * Licensed to the Apache Software Foundation (ASF) under one
 * or more contributor license agreements.  See the NOTICE file
 * distributed with this work for additional information
 * regarding copyright ownership.  The ASF licenses this file
 * to you under the Apache License, Version 2.0 (the
 * "License"); you may not use this file except in compliance
 * with the License.  You may obtain a copy of the License at
 *
 *     http://www.apache.org/licenses/LICENSE-2.0
 *
 * Unless required by applicable law or agreed to in writing, software
 * distributed under the License is distributed on an "AS IS" BASIS,
 * WITHOUT WARRANTIES OR CONDITIONS OF ANY KIND, either express or implied.
 * See the License for the specific language governing permissions and
 * limitations under the License.
 */
package org.apache.cassandra.gms;

import java.lang.management.ManagementFactory;
import java.net.InetAddress;
import java.net.UnknownHostException;
import java.util.*;
import java.util.Map.Entry;
import java.util.concurrent.*;
import java.util.concurrent.locks.ReentrantLock;

import javax.management.MBeanServer;
import javax.management.ObjectName;

import com.google.common.annotations.VisibleForTesting;
import com.google.common.collect.ImmutableList;
import com.google.common.collect.ImmutableMap;
import com.google.common.util.concurrent.Uninterruptibles;

import org.apache.cassandra.utils.CassandraVersion;
import org.apache.cassandra.utils.Pair;
import org.slf4j.Logger;
import org.slf4j.LoggerFactory;

import org.apache.cassandra.concurrent.DebuggableScheduledThreadPoolExecutor;
import org.apache.cassandra.concurrent.JMXEnabledThreadPoolExecutor;
import org.apache.cassandra.concurrent.Stage;
import org.apache.cassandra.concurrent.StageManager;
import org.apache.cassandra.config.DatabaseDescriptor;
import org.apache.cassandra.dht.Token;
import org.apache.cassandra.net.IAsyncCallback;
import org.apache.cassandra.net.MessageIn;
import org.apache.cassandra.net.MessageOut;
import org.apache.cassandra.net.MessagingService;
import org.apache.cassandra.service.StorageService;
import org.apache.cassandra.utils.FBUtilities;
import org.apache.cassandra.utils.JVMStabilityInspector;

/**
 * This module is responsible for Gossiping information for the local endpoint. This abstraction
 * maintains the list of live and dead endpoints. Periodically i.e. every 1 second this module
 * chooses a random node and initiates a round of Gossip with it. A round of Gossip involves 3
 * rounds of messaging. For instance if node A wants to initiate a round of Gossip with node B
 * it starts off by sending node B a GossipDigestSynMessage. Node B on receipt of this message
 * sends node A a GossipDigestAckMessage. On receipt of this message node A sends node B a
 * GossipDigestAck2Message which completes a round of Gossip. This module as and when it hears one
 * of the three above mentioned messages updates the Failure Detector with the liveness information.
 * Upon hearing a GossipShutdownMessage, this module will instantly mark the remote node as down in
 * the Failure Detector.
 */

public class Gossiper implements IFailureDetectionEventListener, GossiperMBean
{
    public static final String MBEAN_NAME = "org.apache.cassandra.net:type=Gossiper";

    private static final DebuggableScheduledThreadPoolExecutor executor = new DebuggableScheduledThreadPoolExecutor("GossipTasks");

    static final ApplicationState[] STATES = ApplicationState.values();
    static final List<String> DEAD_STATES = Arrays.asList(VersionedValue.REMOVING_TOKEN, VersionedValue.REMOVED_TOKEN,
                                                          VersionedValue.STATUS_LEFT, VersionedValue.HIBERNATE);
    static ArrayList<String> SILENT_SHUTDOWN_STATES = new ArrayList<>();
    static
    {
        SILENT_SHUTDOWN_STATES.addAll(DEAD_STATES);
        SILENT_SHUTDOWN_STATES.add(VersionedValue.STATUS_BOOTSTRAPPING);
        SILENT_SHUTDOWN_STATES.add(VersionedValue.STATUS_BOOTSTRAPPING_REPLACE);
    }

    private volatile ScheduledFuture<?> scheduledGossipTask;
    private static final ReentrantLock taskLock = new ReentrantLock();
    public final static int intervalInMillis = 1000;
    public final static int QUARANTINE_DELAY = StorageService.RING_DELAY * 2;
    private static final Logger logger = LoggerFactory.getLogger(Gossiper.class);
    public static final Gossiper instance = new Gossiper();

    // Timestamp to prevent processing any in-flight messages for we've not send any SYN yet, see CASSANDRA-12653.
    volatile long firstSynSendAt = 0L;

    public static final long aVeryLongTime = 259200 * 1000; // 3 days

    // Maximimum difference between generation value and local time we are willing to accept about a peer
    static final int MAX_GENERATION_DIFFERENCE = 86400 * 365;
    private long fatClientTimeout;
    private final Random random = new Random();
    private final Comparator<InetAddress> inetcomparator = new Comparator<InetAddress>()
    {
        public int compare(InetAddress addr1, InetAddress addr2)
        {
            return addr1.getHostAddress().compareTo(addr2.getHostAddress());
        }
    };

    /* subscribers for interest in EndpointState change */
    private final List<IEndpointStateChangeSubscriber> subscribers = new CopyOnWriteArrayList<IEndpointStateChangeSubscriber>();

    /* live member set */
    private final Set<InetAddress> liveEndpoints = new ConcurrentSkipListSet<InetAddress>(inetcomparator);

    /* unreachable member set */
    private final Map<InetAddress, Long> unreachableEndpoints = new ConcurrentHashMap<InetAddress, Long>();

    /* initial seeds for joining the cluster */
    @VisibleForTesting
    final Set<InetAddress> seeds = new ConcurrentSkipListSet<InetAddress>(inetcomparator);

    /* map where key is the endpoint and value is the state associated with the endpoint */
    final ConcurrentMap<InetAddress, EndpointState> endpointStateMap = new ConcurrentHashMap<InetAddress, EndpointState>();

    /* map where key is endpoint and value is timestamp when this endpoint was removed from
     * gossip. We will ignore any gossip regarding these endpoints for QUARANTINE_DELAY time
     * after removal to prevent nodes from falsely reincarnating during the time when removal
     * gossip gets propagated to all nodes */
    private final Map<InetAddress, Long> justRemovedEndpoints = new ConcurrentHashMap<InetAddress, Long>();

    private final Map<InetAddress, Long> expireTimeEndpointMap = new ConcurrentHashMap<InetAddress, Long>();

    private volatile boolean inShadowRound = false;
<<<<<<< HEAD
    // seeds gathered during shadow round that indicated to be in the shadow round phase as well
    private final Set<InetAddress> seedsInShadowRound = new ConcurrentSkipListSet<>(inetcomparator);
=======
>>>>>>> 82d68408
    // endpoint states as gathered during shadow round
    private final Map<InetAddress, EndpointState> endpointShadowStateMap = new ConcurrentHashMap<>();

    private volatile long lastProcessedMessageAt = System.currentTimeMillis();

    private class GossipTask implements Runnable
    {
        public void run()
        {
            try
            {
                //wait on messaging service to start listening
                MessagingService.instance().waitUntilListening();

                taskLock.lock();

                /* Update the local heartbeat counter. */
                endpointStateMap.get(FBUtilities.getBroadcastAddress()).getHeartBeatState().updateHeartBeat();
                if (logger.isTraceEnabled())
                    logger.trace("My heartbeat is now {}", endpointStateMap.get(FBUtilities.getBroadcastAddress()).getHeartBeatState().getHeartBeatVersion());
                final List<GossipDigest> gDigests = new ArrayList<GossipDigest>();
                Gossiper.instance.makeRandomGossipDigest(gDigests);

                if (gDigests.size() > 0)
                {
                    GossipDigestSyn digestSynMessage = new GossipDigestSyn(DatabaseDescriptor.getClusterName(),
                                                                           DatabaseDescriptor.getPartitionerName(),
                                                                           gDigests);
                    MessageOut<GossipDigestSyn> message = new MessageOut<GossipDigestSyn>(MessagingService.Verb.GOSSIP_DIGEST_SYN,
                                                                                          digestSynMessage,
                                                                                          GossipDigestSyn.serializer);
                    /* Gossip to some random live member */
                    boolean gossipedToSeed = doGossipToLiveMember(message);

                    /* Gossip to some unreachable member with some probability to check if he is back up */
                    maybeGossipToUnreachableMember(message);

                    /* Gossip to a seed if we did not do so above, or we have seen less nodes
                       than there are seeds.  This prevents partitions where each group of nodes
                       is only gossiping to a subset of the seeds.

                       The most straightforward check would be to check that all the seeds have been
                       verified either as live or unreachable.  To avoid that computation each round,
                       we reason that:

                       either all the live nodes are seeds, in which case non-seeds that come online
                       will introduce themselves to a member of the ring by definition,

                       or there is at least one non-seed node in the list, in which case eventually
                       someone will gossip to it, and then do a gossip to a random seed from the
                       gossipedToSeed check.

                       See CASSANDRA-150 for more exposition. */
                    if (!gossipedToSeed || liveEndpoints.size() < seeds.size())
                        maybeGossipToSeed(message);

                    doStatusCheck();
                }
            }
            catch (Exception e)
            {
                JVMStabilityInspector.inspectThrowable(e);
                logger.error("Gossip error", e);
            }
            finally
            {
                taskLock.unlock();
            }
        }
    }

    private Gossiper()
    {
        // half of QUARATINE_DELAY, to ensure justRemovedEndpoints has enough leeway to prevent re-gossip
        fatClientTimeout = (QUARANTINE_DELAY / 2);
        /* register with the Failure Detector for receiving Failure detector events */
        FailureDetector.instance.registerFailureDetectionEventListener(this);

        // Register this instance with JMX
        try
        {
            MBeanServer mbs = ManagementFactory.getPlatformMBeanServer();
            mbs.registerMBean(this, new ObjectName(MBEAN_NAME));
        }
        catch (Exception e)
        {
            throw new RuntimeException(e);
        }
    }

    public void setLastProcessedMessageAt(long timeInMillis)
    {
        this.lastProcessedMessageAt = timeInMillis;
    }

    public boolean seenAnySeed()
    {
        for (Map.Entry<InetAddress, EndpointState> entry : endpointStateMap.entrySet())
        {
            if (seeds.contains(entry.getKey()))
                return true;
            try
            {
                VersionedValue internalIp = entry.getValue().getApplicationState(ApplicationState.INTERNAL_IP);
                if (internalIp != null && seeds.contains(InetAddress.getByName(internalIp.value)))
                    return true;
            }
            catch (UnknownHostException e)
            {
                throw new RuntimeException(e);
            }
        }
        return false;
    }

    /**
     * Register for interesting state changes.
     *
     * @param subscriber module which implements the IEndpointStateChangeSubscriber
     */
    public void register(IEndpointStateChangeSubscriber subscriber)
    {
        subscribers.add(subscriber);
    }

    /**
     * Unregister interest for state changes.
     *
     * @param subscriber module which implements the IEndpointStateChangeSubscriber
     */
    public void unregister(IEndpointStateChangeSubscriber subscriber)
    {
        subscribers.remove(subscriber);
    }

    /**
     * @return a list of live gossip participants, including fat clients
     */
    public Set<InetAddress> getLiveMembers()
    {
        Set<InetAddress> liveMembers = new HashSet<>(liveEndpoints);
        if (!liveMembers.contains(FBUtilities.getBroadcastAddress()))
            liveMembers.add(FBUtilities.getBroadcastAddress());
        return liveMembers;
    }

    /**
     * @return a list of live ring members.
     */
    public Set<InetAddress> getLiveTokenOwners()
    {
        return StorageService.instance.getLiveRingMembers(true);
    }

    /**
     * @return a list of unreachable gossip participants, including fat clients
     */
    public Set<InetAddress> getUnreachableMembers()
    {
        return unreachableEndpoints.keySet();
    }

    /**
     * @return a list of unreachable token owners
     */
    public Set<InetAddress> getUnreachableTokenOwners()
    {
        Set<InetAddress> tokenOwners = new HashSet<>();
        for (InetAddress endpoint : unreachableEndpoints.keySet())
        {
            if (StorageService.instance.getTokenMetadata().isMember(endpoint))
                tokenOwners.add(endpoint);
        }

        return tokenOwners;
    }

    public long getEndpointDowntime(InetAddress ep)
    {
        Long downtime = unreachableEndpoints.get(ep);
        if (downtime != null)
            return TimeUnit.NANOSECONDS.toMillis(System.nanoTime() - downtime);
        else
            return 0L;
    }

    private boolean isShutdown(InetAddress endpoint)
    {
        EndpointState epState = endpointStateMap.get(endpoint);
        if (epState == null)
            return false;
        if (epState.getApplicationState(ApplicationState.STATUS) == null)
            return false;
        String value = epState.getApplicationState(ApplicationState.STATUS).value;
        String[] pieces = value.split(VersionedValue.DELIMITER_STR, -1);
        assert (pieces.length > 0);
        String state = pieces[0];
        return state.equals(VersionedValue.SHUTDOWN);
    }

    /**
     * This method is part of IFailureDetectionEventListener interface. This is invoked
     * by the Failure Detector when it convicts an end point.
     *
     * @param endpoint end point that is convicted.
     */
    public void convict(InetAddress endpoint, double phi)
    {
        EndpointState epState = endpointStateMap.get(endpoint);
        if (epState == null)
            return;

        if (!epState.isAlive())
            return;

        logger.debug("Convicting {} with status {} - alive {}", endpoint, getGossipStatus(epState), epState.isAlive());


        if (isShutdown(endpoint))
        {
            markAsShutdown(endpoint);
        }
        else
        {
            markDead(endpoint, epState);
        }
    }

    /**
     * This method is used to mark a node as shutdown; that is it gracefully exited on its own and told us about it
     * @param endpoint endpoint that has shut itself down
     */
    protected void markAsShutdown(InetAddress endpoint)
    {
        EndpointState epState = endpointStateMap.get(endpoint);
        if (epState == null)
            return;
        epState.addApplicationState(ApplicationState.STATUS, StorageService.instance.valueFactory.shutdown(true));
        epState.addApplicationState(ApplicationState.RPC_READY, StorageService.instance.valueFactory.rpcReady(false));
        epState.getHeartBeatState().forceHighestPossibleVersionUnsafe();
        markDead(endpoint, epState);
        FailureDetector.instance.forceConviction(endpoint);
    }

    /**
     * Return either: the greatest heartbeat or application state
     *
     * @param epState
     * @return
     */
    int getMaxEndpointStateVersion(EndpointState epState)
    {
        int maxVersion = epState.getHeartBeatState().getHeartBeatVersion();
        for (Map.Entry<ApplicationState, VersionedValue> state : epState.states())
            maxVersion = Math.max(maxVersion, state.getValue().version);
        return maxVersion;
    }

    /**
     * Removes the endpoint from gossip completely
     *
     * @param endpoint endpoint to be removed from the current membership.
     */
    private void evictFromMembership(InetAddress endpoint)
    {
        unreachableEndpoints.remove(endpoint);
        endpointStateMap.remove(endpoint);
        expireTimeEndpointMap.remove(endpoint);
        FailureDetector.instance.remove(endpoint);
        quarantineEndpoint(endpoint);
        if (logger.isDebugEnabled())
            logger.debug("evicting {} from gossip", endpoint);
    }

    /**
     * Removes the endpoint from Gossip but retains endpoint state
     */
    public void removeEndpoint(InetAddress endpoint)
    {
        // do subscribers first so anything in the subscriber that depends on gossiper state won't get confused
        for (IEndpointStateChangeSubscriber subscriber : subscribers)
            subscriber.onRemove(endpoint);

        if(seeds.contains(endpoint))
        {
            buildSeedsList();
            seeds.remove(endpoint);
            logger.info("removed {} from seeds, updated seeds list = {}", endpoint, seeds);
        }

        liveEndpoints.remove(endpoint);
        unreachableEndpoints.remove(endpoint);
        MessagingService.instance().resetVersion(endpoint);
        quarantineEndpoint(endpoint);
        MessagingService.instance().destroyConnectionPool(endpoint);
        if (logger.isDebugEnabled())
            logger.debug("removing endpoint {}", endpoint);
    }

    /**
     * Quarantines the endpoint for QUARANTINE_DELAY
     *
     * @param endpoint
     */
    private void quarantineEndpoint(InetAddress endpoint)
    {
        quarantineEndpoint(endpoint, System.currentTimeMillis());
    }

    /**
     * Quarantines the endpoint until quarantineExpiration + QUARANTINE_DELAY
     *
     * @param endpoint
     * @param quarantineExpiration
     */
    private void quarantineEndpoint(InetAddress endpoint, long quarantineExpiration)
    {
        justRemovedEndpoints.put(endpoint, quarantineExpiration);
    }

    /**
     * Quarantine endpoint specifically for replacement purposes.
     * @param endpoint
     */
    public void replacementQuarantine(InetAddress endpoint)
    {
        // remember, quarantineEndpoint will effectively already add QUARANTINE_DELAY, so this is 2x
        logger.debug("");
        quarantineEndpoint(endpoint, System.currentTimeMillis() + QUARANTINE_DELAY);
    }

    /**
     * Remove the Endpoint and evict immediately, to avoid gossiping about this node.
     * This should only be called when a token is taken over by a new IP address.
     *
     * @param endpoint The endpoint that has been replaced
     */
    public void replacedEndpoint(InetAddress endpoint)
    {
        removeEndpoint(endpoint);
        evictFromMembership(endpoint);
        replacementQuarantine(endpoint);
    }

    /**
     * The gossip digest is built based on randomization
     * rather than just looping through the collection of live endpoints.
     *
     * @param gDigests list of Gossip Digests.
     */
    private void makeRandomGossipDigest(List<GossipDigest> gDigests)
    {
        EndpointState epState;
        int generation = 0;
        int maxVersion = 0;

        // local epstate will be part of endpointStateMap
        List<InetAddress> endpoints = new ArrayList<InetAddress>(endpointStateMap.keySet());
        Collections.shuffle(endpoints, random);
        for (InetAddress endpoint : endpoints)
        {
            epState = endpointStateMap.get(endpoint);
            if (epState != null)
            {
                generation = epState.getHeartBeatState().getGeneration();
                maxVersion = getMaxEndpointStateVersion(epState);
            }
            gDigests.add(new GossipDigest(endpoint, generation, maxVersion));
        }

        if (logger.isTraceEnabled())
        {
            StringBuilder sb = new StringBuilder();
            for (GossipDigest gDigest : gDigests)
            {
                sb.append(gDigest);
                sb.append(" ");
            }
            logger.trace("Gossip Digests are : {}", sb);
        }
    }

    /**
     * This method will begin removing an existing endpoint from the cluster by spoofing its state
     * This should never be called unless this coordinator has had 'removenode' invoked
     *
     * @param endpoint    - the endpoint being removed
     * @param hostId      - the ID of the host being removed
     * @param localHostId - my own host ID for replication coordination
     */
    public void advertiseRemoving(InetAddress endpoint, UUID hostId, UUID localHostId)
    {
        EndpointState epState = endpointStateMap.get(endpoint);
        // remember this node's generation
        int generation = epState.getHeartBeatState().getGeneration();
        logger.info("Removing host: {}", hostId);
        logger.info("Sleeping for {}ms to ensure {} does not change", StorageService.RING_DELAY, endpoint);
        Uninterruptibles.sleepUninterruptibly(StorageService.RING_DELAY, TimeUnit.MILLISECONDS);
        // make sure it did not change
        epState = endpointStateMap.get(endpoint);
        if (epState.getHeartBeatState().getGeneration() != generation)
            throw new RuntimeException("Endpoint " + endpoint + " generation changed while trying to remove it");
        // update the other node's generation to mimic it as if it had changed it itself
        logger.info("Advertising removal for {}", endpoint);
        epState.updateTimestamp(); // make sure we don't evict it too soon
        epState.getHeartBeatState().forceNewerGenerationUnsafe();
        Map<ApplicationState, VersionedValue> states = new EnumMap<>(ApplicationState.class);
        states.put(ApplicationState.STATUS, StorageService.instance.valueFactory.removingNonlocal(hostId));
        states.put(ApplicationState.REMOVAL_COORDINATOR, StorageService.instance.valueFactory.removalCoordinator(localHostId));
        epState.addApplicationStates(states);
        endpointStateMap.put(endpoint, epState);
    }

    /**
     * Handles switching the endpoint's state from REMOVING_TOKEN to REMOVED_TOKEN
     * This should only be called after advertiseRemoving
     *
     * @param endpoint
     * @param hostId
     */
    public void advertiseTokenRemoved(InetAddress endpoint, UUID hostId)
    {
        EndpointState epState = endpointStateMap.get(endpoint);
        epState.updateTimestamp(); // make sure we don't evict it too soon
        epState.getHeartBeatState().forceNewerGenerationUnsafe();
        long expireTime = computeExpireTime();
        epState.addApplicationState(ApplicationState.STATUS, StorageService.instance.valueFactory.removedNonlocal(hostId, expireTime));
        logger.info("Completing removal of {}", endpoint);
        addExpireTimeForEndpoint(endpoint, expireTime);
        endpointStateMap.put(endpoint, epState);
        // ensure at least one gossip round occurs before returning
        Uninterruptibles.sleepUninterruptibly(intervalInMillis * 2, TimeUnit.MILLISECONDS);
    }

    public void unsafeAssassinateEndpoint(String address) throws UnknownHostException
    {
        logger.warn("Gossiper.unsafeAssassinateEndpoint is deprecated and will be removed in the next release; use assassinateEndpoint instead");
        assassinateEndpoint(address);
    }

    /**
     * Do not call this method unless you know what you are doing.
     * It will try extremely hard to obliterate any endpoint from the ring,
     * even if it does not know about it.
     *
     * @param address
     * @throws UnknownHostException
     */
    public void assassinateEndpoint(String address) throws UnknownHostException
    {
        InetAddress endpoint = InetAddress.getByName(address);
        EndpointState epState = endpointStateMap.get(endpoint);
        Collection<Token> tokens = null;
        logger.warn("Assassinating {} via gossip", endpoint);

        if (epState == null)
        {
            epState = new EndpointState(new HeartBeatState((int) ((System.currentTimeMillis() + 60000) / 1000), 9999));
        }
        else
        {
            int generation = epState.getHeartBeatState().getGeneration();
            int heartbeat = epState.getHeartBeatState().getHeartBeatVersion();
            logger.info("Sleeping for {}ms to ensure {} does not change", StorageService.RING_DELAY, endpoint);
            Uninterruptibles.sleepUninterruptibly(StorageService.RING_DELAY, TimeUnit.MILLISECONDS);
            // make sure it did not change
            EndpointState newState = endpointStateMap.get(endpoint);
            if (newState == null)
                logger.warn("Endpoint {} disappeared while trying to assassinate, continuing anyway", endpoint);
            else if (newState.getHeartBeatState().getGeneration() != generation)
                throw new RuntimeException("Endpoint still alive: " + endpoint + " generation changed while trying to assassinate it");
            else if (newState.getHeartBeatState().getHeartBeatVersion() != heartbeat)
                throw new RuntimeException("Endpoint still alive: " + endpoint + " heartbeat changed while trying to assassinate it");
            epState.updateTimestamp(); // make sure we don't evict it too soon
            epState.getHeartBeatState().forceNewerGenerationUnsafe();
        }

        try
        {
            tokens = StorageService.instance.getTokenMetadata().getTokens(endpoint);
        }
        catch (Throwable th)
        {
            JVMStabilityInspector.inspectThrowable(th);
            // TODO this is broken
            logger.warn("Unable to calculate tokens for {}.  Will use a random one", address);
            tokens = Collections.singletonList(StorageService.instance.getTokenMetadata().partitioner.getRandomToken());
        }

        // do not pass go, do not collect 200 dollars, just gtfo
        epState.addApplicationState(ApplicationState.STATUS, StorageService.instance.valueFactory.left(tokens, computeExpireTime()));
        handleMajorStateChange(endpoint, epState);
        Uninterruptibles.sleepUninterruptibly(intervalInMillis * 4, TimeUnit.MILLISECONDS);
        logger.warn("Finished assassinating {}", endpoint);
    }

    public boolean isKnownEndpoint(InetAddress endpoint)
    {
        return endpointStateMap.containsKey(endpoint);
    }

    public int getCurrentGenerationNumber(InetAddress endpoint)
    {
        return endpointStateMap.get(endpoint).getHeartBeatState().getGeneration();
    }

    /**
     * Returns true if the chosen target was also a seed. False otherwise
     *
     * @param message
     * @param epSet   a set of endpoint from which a random endpoint is chosen.
     * @return true if the chosen endpoint is also a seed.
     */
    private boolean sendGossip(MessageOut<GossipDigestSyn> message, Set<InetAddress> epSet)
    {
        List<InetAddress> liveEndpoints = ImmutableList.copyOf(epSet);

        int size = liveEndpoints.size();
        if (size < 1)
            return false;
        /* Generate a random number from 0 -> size */
        int index = (size == 1) ? 0 : random.nextInt(size);
        InetAddress to = liveEndpoints.get(index);
        if (logger.isTraceEnabled())
            logger.trace("Sending a GossipDigestSyn to {} ...", to);
        if (firstSynSendAt == 0)
            firstSynSendAt = System.nanoTime();
        MessagingService.instance().sendOneWay(message, to);
        return seeds.contains(to);
    }

    /* Sends a Gossip message to a live member and returns true if the recipient was a seed */
    private boolean doGossipToLiveMember(MessageOut<GossipDigestSyn> message)
    {
        int size = liveEndpoints.size();
        if (size == 0)
            return false;
        return sendGossip(message, liveEndpoints);
    }

    /* Sends a Gossip message to an unreachable member */
    private void maybeGossipToUnreachableMember(MessageOut<GossipDigestSyn> message)
    {
        double liveEndpointCount = liveEndpoints.size();
        double unreachableEndpointCount = unreachableEndpoints.size();
        if (unreachableEndpointCount > 0)
        {
            /* based on some probability */
            double prob = unreachableEndpointCount / (liveEndpointCount + 1);
            double randDbl = random.nextDouble();
            if (randDbl < prob)
                sendGossip(message, unreachableEndpoints.keySet());
        }
    }

    /* Possibly gossip to a seed for facilitating partition healing */
    private void maybeGossipToSeed(MessageOut<GossipDigestSyn> prod)
    {
        int size = seeds.size();
        if (size > 0)
        {
            if (size == 1 && seeds.contains(FBUtilities.getBroadcastAddress()))
            {
                return;
            }

            if (liveEndpoints.size() == 0)
            {
                sendGossip(prod, seeds);
            }
            else
            {
                /* Gossip with the seed with some probability. */
                double probability = seeds.size() / (double) (liveEndpoints.size() + unreachableEndpoints.size());
                double randDbl = random.nextDouble();
                if (randDbl <= probability)
                    sendGossip(prod, seeds);
            }
        }
    }

    public boolean isGossipOnlyMember(InetAddress endpoint)
    {
        EndpointState epState = endpointStateMap.get(endpoint);
        if (epState == null)
        {
            return false;
        }
        return !isDeadState(epState) && !StorageService.instance.getTokenMetadata().isMember(endpoint);
    }

    /**
     * Check if this node can safely be started and join the ring.
     * If the node is bootstrapping, examines gossip state for any previous status to decide whether
     * it's safe to allow this node to start and bootstrap. If not bootstrapping, compares the host ID
     * that the node itself has (obtained by reading from system.local or generated if not present)
     * with the host ID obtained from gossip for the endpoint address (if any). This latter case
     * prevents a non-bootstrapping, new node from being started with the same address of a
     * previously started, but currently down predecessor.
     *
     * @param endpoint - the endpoint to check
     * @param localHostUUID - the host id to check
     * @param isBootstrapping - whether the node intends to bootstrap when joining
     * @param epStates - endpoint states in the cluster
     * @return true if it is safe to start the node, false otherwise
     */
    public boolean isSafeForStartup(InetAddress endpoint, UUID localHostUUID, boolean isBootstrapping,
                                    Map<InetAddress, EndpointState> epStates)
    {
        EndpointState epState = epStates.get(endpoint);
        // if there's no previous state, or the node was previously removed from the cluster, we're good
        if (epState == null || isDeadState(epState))
            return true;

        if (isBootstrapping)
        {
            String status = getGossipStatus(epState);
            // these states are not allowed to join the cluster as it would not be safe
            final List<String> unsafeStatuses = new ArrayList<String>()
            {{
                add("");                           // failed bootstrap but we did start gossiping
                add(VersionedValue.STATUS_NORMAL); // node is legit in the cluster or it was stopped with kill -9
                add(VersionedValue.SHUTDOWN);      // node was shutdown
            }};
            return !unsafeStatuses.contains(status);
        }
        else
        {
            // if the previous UUID matches what we currently have (i.e. what was read from
            // system.local at startup), then we're good to start up. Otherwise, something
            // is amiss and we need to replace the previous node
            VersionedValue previous = epState.getApplicationState(ApplicationState.HOST_ID);
            return UUID.fromString(previous.value).equals(localHostUUID);
        }
    }

    private void doStatusCheck()
    {
        if (logger.isTraceEnabled())
            logger.trace("Performing status check ...");

        long now = System.currentTimeMillis();
        long nowNano = System.nanoTime();

        long pending = ((JMXEnabledThreadPoolExecutor) StageManager.getStage(Stage.GOSSIP)).metrics.pendingTasks.getValue();
        if (pending > 0 && lastProcessedMessageAt < now - 1000)
        {
            // if some new messages just arrived, give the executor some time to work on them
            Uninterruptibles.sleepUninterruptibly(100, TimeUnit.MILLISECONDS);

            // still behind?  something's broke
            if (lastProcessedMessageAt < now - 1000)
            {
                logger.warn("Gossip stage has {} pending tasks; skipping status check (no nodes will be marked down)", pending);
                return;
            }
        }

        Set<InetAddress> eps = endpointStateMap.keySet();
        for (InetAddress endpoint : eps)
        {
            if (endpoint.equals(FBUtilities.getBroadcastAddress()))
                continue;

            FailureDetector.instance.interpret(endpoint);
            EndpointState epState = endpointStateMap.get(endpoint);
            if (epState != null)
            {
                // check if this is a fat client. fat clients are removed automatically from
                // gossip after FatClientTimeout.  Do not remove dead states here.
                if (isGossipOnlyMember(endpoint)
                    && !justRemovedEndpoints.containsKey(endpoint)
                    && TimeUnit.NANOSECONDS.toMillis(nowNano - epState.getUpdateTimestamp()) > fatClientTimeout)
                {
                    logger.info("FatClient {} has been silent for {}ms, removing from gossip", endpoint, fatClientTimeout);
                    removeEndpoint(endpoint); // will put it in justRemovedEndpoints to respect quarantine delay
                    evictFromMembership(endpoint); // can get rid of the state immediately
                }

                // check for dead state removal
                long expireTime = getExpireTimeForEndpoint(endpoint);
                if (!epState.isAlive() && (now > expireTime)
                    && (!StorageService.instance.getTokenMetadata().isMember(endpoint)))
                {
                    if (logger.isDebugEnabled())
                    {
                        logger.debug("time is expiring for endpoint : {} ({})", endpoint, expireTime);
                    }
                    evictFromMembership(endpoint);
                }
            }
        }

        if (!justRemovedEndpoints.isEmpty())
        {
            for (Entry<InetAddress, Long> entry : justRemovedEndpoints.entrySet())
            {
                if ((now - entry.getValue()) > QUARANTINE_DELAY)
                {
                    if (logger.isDebugEnabled())
                        logger.debug("{} elapsed, {} gossip quarantine over", QUARANTINE_DELAY, entry.getKey());
                    justRemovedEndpoints.remove(entry.getKey());
                }
            }
        }
    }

    protected long getExpireTimeForEndpoint(InetAddress endpoint)
    {
        /* default expireTime is aVeryLongTime */
        Long storedTime = expireTimeEndpointMap.get(endpoint);
        return storedTime == null ? computeExpireTime() : storedTime;
    }

    public EndpointState getEndpointStateForEndpoint(InetAddress ep)
    {
        return endpointStateMap.get(ep);
    }

    public boolean valuesEqual(InetAddress ep1, InetAddress ep2, ApplicationState as)
    {
        EndpointState state1 = getEndpointStateForEndpoint(ep1);
        EndpointState state2 = getEndpointStateForEndpoint(ep2);

        if (state1 == null || state2 == null)
            return false;

        VersionedValue value1 = state1.getApplicationState(as);
        VersionedValue value2 = state2.getApplicationState(as);

        return !(value1 == null || value2 == null) && value1.value.equals(value2.value);
    }

    public Set<Entry<InetAddress, EndpointState>> getEndpointStates()
    {
        return endpointStateMap.entrySet();
    }

    public UUID getHostId(InetAddress endpoint)
    {
        return getHostId(endpoint, endpointStateMap);
    }

    public UUID getHostId(InetAddress endpoint, Map<InetAddress, EndpointState> epStates)
    {
        return UUID.fromString(epStates.get(endpoint).getApplicationState(ApplicationState.HOST_ID).value);
    }

    EndpointState getStateForVersionBiggerThan(InetAddress forEndpoint, int version)
    {
        EndpointState epState = endpointStateMap.get(forEndpoint);
        EndpointState reqdEndpointState = null;

        if (epState != null)
        {
            /*
             * Here we try to include the Heart Beat state only if it is
             * greater than the version passed in. It might happen that
             * the heart beat version maybe lesser than the version passed
             * in and some application state has a version that is greater
             * than the version passed in. In this case we also send the old
             * heart beat and throw it away on the receiver if it is redundant.
            */
            HeartBeatState heartBeatState = epState.getHeartBeatState();
            int localHbGeneration = heartBeatState.getGeneration();
            int localHbVersion = heartBeatState.getHeartBeatVersion();
            if (localHbVersion > version)
            {
                reqdEndpointState = new EndpointState(new HeartBeatState(localHbGeneration, localHbVersion));
                if (logger.isTraceEnabled())
                    logger.trace("local heartbeat version {} greater than {} for {}", localHbVersion, version, forEndpoint);
            }
            /* Accumulate all application states whose versions are greater than "version" variable */
            Map<ApplicationState, VersionedValue> states = new EnumMap<>(ApplicationState.class);
            for (Entry<ApplicationState, VersionedValue> entry : epState.states())
            {
                VersionedValue value = entry.getValue();
                if (value.version > version)
                {
                    if (reqdEndpointState == null)
                    {
                        reqdEndpointState = new EndpointState(new HeartBeatState(localHbGeneration, localHbVersion));
                    }
                    final ApplicationState key = entry.getKey();
                    if (logger.isTraceEnabled())
                        logger.trace("Adding state {}: {}" , key, value.value);

                    states.put(key, value);
                }
            }
            if (reqdEndpointState != null)
                reqdEndpointState.addApplicationStates(states);
        }
        return reqdEndpointState;
    }

    /**
     * determine which endpoint started up earlier
     */
    public int compareEndpointStartup(InetAddress addr1, InetAddress addr2)
    {
        EndpointState ep1 = getEndpointStateForEndpoint(addr1);
        EndpointState ep2 = getEndpointStateForEndpoint(addr2);
        assert ep1 != null && ep2 != null;
        return ep1.getHeartBeatState().getGeneration() - ep2.getHeartBeatState().getGeneration();
    }

    void notifyFailureDetector(Map<InetAddress, EndpointState> remoteEpStateMap)
    {
        for (Entry<InetAddress, EndpointState> entry : remoteEpStateMap.entrySet())
        {
            notifyFailureDetector(entry.getKey(), entry.getValue());
        }
    }

    void notifyFailureDetector(InetAddress endpoint, EndpointState remoteEndpointState)
    {
        EndpointState localEndpointState = endpointStateMap.get(endpoint);
        /*
         * If the local endpoint state exists then report to the FD only
         * if the versions workout.
        */
        if (localEndpointState != null)
        {
            IFailureDetector fd = FailureDetector.instance;
            int localGeneration = localEndpointState.getHeartBeatState().getGeneration();
            int remoteGeneration = remoteEndpointState.getHeartBeatState().getGeneration();
            if (remoteGeneration > localGeneration)
            {
                localEndpointState.updateTimestamp();
                // this node was dead and the generation changed, this indicates a reboot, or possibly a takeover
                // we will clean the fd intervals for it and relearn them
                if (!localEndpointState.isAlive())
                {
                    logger.debug("Clearing interval times for {} due to generation change", endpoint);
                    fd.remove(endpoint);
                }
                fd.report(endpoint);
                return;
            }

            if (remoteGeneration == localGeneration)
            {
                int localVersion = getMaxEndpointStateVersion(localEndpointState);
                int remoteVersion = remoteEndpointState.getHeartBeatState().getHeartBeatVersion();
                if (remoteVersion > localVersion)
                {
                    localEndpointState.updateTimestamp();
                    // just a version change, report to the fd
                    fd.report(endpoint);
                }
            }
        }

    }

    private void markAlive(final InetAddress addr, final EndpointState localState)
    {
        if (MessagingService.instance().getVersion(addr) < MessagingService.VERSION_20)
        {
            realMarkAlive(addr, localState);
            return;
        }

        localState.markDead();

        MessageOut<EchoMessage> echoMessage = new MessageOut<EchoMessage>(MessagingService.Verb.ECHO, EchoMessage.instance, EchoMessage.serializer);
        logger.trace("Sending a EchoMessage to {}", addr);
        IAsyncCallback echoHandler = new IAsyncCallback()
        {
            public boolean isLatencyForSnitch()
            {
                return false;
            }

            public void response(MessageIn msg)
            {
                realMarkAlive(addr, localState);
            }
        };

        MessagingService.instance().sendRR(echoMessage, addr, echoHandler);
    }

    @VisibleForTesting
    public void realMarkAlive(final InetAddress addr, final EndpointState localState)
    {
        if (logger.isTraceEnabled())
            logger.trace("marking as alive {}", addr);
        localState.markAlive();
        localState.updateTimestamp(); // prevents doStatusCheck from racing us and evicting if it was down > aVeryLongTime
        liveEndpoints.add(addr);
        unreachableEndpoints.remove(addr);
        expireTimeEndpointMap.remove(addr);
        logger.debug("removing expire time for endpoint : {}", addr);
        logger.info("InetAddress {} is now UP", addr);
        for (IEndpointStateChangeSubscriber subscriber : subscribers)
            subscriber.onAlive(addr, localState);
        if (logger.isTraceEnabled())
            logger.trace("Notified {}", subscribers);
    }

    @VisibleForTesting
    public void markDead(InetAddress addr, EndpointState localState)
    {
        if (logger.isTraceEnabled())
            logger.trace("marking as down {}", addr);
        localState.markDead();
        liveEndpoints.remove(addr);
        unreachableEndpoints.put(addr, System.nanoTime());
        logger.info("InetAddress {} is now DOWN", addr);
        for (IEndpointStateChangeSubscriber subscriber : subscribers)
            subscriber.onDead(addr, localState);
        if (logger.isTraceEnabled())
            logger.trace("Notified {}", subscribers);
    }

    /**
     * This method is called whenever there is a "big" change in ep state (a generation change for a known node).
     *
     * @param ep      endpoint
     * @param epState EndpointState for the endpoint
     */
    private void handleMajorStateChange(InetAddress ep, EndpointState epState)
    {
        EndpointState localEpState = endpointStateMap.get(ep);
        if (!isDeadState(epState))
        {
            if (localEpState != null)
                logger.info("Node {} has restarted, now UP", ep);
            else
                logger.info("Node {} is now part of the cluster", ep);
        }
        if (logger.isTraceEnabled())
            logger.trace("Adding endpoint state for {}", ep);
        endpointStateMap.put(ep, epState);

        if (localEpState != null)
        {   // the node restarted: it is up to the subscriber to take whatever action is necessary
            for (IEndpointStateChangeSubscriber subscriber : subscribers)
                subscriber.onRestart(ep, localEpState);
        }

        if (!isDeadState(epState))
            markAlive(ep, epState);
        else
        {
            logger.debug("Not marking {} alive due to dead state", ep);
            markDead(ep, epState);
        }
        for (IEndpointStateChangeSubscriber subscriber : subscribers)
            subscriber.onJoin(ep, epState);
        // check this at the end so nodes will learn about the endpoint
        if (isShutdown(ep))
            markAsShutdown(ep);
    }

    public boolean isAlive(InetAddress endpoint)
    {
        EndpointState epState = getEndpointStateForEndpoint(endpoint);
        if (epState == null)
            return false;
        return epState.isAlive() && !isDeadState(epState);
    }

    public boolean isDeadState(EndpointState epState)
    {
        String status = getGossipStatus(epState);
        if (status.isEmpty())
            return false;

        return DEAD_STATES.contains(status);
    }

    public boolean isSilentShutdownState(EndpointState epState)
    {
        String status = getGossipStatus(epState);
        if (status.isEmpty())
            return false;

        return SILENT_SHUTDOWN_STATES.contains(status);
    }

    private static String getGossipStatus(EndpointState epState)
    {
        if (epState == null || epState.getApplicationState(ApplicationState.STATUS) == null)
            return "";

        String value = epState.getApplicationState(ApplicationState.STATUS).value;
        String[] pieces = value.split(VersionedValue.DELIMITER_STR, -1);
        assert (pieces.length > 0);
        return pieces[0];
    }

    void applyStateLocally(Map<InetAddress, EndpointState> epStateMap)
    {
        for (Entry<InetAddress, EndpointState> entry : epStateMap.entrySet())
        {
            InetAddress ep = entry.getKey();
            if ( ep.equals(FBUtilities.getBroadcastAddress()) && !isInShadowRound())
                continue;
            if (justRemovedEndpoints.containsKey(ep))
            {
                if (logger.isTraceEnabled())
                    logger.trace("Ignoring gossip for {} because it is quarantined", ep);
                continue;
            }

            EndpointState localEpStatePtr = endpointStateMap.get(ep);
            EndpointState remoteState = entry.getValue();

            /*
                If state does not exist just add it. If it does then add it if the remote generation is greater.
                If there is a generation tie, attempt to break it by heartbeat version.
            */
            if (localEpStatePtr != null)
            {
                int localGeneration = localEpStatePtr.getHeartBeatState().getGeneration();
                int remoteGeneration = remoteState.getHeartBeatState().getGeneration();
                long localTime = System.currentTimeMillis()/1000;
                if (logger.isTraceEnabled())
                    logger.trace("{} local generation {}, remote generation {}", ep, localGeneration, remoteGeneration);

                // We measure generation drift against local time, based on the fact that generation is initialized by time
                if (remoteGeneration > localTime + MAX_GENERATION_DIFFERENCE)
                {
                    // assume some peer has corrupted memory and is broadcasting an unbelievable generation about another peer (or itself)
                    logger.warn("received an invalid gossip generation for peer {}; local time = {}, received generation = {}", ep, localTime, remoteGeneration);
                }
                else if (remoteGeneration > localGeneration)
                {
                    if (logger.isTraceEnabled())
                        logger.trace("Updating heartbeat state generation to {} from {} for {}", remoteGeneration, localGeneration, ep);
                    // major state change will handle the update by inserting the remote state directly
                    handleMajorStateChange(ep, remoteState);
                }
                else if (remoteGeneration == localGeneration) // generation has not changed, apply new states
                {
                    /* find maximum state */
                    int localMaxVersion = getMaxEndpointStateVersion(localEpStatePtr);
                    int remoteMaxVersion = getMaxEndpointStateVersion(remoteState);
                    if (remoteMaxVersion > localMaxVersion)
                    {
                        // apply states, but do not notify since there is no major change
                        applyNewStates(ep, localEpStatePtr, remoteState);
                    }
                    else if (logger.isTraceEnabled())
                            logger.trace("Ignoring remote version {} <= {} for {}", remoteMaxVersion, localMaxVersion, ep);

                    if (!localEpStatePtr.isAlive() && !isDeadState(localEpStatePtr)) // unless of course, it was dead
                        markAlive(ep, localEpStatePtr);
                }
                else
                {
                    if (logger.isTraceEnabled())
                        logger.trace("Ignoring remote generation {} < {}", remoteGeneration, localGeneration);
                }
            }
            else
            {
                // this is a new node, report it to the FD in case it is the first time we are seeing it AND it's not alive
                FailureDetector.instance.report(ep);
                handleMajorStateChange(ep, remoteState);
            }
        }
    }

    private void applyNewStates(InetAddress addr, EndpointState localState, EndpointState remoteState)
    {
        // don't assert here, since if the node restarts the version will go back to zero
        int oldVersion = localState.getHeartBeatState().getHeartBeatVersion();

        localState.setHeartBeatState(remoteState.getHeartBeatState());
        if (logger.isTraceEnabled())
            logger.trace("Updating heartbeat state version to {} from {} for {} ...", localState.getHeartBeatState().getHeartBeatVersion(), oldVersion, addr);

        Set<Entry<ApplicationState, VersionedValue>> remoteStates = remoteState.states();
        assert remoteState.getHeartBeatState().getGeneration() == localState.getHeartBeatState().getGeneration();
        localState.addApplicationStates(remoteStates);

        for (Entry<ApplicationState, VersionedValue> remoteEntry : remoteStates)
            doOnChangeNotifications(addr, remoteEntry.getKey(), remoteEntry.getValue());
    }

    // notify that a local application state is going to change (doesn't get triggered for remote changes)
    private void doBeforeChangeNotifications(InetAddress addr, EndpointState epState, ApplicationState apState, VersionedValue newValue)
    {
        for (IEndpointStateChangeSubscriber subscriber : subscribers)
        {
            subscriber.beforeChange(addr, epState, apState, newValue);
        }
    }

    // notify that an application state has changed
    private void doOnChangeNotifications(InetAddress addr, ApplicationState state, VersionedValue value)
    {
        for (IEndpointStateChangeSubscriber subscriber : subscribers)
        {
            subscriber.onChange(addr, state, value);
        }
    }

    /* Request all the state for the endpoint in the gDigest */
    private void requestAll(GossipDigest gDigest, List<GossipDigest> deltaGossipDigestList, int remoteGeneration)
    {
        /* We are here since we have no data for this endpoint locally so request everthing. */
        deltaGossipDigestList.add(new GossipDigest(gDigest.getEndpoint(), remoteGeneration, 0));
        if (logger.isTraceEnabled())
            logger.trace("requestAll for {}", gDigest.getEndpoint());
    }

    /* Send all the data with version greater than maxRemoteVersion */
    private void sendAll(GossipDigest gDigest, Map<InetAddress, EndpointState> deltaEpStateMap, int maxRemoteVersion)
    {
        EndpointState localEpStatePtr = getStateForVersionBiggerThan(gDigest.getEndpoint(), maxRemoteVersion);
        if (localEpStatePtr != null)
            deltaEpStateMap.put(gDigest.getEndpoint(), localEpStatePtr);
    }

    /*
        This method is used to figure the state that the Gossiper has but Gossipee doesn't. The delta digests
        and the delta state are built up.
    */
    void examineGossiper(List<GossipDigest> gDigestList, List<GossipDigest> deltaGossipDigestList, Map<InetAddress, EndpointState> deltaEpStateMap)
    {
        if (gDigestList.size() == 0)
        {
           /* we've been sent a *completely* empty syn, which should normally never happen since an endpoint will at least send a syn with itself.
              If this is happening then the node is attempting shadow gossip, and we should reply with everything we know.
            */
            logger.debug("Shadow request received, adding all states");
            for (Map.Entry<InetAddress, EndpointState> entry : endpointStateMap.entrySet())
            {
                gDigestList.add(new GossipDigest(entry.getKey(), 0, 0));
            }
        }
        for ( GossipDigest gDigest : gDigestList )
        {
            int remoteGeneration = gDigest.getGeneration();
            int maxRemoteVersion = gDigest.getMaxVersion();
            /* Get state associated with the end point in digest */
            EndpointState epStatePtr = endpointStateMap.get(gDigest.getEndpoint());
            /*
                Here we need to fire a GossipDigestAckMessage. If we have some data associated with this endpoint locally
                then we follow the "if" path of the logic. If we have absolutely nothing for this endpoint we need to
                request all the data for this endpoint.
            */
            if (epStatePtr != null)
            {
                int localGeneration = epStatePtr.getHeartBeatState().getGeneration();
                /* get the max version of all keys in the state associated with this endpoint */
                int maxLocalVersion = getMaxEndpointStateVersion(epStatePtr);
                if (remoteGeneration == localGeneration && maxRemoteVersion == maxLocalVersion)
                    continue;

                if (remoteGeneration > localGeneration)
                {
                    /* we request everything from the gossiper */
                    requestAll(gDigest, deltaGossipDigestList, remoteGeneration);
                }
                else if (remoteGeneration < localGeneration)
                {
                    /* send all data with generation = localgeneration and version > 0 */
                    sendAll(gDigest, deltaEpStateMap, 0);
                }
                else if (remoteGeneration == localGeneration)
                {
                    /*
                        If the max remote version is greater then we request the remote endpoint send us all the data
                        for this endpoint with version greater than the max version number we have locally for this
                        endpoint.
                        If the max remote version is lesser, then we send all the data we have locally for this endpoint
                        with version greater than the max remote version.
                    */
                    if (maxRemoteVersion > maxLocalVersion)
                    {
                        deltaGossipDigestList.add(new GossipDigest(gDigest.getEndpoint(), remoteGeneration, maxLocalVersion));
                    }
                    else if (maxRemoteVersion < maxLocalVersion)
                    {
                        /* send all data with generation = localgeneration and version > maxRemoteVersion */
                        sendAll(gDigest, deltaEpStateMap, maxRemoteVersion);
                    }
                }
            }
            else
            {
                /* We are here since we have no data for this endpoint locally so request everything. */
                requestAll(gDigest, deltaGossipDigestList, remoteGeneration);
            }
        }
    }

    public void start(int generationNumber)
    {
        start(generationNumber, new EnumMap<ApplicationState, VersionedValue>(ApplicationState.class));
    }

    /**
     * Start the gossiper with the generation number, preloading the map of application states before starting
     */
    public void start(int generationNbr, Map<ApplicationState, VersionedValue> preloadLocalStates)
    {
        buildSeedsList();
        /* initialize the heartbeat state for this localEndpoint */
        maybeInitializeLocalState(generationNbr);
        EndpointState localState = endpointStateMap.get(FBUtilities.getBroadcastAddress());
        localState.addApplicationStates(preloadLocalStates);

        //notify snitches that Gossiper is about to start
        DatabaseDescriptor.getEndpointSnitch().gossiperStarting();
        if (logger.isTraceEnabled())
            logger.trace("gossip started with generation {}", localState.getHeartBeatState().getGeneration());

        scheduledGossipTask = executor.scheduleWithFixedDelay(new GossipTask(),
                                                              Gossiper.intervalInMillis,
                                                              Gossiper.intervalInMillis,
                                                              TimeUnit.MILLISECONDS);
    }

    /**
     * Do a single 'shadow' round of gossip by retrieving endpoint states that will be stored exclusively in the
     * map return value, instead of endpointStateMap.
     *
     * <ul>
     *     <li>when replacing a node, to get and assume its tokens</li>
     *     <li>when joining, to check that the local host id matches any previous id for the endpoint address</li>
     * </ul>
     *
     * Method is synchronized, as we use an in-progress flag to indicate that shadow round must be cleared
     * again by calling {@link Gossiper#maybeFinishShadowRound(InetAddress, boolean, Map)}. This will update
     * {@link Gossiper#endpointShadowStateMap} with received values, in order to return an immutable copy to the
     * caller of {@link Gossiper#doShadowRound()}. Therefor only a single shadow round execution is permitted at
     * the same time.
     *
     * @return endpoint states gathered during shadow round or empty map
     */
    public synchronized Map<InetAddress, EndpointState> doShadowRound()
    {
        buildSeedsList();
<<<<<<< HEAD
        // it may be that the local address is the only entry in the seed
        // list in which case, attempting a shadow round is pointless
        if (seeds.isEmpty())
            return endpointShadowStateMap;

        seedsInShadowRound.clear();
=======
>>>>>>> 82d68408
        endpointShadowStateMap.clear();
        // send a completely empty syn
        List<GossipDigest> gDigests = new ArrayList<GossipDigest>();
        GossipDigestSyn digestSynMessage = new GossipDigestSyn(DatabaseDescriptor.getClusterName(),
                DatabaseDescriptor.getPartitionerName(),
                gDigests);
        MessageOut<GossipDigestSyn> message = new MessageOut<GossipDigestSyn>(MessagingService.Verb.GOSSIP_DIGEST_SYN,
                digestSynMessage,
                GossipDigestSyn.serializer);

        inShadowRound = true;
        int slept = 0;
        try
        {
            while (true)
            {
                if (slept % 5000 == 0)
                { // CASSANDRA-8072, retry at the beginning and every 5 seconds
                    logger.trace("Sending shadow round GOSSIP DIGEST SYN to seeds {}", seeds);

                    for (InetAddress seed : seeds)
                        MessagingService.instance().sendOneWay(message, seed);
                }

                Thread.sleep(1000);
                if (!inShadowRound)
                    break;

                slept += 1000;
                if (slept > StorageService.RING_DELAY)
                {
                    // if we don't consider ourself to be a seed, fail out
                    if (!DatabaseDescriptor.getSeeds().contains(FBUtilities.getBroadcastAddress()))
                        throw new RuntimeException("Unable to gossip with any seeds");

                    logger.warn("Unable to gossip with any seeds but continuing since node is in its own seed list");
                    inShadowRound = false;
                    break;
                }
            }
        }
        catch (InterruptedException wtf)
        {
            throw new RuntimeException(wtf);
        }

        return ImmutableMap.copyOf(endpointShadowStateMap);
    }

    @VisibleForTesting
    void buildSeedsList()
    {
        for (InetAddress seed : DatabaseDescriptor.getSeeds())
        {
            if (seed.equals(FBUtilities.getBroadcastAddress()))
                continue;
            seeds.add(seed);
        }
    }

    // initialize local HB state if needed, i.e., if gossiper has never been started before.
    public void maybeInitializeLocalState(int generationNbr)
    {
        HeartBeatState hbState = new HeartBeatState(generationNbr);
        EndpointState localState = new EndpointState(hbState);
        localState.markAlive();
        endpointStateMap.putIfAbsent(FBUtilities.getBroadcastAddress(), localState);
    }

    public void forceNewerGeneration()
    {
        EndpointState epstate = endpointStateMap.get(FBUtilities.getBroadcastAddress());
        epstate.getHeartBeatState().forceNewerGenerationUnsafe();
    }


    /**
     * Add an endpoint we knew about previously, but whose state is unknown
     */
    public void addSavedEndpoint(InetAddress ep)
    {
        if (ep.equals(FBUtilities.getBroadcastAddress()))
        {
            logger.debug("Attempt to add self as saved endpoint");
            return;
        }

        //preserve any previously known, in-memory data about the endpoint (such as DC, RACK, and so on)
        EndpointState epState = endpointStateMap.get(ep);
        if (epState != null)
        {
            logger.debug("not replacing a previous epState for {}, but reusing it: {}", ep, epState);
            epState.setHeartBeatState(new HeartBeatState(0));
        }
        else
        {
            epState = new EndpointState(new HeartBeatState(0));
        }

        epState.markDead();
        endpointStateMap.put(ep, epState);
        unreachableEndpoints.put(ep, System.nanoTime());
        if (logger.isTraceEnabled())
            logger.trace("Adding saved endpoint {} {}", ep, epState.getHeartBeatState().getGeneration());
    }

    private void addLocalApplicationStateInternal(ApplicationState state, VersionedValue value)
    {
        assert taskLock.isHeldByCurrentThread();
        EndpointState epState = endpointStateMap.get(FBUtilities.getBroadcastAddress());
        InetAddress epAddr = FBUtilities.getBroadcastAddress();
        assert epState != null;
        // Fire "before change" notifications:
        doBeforeChangeNotifications(epAddr, epState, state, value);
        // Notifications may have taken some time, so preventively raise the version
        // of the new value, otherwise it could be ignored by the remote node
        // if another value with a newer version was received in the meantime:
        value = StorageService.instance.valueFactory.cloneWithHigherVersion(value);
        // Add to local application state and fire "on change" notifications:
        epState.addApplicationState(state, value);
        doOnChangeNotifications(epAddr, state, value);
    }

    public void addLocalApplicationState(ApplicationState applicationState, VersionedValue value)
    {
        addLocalApplicationStates(Arrays.asList(Pair.create(applicationState, value)));
    }

    public void addLocalApplicationStates(List<Pair<ApplicationState, VersionedValue>> states)
    {
        taskLock.lock();
        try
        {
            for (Pair<ApplicationState, VersionedValue> pair : states)
            {
               addLocalApplicationStateInternal(pair.left, pair.right);
            }
        }
        finally
        {
            taskLock.unlock();
        }

    }

    public void stop()
    {
        EndpointState mystate = endpointStateMap.get(FBUtilities.getBroadcastAddress());
        if (mystate != null && !isSilentShutdownState(mystate) && StorageService.instance.isJoined())
        {
            logger.info("Announcing shutdown");
            addLocalApplicationState(ApplicationState.STATUS, StorageService.instance.valueFactory.shutdown(true));
            MessageOut message = new MessageOut(MessagingService.Verb.GOSSIP_SHUTDOWN);
            for (InetAddress ep : liveEndpoints)
                MessagingService.instance().sendOneWay(message, ep);
            Uninterruptibles.sleepUninterruptibly(Integer.getInteger("cassandra.shutdown_announce_in_ms", 2000), TimeUnit.MILLISECONDS);
        }
        else
            logger.warn("No local state, state is in silent shutdown, or node hasn't joined, not announcing shutdown");
        if (scheduledGossipTask != null)
            scheduledGossipTask.cancel(false);
    }

    public boolean isEnabled()
    {
        return (scheduledGossipTask != null) && (!scheduledGossipTask.isCancelled());
    }

    protected void maybeFinishShadowRound(InetAddress respondent, boolean isInShadowRound, Map<InetAddress, EndpointState> epStateMap)
    {
        if (inShadowRound)
        {
            if (!isInShadowRound)
            {
                logger.debug("Received a regular ack from {}, can now exit shadow round", respondent);
                // respondent sent back a full ack, so we can exit our shadow round
                endpointShadowStateMap.putAll(epStateMap);
                inShadowRound = false;
                seedsInShadowRound.clear();
            }
            else
            {
                // respondent indicates it too is in a shadow round, if all seeds
                // are in this state then we can exit our shadow round. Otherwise,
                // we keep retrying the SR until one responds with a full ACK or
                // we learn that all seeds are in SR.
                logger.debug("Received an ack from {} indicating it is also in shadow round", respondent);
                seedsInShadowRound.add(respondent);
                if (seedsInShadowRound.containsAll(seeds))
                {
                    logger.debug("All seeds are in a shadow round, clearing this node to exit its own");
                    inShadowRound = false;
                    seedsInShadowRound.clear();
                }
            }
        }
    }

    protected boolean isInShadowRound()
    {
        return inShadowRound;
    }

    @VisibleForTesting
    public void initializeNodeUnsafe(InetAddress addr, UUID uuid, int generationNbr)
    {
        HeartBeatState hbState = new HeartBeatState(generationNbr);
        EndpointState newState = new EndpointState(hbState);
        newState.markAlive();
        EndpointState oldState = endpointStateMap.putIfAbsent(addr, newState);
        EndpointState localState = oldState == null ? newState : oldState;

        // always add the version state
        Map<ApplicationState, VersionedValue> states = new EnumMap<>(ApplicationState.class);
        states.put(ApplicationState.NET_VERSION, StorageService.instance.valueFactory.networkVersion());
        states.put(ApplicationState.HOST_ID, StorageService.instance.valueFactory.hostId(uuid));
        localState.addApplicationStates(states);
    }

    @VisibleForTesting
    public void injectApplicationState(InetAddress endpoint, ApplicationState state, VersionedValue value)
    {
        EndpointState localState = endpointStateMap.get(endpoint);
        localState.addApplicationState(state, value);
    }

    public long getEndpointDowntime(String address) throws UnknownHostException
    {
        return getEndpointDowntime(InetAddress.getByName(address));
    }

    public int getCurrentGenerationNumber(String address) throws UnknownHostException
    {
        return getCurrentGenerationNumber(InetAddress.getByName(address));
    }

    public void addExpireTimeForEndpoint(InetAddress endpoint, long expireTime)
    {
        if (logger.isDebugEnabled())
        {
            logger.debug("adding expire time for endpoint : {} ({})", endpoint, expireTime);
        }
        expireTimeEndpointMap.put(endpoint, expireTime);
    }

    public static long computeExpireTime()
    {
        return System.currentTimeMillis() + Gossiper.aVeryLongTime;
    }

    public CassandraVersion getReleaseVersion(InetAddress ep)
    {
        EndpointState state = getEndpointStateForEndpoint(ep);
        if (state != null)
        {
            VersionedValue applicationState = state.getApplicationState(ApplicationState.RELEASE_VERSION);
            if (applicationState != null)
                return new CassandraVersion(applicationState.value);
        }
        return null;
    }

    public static void waitToSettle()
    {
        int forceAfter = Integer.getInteger("cassandra.skip_wait_for_gossip_to_settle", -1);
        if (forceAfter == 0)
        {
            return;
        }
        final int GOSSIP_SETTLE_MIN_WAIT_MS = 5000;
        final int GOSSIP_SETTLE_POLL_INTERVAL_MS = 1000;
        final int GOSSIP_SETTLE_POLL_SUCCESSES_REQUIRED = 3;

        logger.info("Waiting for gossip to settle...");
        Uninterruptibles.sleepUninterruptibly(GOSSIP_SETTLE_MIN_WAIT_MS, TimeUnit.MILLISECONDS);
        int totalPolls = 0;
        int numOkay = 0;
        int epSize = Gossiper.instance.getEndpointStates().size();
        while (numOkay < GOSSIP_SETTLE_POLL_SUCCESSES_REQUIRED)
        {
            Uninterruptibles.sleepUninterruptibly(GOSSIP_SETTLE_POLL_INTERVAL_MS, TimeUnit.MILLISECONDS);
            int currentSize = Gossiper.instance.getEndpointStates().size();
            totalPolls++;
            if (currentSize == epSize)
            {
                logger.debug("Gossip looks settled.");
                numOkay++;
            }
            else
            {
                logger.info("Gossip not settled after {} polls.", totalPolls);
                numOkay = 0;
            }
            epSize = currentSize;
            if (forceAfter > 0 && totalPolls > forceAfter)
            {
                logger.warn("Gossip not settled but startup forced by cassandra.skip_wait_for_gossip_to_settle. Gossip total polls: {}",
                            totalPolls);
                break;
            }
        }
        if (totalPolls > GOSSIP_SETTLE_POLL_SUCCESSES_REQUIRED)
            logger.info("Gossip settled after {} extra polls; proceeding", totalPolls - GOSSIP_SETTLE_POLL_SUCCESSES_REQUIRED);
        else
            logger.info("No gossip backlog; proceeding");
    }

}<|MERGE_RESOLUTION|>--- conflicted
+++ resolved
@@ -131,11 +131,8 @@
     private final Map<InetAddress, Long> expireTimeEndpointMap = new ConcurrentHashMap<InetAddress, Long>();
 
     private volatile boolean inShadowRound = false;
-<<<<<<< HEAD
     // seeds gathered during shadow round that indicated to be in the shadow round phase as well
     private final Set<InetAddress> seedsInShadowRound = new ConcurrentSkipListSet<>(inetcomparator);
-=======
->>>>>>> 82d68408
     // endpoint states as gathered during shadow round
     private final Map<InetAddress, EndpointState> endpointShadowStateMap = new ConcurrentHashMap<>();
 
@@ -1376,15 +1373,12 @@
     public synchronized Map<InetAddress, EndpointState> doShadowRound()
     {
         buildSeedsList();
-<<<<<<< HEAD
         // it may be that the local address is the only entry in the seed
         // list in which case, attempting a shadow round is pointless
         if (seeds.isEmpty())
             return endpointShadowStateMap;
 
         seedsInShadowRound.clear();
-=======
->>>>>>> 82d68408
         endpointShadowStateMap.clear();
         // send a completely empty syn
         List<GossipDigest> gDigests = new ArrayList<GossipDigest>();
