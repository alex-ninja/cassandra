/*
 * Licensed to the Apache Software Foundation (ASF) under one
 * or more contributor license agreements.  See the NOTICE file
 * distributed with this work for additional information
 * regarding copyright ownership.  The ASF licenses this file
 * to you under the Apache License, Version 2.0 (the
 * "License"); you may not use this file except in compliance
 * with the License.  You may obtain a copy of the License at
 *
 *     http://www.apache.org/licenses/LICENSE-2.0
 *
 * Unless required by applicable law or agreed to in writing, software
 * distributed under the License is distributed on an "AS IS" BASIS,
 * WITHOUT WARRANTIES OR CONDITIONS OF ANY KIND, either express or implied.
 * See the License for the specific language governing permissions and
 * limitations under the License.
 */

package org.apache.cassandra.distributed.impl;

import java.net.InetSocketAddress;
import java.nio.ByteBuffer;
import java.util.ArrayList;
import java.util.Iterator;
import java.util.List;
import java.util.UUID;
import java.util.concurrent.Future;

import org.apache.cassandra.cql3.CQLStatement;
import org.apache.cassandra.cql3.QueryOptions;
import org.apache.cassandra.cql3.QueryProcessor;
import org.apache.cassandra.cql3.UntypedResultSet;
import org.apache.cassandra.cql3.statements.SelectStatement;
import org.apache.cassandra.db.ConsistencyLevel;
import org.apache.cassandra.distributed.api.ICoordinator;
import org.apache.cassandra.service.ClientState;
import org.apache.cassandra.service.QueryState;
import org.apache.cassandra.service.pager.QueryPager;
<<<<<<< HEAD
import org.apache.cassandra.transport.ProtocolVersion;
=======
import org.apache.cassandra.transport.Server;
import org.apache.cassandra.tracing.Tracing;
>>>>>>> 93815db9
import org.apache.cassandra.transport.messages.ResultMessage;
import org.apache.cassandra.utils.ByteBufferUtil;
import org.apache.cassandra.utils.FBUtilities;

public class Coordinator implements ICoordinator
{
    final Instance instance;
    public Coordinator(Instance instance)
    {
        this.instance = instance;
    }

    @Override
    public Object[][] execute(String query, Enum<?> consistencyLevelOrigin, Object... boundValues)
    {
<<<<<<< HEAD
        return instance.sync(() -> {
            ConsistencyLevel consistencyLevel = ConsistencyLevel.valueOf(consistencyLevelOrigin.name());
            ClientState clientState = makeFakeClientState();
            CQLStatement prepared = QueryProcessor.getStatement(query, clientState).statement;
            List<ByteBuffer> boundBBValues = new ArrayList<>();
            for (Object boundValue : boundValues)
            {
                boundBBValues.add(ByteBufferUtil.objectToBytes(boundValue));
            }

            ResultMessage res = prepared.execute(QueryState.forInternalCalls(),
                                                 QueryOptions.create(consistencyLevel,
                                                                     boundBBValues,
                                                                     false,
                                                                     Integer.MAX_VALUE,
                                                                     null,
                                                                     null,
                                                                     ProtocolVersion.CURRENT),
                                                  System.nanoTime());
=======
        return instance.sync(() -> executeInternal(query, consistencyLevelOrigin, boundValues)).call();
    }
>>>>>>> 93815db9

    public Future<Object[][]> asyncExecuteWithTracing(UUID sessionId, String query, Enum<?> consistencyLevelOrigin, Object... boundValues)
    {
        return instance.async(() -> {
            try
            {
                Tracing.instance.newSession(sessionId);
                return executeInternal(query, consistencyLevelOrigin, boundValues);
            }
            finally
            {
                Tracing.instance.stopSession();
            }
        }).call();
    }

    private Object[][] executeInternal(String query, Enum<?> consistencyLevelOrigin, Object[] boundValues)
    {
        ConsistencyLevel consistencyLevel = ConsistencyLevel.valueOf(consistencyLevelOrigin.name());
        ClientState clientState = makeFakeClientState();
        CQLStatement prepared = QueryProcessor.getStatement(query, clientState).statement;
        List<ByteBuffer> boundBBValues = new ArrayList<>();
        for (Object boundValue : boundValues)
        {
            boundBBValues.add(ByteBufferUtil.objectToBytes(boundValue));
        }

        ResultMessage res = prepared.execute(QueryState.forInternalCalls(),
                                             QueryOptions.create(consistencyLevel,
                                                                 boundBBValues,
                                                                 false,
                                                                 Integer.MAX_VALUE,
                                                                 null,
                                                                 null,
                                                                 Server.CURRENT_VERSION));

        if (res != null && res.kind == ResultMessage.Kind.ROWS)
            return RowUtil.toObjects((ResultMessage.Rows) res);
        else
            return new Object[][]{};
    }

    public Object[][] executeWithTracing(UUID sessionId, String query, Enum<?> consistencyLevelOrigin, Object... boundValues)
    {
        return IsolatedExecutor.waitOn(asyncExecuteWithTracing(sessionId, query, consistencyLevelOrigin, boundValues));
    }

    @Override
    public Iterator<Object[]> executeWithPaging(String query, Enum<?> consistencyLevelOrigin, int pageSize, Object... boundValues)
    {
        if (pageSize <= 0)
            throw new IllegalArgumentException("Page size should be strictly positive but was " + pageSize);

        return instance.sync(() -> {
            ConsistencyLevel consistencyLevel = ConsistencyLevel.valueOf(consistencyLevelOrigin.name());
            ClientState clientState = makeFakeClientState();
            CQLStatement prepared = QueryProcessor.getStatement(query, clientState).statement;
            List<ByteBuffer> boundBBValues = new ArrayList<>();
            for (Object boundValue : boundValues)
            {
                boundBBValues.add(ByteBufferUtil.objectToBytes(boundValue));
            }

            prepared.validate(QueryState.forInternalCalls().getClientState());
            assert prepared instanceof SelectStatement : "Only SELECT statements can be executed with paging";

            SelectStatement selectStatement = (SelectStatement) prepared;

            QueryPager pager = selectStatement.getQuery(QueryOptions.create(consistencyLevel,
                                                                            boundBBValues,
                                                                            false,
                                                                            pageSize,
                                                                            null,
                                                                            null,
                                                                            ProtocolVersion.CURRENT),
                                                        FBUtilities.nowInSeconds())
                                              .getPager(null, ProtocolVersion.CURRENT);

            // Usually pager fetches a single page (see SelectStatement#execute). We need to iterate over all
            // of the results lazily.
            return new Iterator<Object[]>() {
                Iterator<Object[]> iter = RowUtil.toObjects(UntypedResultSet.create(selectStatement, consistencyLevel, clientState, pager,  pageSize));

                public boolean hasNext()
                {
                    // We have to make sure iterator is not running on main thread.
                    return instance.sync(() -> iter.hasNext()).call();
                }

                public Object[] next()
                {
                    return instance.sync(() -> iter.next()).call();
                }
            };
        }).call();
    }

    private static final ClientState makeFakeClientState()
    {
        return ClientState.forExternalCalls(new InetSocketAddress(FBUtilities.getLocalAddress(), 9042));
    }
}<|MERGE_RESOLUTION|>--- conflicted
+++ resolved
@@ -21,6 +21,7 @@
 import java.net.InetSocketAddress;
 import java.nio.ByteBuffer;
 import java.util.ArrayList;
+import java.util.Collections;
 import java.util.Iterator;
 import java.util.List;
 import java.util.UUID;
@@ -36,12 +37,8 @@
 import org.apache.cassandra.service.ClientState;
 import org.apache.cassandra.service.QueryState;
 import org.apache.cassandra.service.pager.QueryPager;
-<<<<<<< HEAD
 import org.apache.cassandra.transport.ProtocolVersion;
-=======
-import org.apache.cassandra.transport.Server;
 import org.apache.cassandra.tracing.Tracing;
->>>>>>> 93815db9
 import org.apache.cassandra.transport.messages.ResultMessage;
 import org.apache.cassandra.utils.ByteBufferUtil;
 import org.apache.cassandra.utils.FBUtilities;
@@ -57,37 +54,15 @@
     @Override
     public Object[][] execute(String query, Enum<?> consistencyLevelOrigin, Object... boundValues)
     {
-<<<<<<< HEAD
-        return instance.sync(() -> {
-            ConsistencyLevel consistencyLevel = ConsistencyLevel.valueOf(consistencyLevelOrigin.name());
-            ClientState clientState = makeFakeClientState();
-            CQLStatement prepared = QueryProcessor.getStatement(query, clientState).statement;
-            List<ByteBuffer> boundBBValues = new ArrayList<>();
-            for (Object boundValue : boundValues)
-            {
-                boundBBValues.add(ByteBufferUtil.objectToBytes(boundValue));
-            }
-
-            ResultMessage res = prepared.execute(QueryState.forInternalCalls(),
-                                                 QueryOptions.create(consistencyLevel,
-                                                                     boundBBValues,
-                                                                     false,
-                                                                     Integer.MAX_VALUE,
-                                                                     null,
-                                                                     null,
-                                                                     ProtocolVersion.CURRENT),
-                                                  System.nanoTime());
-=======
         return instance.sync(() -> executeInternal(query, consistencyLevelOrigin, boundValues)).call();
     }
->>>>>>> 93815db9
 
     public Future<Object[][]> asyncExecuteWithTracing(UUID sessionId, String query, Enum<?> consistencyLevelOrigin, Object... boundValues)
     {
         return instance.async(() -> {
             try
             {
-                Tracing.instance.newSession(sessionId);
+                Tracing.instance.newSession(sessionId, Collections.emptyMap());
                 return executeInternal(query, consistencyLevelOrigin, boundValues);
             }
             finally
@@ -115,7 +90,8 @@
                                                                  Integer.MAX_VALUE,
                                                                  null,
                                                                  null,
-                                                                 Server.CURRENT_VERSION));
+                                                                 ProtocolVersion.CURRENT),
+                                             System.nanoTime());
 
         if (res != null && res.kind == ResultMessage.Kind.ROWS)
             return RowUtil.toObjects((ResultMessage.Rows) res);
